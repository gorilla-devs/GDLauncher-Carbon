--- conflicted
+++ resolved
@@ -15,11 +15,7 @@
       run:
         working-directory: ./GDLauncher
     if: contains(github.ref, 'refs/heads/develop') || contains(github.ref, 'refs/heads/release') || (github.event_name == 'push' && !contains(github.ref, 'refs/heads/develop') && !contains(github.ref, 'refs/heads/release') && contains(github.event.head_commit.message, '[RUN_ALL_CI_CHECKS]'))
-<<<<<<< HEAD
-    runs-on: macos-13
-=======
     runs-on: macos-12
->>>>>>> a4c6dfd1
     timeout-minutes: 60
     steps:
       - uses: actions/checkout@v3
