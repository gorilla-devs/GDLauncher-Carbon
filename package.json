--- conflicted
+++ resolved
@@ -15,10 +15,6 @@
     "build-mac-arm64": "turbo run build --filter=!@gd/web --filter=!@gd/native_interface -- --arm64 --mac",
     "core-dev": "turbo run dev --filter @gd/native_interface",
     "core-build": "turbo run build --filter @gd/native_interface",
-<<<<<<< HEAD
-    "codegen": "turbo run dev --filter @gd/native_interface",
-=======
->>>>>>> 48f93184
     "lint": "turbo run lint --filter @gd/desktop --filter @gd/ui",
     "check-bundle": "bundlewatch --config bundlewatch.config.js",
     "dev-web": "turbo run dev --filter=@gd/web",
