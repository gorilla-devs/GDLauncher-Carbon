{
  "$schema": "https://turborepo.org/schema.json",
  "pipeline": {
    "build": {
      "dependsOn": ["^build"],
      "outputs": ["dist/**", "core.node"],
      "cache": false
    },
    "@gd/desktop#build": {
      "dependsOn": ["^@gd/ui#build", "^@gd/config#build"],
      "cache": false
    },
    "@gd/desktop#dev": {
      "dependsOn": ["^@gd/ui#build", "^@gd/config#build"],
      "outputs": ["dist/**"],
      "cache": false
    },
    "@gd/ui#dev": {
      "dependsOn": ["^@gd/config#dev"],
      "cache": false
    },
    "@gd/ui#build": {
      "dependsOn": ["^@gd/config#build"],
      "cache": false
    },
    "@gd/native_interface#dev": {
      "dependsOn": ["@gd/native_interface#codegen"],
      "outputs": ["core.node", "bindings.d.ts"],
      "cache": false
    },
    "@gd/native_interface#build": {
      "outputs": ["core.node"],
      "dependsOn": ["@gd/native_interface#codegen"],
      "cache": false
    },
<<<<<<< HEAD
=======
    "@gd/native_interface#test": {
      "outputs": ["core.node"],
      "dependsOn": ["@gd/native_interface#codegen"],
      "cache": false
    },
    "@gd/native_interface#codegen": {
      "outputs": ["bindings.d.ts"],
      "dependsOn": ["@gd/carbon_minecraft#prebuild"],
      "cache": false
    },
    "@gd/carbon_minecraft#prebuild": {
      "cache": false,
      "outputs": ["src/db.rs"]
    },
>>>>>>> 48f93184
    "dev": {
      "outputs": ["dist/**"],
      "cache": false
    },
    "test": {
      "dependsOn": ["^test"],
      "cache": false
    },
    "lint": {
      "cache": false
    },
    "check-bundle": {
      "cache": false
    },
    "prebuild": {
      "cache": false
    }
  },
  "globalDependencies": [".env"]
}<|MERGE_RESOLUTION|>--- conflicted
+++ resolved
@@ -33,8 +33,6 @@
       "dependsOn": ["@gd/native_interface#codegen"],
       "cache": false
     },
-<<<<<<< HEAD
-=======
     "@gd/native_interface#test": {
       "outputs": ["core.node"],
       "dependsOn": ["@gd/native_interface#codegen"],
@@ -49,7 +47,6 @@
       "cache": false,
       "outputs": ["src/db.rs"]
     },
->>>>>>> 48f93184
     "dev": {
       "outputs": ["dist/**"],
       "cache": false
