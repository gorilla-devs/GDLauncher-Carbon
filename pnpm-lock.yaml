--- conflicted
+++ resolved
@@ -39,14 +39,6 @@
   apps/website:
     specifiers:
       '@astrojs/solid-js': ^0.4.1
-<<<<<<< HEAD
-      '@astrojs/tailwind': ^0.2.4
-      '@iconify/json': ^2.1.80
-      '@svgr/core': ^6.3.0
-      astro: ^1.0.0-beta.73
-      esbuild: ^0.14.49
-      i18next: ^21.8.13
-=======
       '@astrojs/tailwind': ^0.2.5
       '@iconify/json': ^2.1.86
       '@svgr/core': ^6.3.1
@@ -54,7 +46,6 @@
       concurrently: ^7.3.0
       esbuild: ^0.14.51
       i18next: ^21.8.16
->>>>>>> bd5bae2b
       i18next-http-backend: ^1.4.1
       iso-639-1: ^2.1.15
       lint-staged: ^13.0.3
@@ -63,23 +54,14 @@
       sass: ^1.54.0
       solid-js: ^1.4.8
       svgo: ^2.8.0
-<<<<<<< HEAD
-      unplugin-icons: ^0.14.7
-=======
       unplugin-icons: ^0.14.8
->>>>>>> bd5bae2b
       vite-plugin-solid: ^2.3.0
     dependencies:
       i18next-http-backend: 1.4.1
     devDependencies:
       '@astrojs/solid-js': 0.4.1_motrryvgq5ajmlbt6atggvzy5u
-<<<<<<< HEAD
-      '@astrojs/tailwind': 0.2.4
-      '@iconify/json': 2.1.81
-=======
       '@astrojs/tailwind': 0.2.5
       '@iconify/json': 2.1.86
->>>>>>> bd5bae2b
       '@svgr/core': 6.3.1
       astro: 1.0.0-rc.3_sass@1.54.0
       concurrently: 7.3.0
@@ -92,13 +74,8 @@
       sass: 1.54.0
       solid-js: 1.4.8
       svgo: 2.8.0
-<<<<<<< HEAD
-      unplugin-icons: 0.14.7_mw3zvxkygfo23qkrt65uax4wxq
-      vite-plugin-solid: 2.3.0_solid-js@1.4.8+vite@3.0.2
-=======
       unplugin-icons: 0.14.8_p4bd2bbmg3y7nqwna4mydgcmdu
       vite-plugin-solid: 2.3.0_solid-js@1.4.8+vite@3.0.4
->>>>>>> bd5bae2b
 
   core:
     specifiers:
@@ -114,11 +91,7 @@
       vite-plugin-solid: ^2.3.0
     devDependencies:
       vite-plugin-resolve: 2.1.2
-<<<<<<< HEAD
-      vite-plugin-solid: 2.3.0_solid-js@1.4.8+vite@3.0.2
-=======
       vite-plugin-solid: 2.3.0_solid-js@1.4.8+vite@3.0.4
->>>>>>> bd5bae2b
 
   packages/ui:
     specifiers:
@@ -5570,10 +5543,6 @@
 
   /solid-js/1.4.8:
     resolution: {integrity: sha512-XErZdnnYYXF7OwGSUAPcua2y5/ELB/c53zFCpWiEGqxTNoH1iQghzI8EsHJXk06sNn+Z/TGhb8bPDNNGSgimag==}
-<<<<<<< HEAD
-    dev: true
-=======
->>>>>>> bd5bae2b
 
   /solid-refresh/0.4.1_solid-js@1.4.8:
     resolution: {integrity: sha512-v3tD/OXQcUyXLrWjPW1dXZyeWwP7/+GQNs8YTL09GBq+5FguA6IejJWUvJDrLIA4M0ho9/5zK2e9n+uy+4488g==}
@@ -6250,13 +6219,8 @@
     engines: {node: '>= 10.0.0'}
     dev: true
 
-<<<<<<< HEAD
-  /unplugin-icons/0.14.7_mw3zvxkygfo23qkrt65uax4wxq:
-    resolution: {integrity: sha512-TrNnEdpaXMdiG5BsCgvU6cv/gSLYvIk1f8wGCGZmOo4wmi3nqYBuqIEuiXhmmyXdDZuRRpCaOzCnCYYZ5H7U8g==}
-=======
   /unplugin-icons/0.14.8_p4bd2bbmg3y7nqwna4mydgcmdu:
     resolution: {integrity: sha512-YxLC0Uxec+ayl8ju3CXmRX4Jg7IF8Tu2cRyq/okXwMK6fM140SPae332ByTlul1E/I7I0PXYSVVn8SlGunM/2g==}
->>>>>>> bd5bae2b
     peerDependencies:
       '@svgr/core': '>=5.5.0'
       '@vue/compiler-sfc': ^3.0.2
@@ -6279,11 +6243,7 @@
       debug: 4.3.4
       kolorist: 1.5.1
       local-pkg: 0.4.2
-<<<<<<< HEAD
-      unplugin: 0.7.2_esbuild@0.14.49+vite@3.0.2
-=======
       unplugin: 0.8.0_esbuild@0.14.51+vite@3.0.4
->>>>>>> bd5bae2b
     transitivePeerDependencies:
       - esbuild
       - rollup
@@ -6292,13 +6252,8 @@
       - webpack
     dev: true
 
-<<<<<<< HEAD
-  /unplugin/0.7.2_esbuild@0.14.49+vite@3.0.2:
-    resolution: {integrity: sha512-m7thX4jP8l5sETpLdUASoDOGOcHaOVtgNyrYlToyQUvILUtEzEnngRBrHnAX3IKqooJVmXpoa/CwQ/QqzvGaHQ==}
-=======
   /unplugin/0.8.0_esbuild@0.14.51+vite@3.0.4:
     resolution: {integrity: sha512-OzOkJ9XOPlD1Cph6qy/p4i/KSUbs76GToXjH/STHpfo6D7y+EqpfAL6G6HaoOw5QLkt9+KWwcxYUmPFkDf1upQ==}
->>>>>>> bd5bae2b
     peerDependencies:
       esbuild: '>=0.13'
       rollup: ^2.50.0
@@ -6316,13 +6271,8 @@
     dependencies:
       acorn: 8.8.0
       chokidar: 3.5.3
-<<<<<<< HEAD
-      esbuild: 0.14.49
-      vite: 3.0.2_sass@1.54.0
-=======
       esbuild: 0.14.51
       vite: 3.0.4_sass@1.54.0
->>>>>>> bd5bae2b
       webpack-sources: 3.2.3
       webpack-virtual-modules: 0.4.4
     dev: true
@@ -6450,8 +6400,6 @@
       vfile-message: 3.1.2
     dev: true
 
-<<<<<<< HEAD
-=======
   /vite-plugin-dts/1.4.1_vite@3.0.4:
     resolution: {integrity: sha512-jo7E4ZeheD2o48oGiI3EygPbej7ZkGFHg3GVTt7Wuo6NgzThLvuzGGuduaFpnhJOGi1piDFsu6oui/wDKIIORQ==}
     engines: {node: '>=12.0.0'}
@@ -6470,15 +6418,10 @@
       - supports-color
     dev: true
 
->>>>>>> bd5bae2b
   /vite-plugin-resolve/2.1.2:
     resolution: {integrity: sha512-u1qAHClpMS6v/UM6yBiLOXEeceeK+zvZYRjYC0ReOy1Y2Anxcbf9oKHqN29MOMPxif5ZFLqy2dSsSdXv3rz9eQ==}
     dev: true
 
-<<<<<<< HEAD
-  /vite-plugin-solid/2.3.0_solid-js@1.4.8+vite@3.0.2:
-    resolution: {integrity: sha512-N2sa54C3UZC2nN5vpj5o6YP+XdIAZW6n6xv8OasxNAcAJPFeZT7EOVvumL0V4c8hBz1yuYniMWdESY8807fVSg==}
-=======
   /vite-plugin-solid/2.3.0_solid-js@1.4.8+vite@3.0.4:
     resolution: {integrity: sha512-N2sa54C3UZC2nN5vpj5o6YP+XdIAZW6n6xv8OasxNAcAJPFeZT7EOVvumL0V4c8hBz1yuYniMWdESY8807fVSg==}
     peerDependencies:
@@ -6500,7 +6443,6 @@
     resolution: {integrity: sha512-TAqydxW/w0U5AoL5AsD9DApTvGb2iNbGs3sN4u2VdT1GFkQVUfgUldt+t08TZgi23uIauh1TUOQJALduo9GXqw==}
     engines: {node: ^14.18.0 || >=16.0.0}
     hasBin: true
->>>>>>> bd5bae2b
     peerDependencies:
       less: '*'
       sass: '*'
