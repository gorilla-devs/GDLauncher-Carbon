--- conflicted
+++ resolved
@@ -121,22 +121,14 @@
       vite: ^3.0.6
       vite-plugin-dts: ^1.4.1
     dependencies:
-<<<<<<< HEAD
-      '@fontsource/ubuntu': 4.5.10
-      tailwindcss: 3.1.7
-=======
       '@fontsource/ubuntu': 4.5.11
->>>>>>> c7b765d6
     devDependencies:
       '@gd/config': link:../config
       autoprefixer: 10.4.8_postcss@8.4.16
       cssnano: 5.1.12_postcss@8.4.16
       postcss: 8.4.16
       solid-js: 1.4.8
-<<<<<<< HEAD
-=======
       tailwindcss: 3.1.8
->>>>>>> c7b765d6
       typescript: 4.7.4
       vite: 3.0.6
       vite-plugin-dts: 1.4.1_vite@3.0.6
@@ -6018,12 +6010,8 @@
       postcss: ^8.3.3
     dependencies:
       camelcase-css: 2.0.1
-<<<<<<< HEAD
-      postcss: 8.4.14
-=======
       postcss: 8.4.16
     dev: true
->>>>>>> c7b765d6
 
   /postcss-load-config/3.1.4_postcss@8.4.16:
     resolution: {integrity: sha512-6DiM4E7v4coTE4uzA8U//WhtPwyhiim3eyjEMFCnUpzbrkK9wJHgKDT2mR+HbtSrd/NubVaYTOpSpjUl8NQeRg==}
