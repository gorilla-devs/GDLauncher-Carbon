[workspace]
members = ["packages/core_module", "crates/*"]
resolver = "2"

[profile.release]
codegen-units = 1
lto = true
opt-level = 3
panic = "abort"
strip = "symbols"

[workspace.dependencies]
anyhow = "1.0.51"
async-recursion = "1.0.0"
async-stream = "0.3.3"
async-trait = "0.1.61"
axum = "0.6.2"
<<<<<<< HEAD
backtrace = "0.3.67"
=======
chrono = "0.4.23"
>>>>>>> 27cac44f
directories = "4.0.1"
dirs = "4.0.0"
dotenv = "0.15.0"
env_logger = "0.10.0"
flate2 = "1.0.25"
futures = "0.3.25"
jsonwebtoken = "8.2.0"
lazy_static = "1.4.0"
log = "0.4.17"
mockall = "0.11.3"
napi = "2.10.4"
napi-derive = "2.9.3"
prisma-client-rust = {git = "https://github.com/Brendonovich/prisma-client-rust", rev = "1d1cedd", features = [
  "sqlite-create-many",
  "sqlite",
  "migrations",
], default_features = false}
prisma-client-rust-cli = {git = "https://github.com/Brendonovich/prisma-client-rust", rev = "1d1cedd", features = [
  "sqlite-create-many",
  "sqlite",
  "migrations",
], default_features = false}
regex = "1.7.0"
reqwest = "0.11.13"
reqwest-middleware = "0.2.0"
reqwest-retry = "0.2.1"
rspc = {git = "https://github.com/oscartbeaumont/rspc", rev = "7e6d9e84a0a343b3dd3cbca3ce326b58deeb3a46"}
serde = "1.0.147"
serde_json = "1.0.89"
sha1 = "0.10.5"
sha2 = "0.10.6"
tar = "0.4.38"
temp-dir = "0.1.11"
thiserror = "1.0.38"
tokio = "1.25.0"
tokio-stream = "0.1.11"
tower-http = "0.3.4"
tracing = "0.1.37"
tracing-test = "0.2.3"
trash = "3.0.0"
uuid = "1.2.2"
winreg = "0.10.1"
zip = "0.6.3"<|MERGE_RESOLUTION|>--- conflicted
+++ resolved
@@ -15,11 +15,8 @@
 async-stream = "0.3.3"
 async-trait = "0.1.61"
 axum = "0.6.2"
-<<<<<<< HEAD
 backtrace = "0.3.67"
-=======
 chrono = "0.4.23"
->>>>>>> 27cac44f
 directories = "4.0.1"
 dirs = "4.0.0"
 dotenv = "0.15.0"
