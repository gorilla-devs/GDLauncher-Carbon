--- conflicted
+++ resolved
@@ -4,11 +4,7 @@
 
 use quote::quote;
 use syn::__private::bool;
-<<<<<<< HEAD
-use syn::{parse_macro_input, Data, DeriveInput, Field};
-=======
 use syn::{parse_macro_input, Data, DataStruct, DeriveInput, Field, ItemFn};
->>>>>>> 6c2294ab
 
 /// Example of user-defined [derive mode macro][1]
 ///
