--- conflicted
+++ resolved
@@ -197,34 +197,18 @@
 
     let arced_progress = Arc::new(progress);
 
-<<<<<<< HEAD
-    let atomic_size_counter = Arc::new(AtomicU64::new(0));
-    let atomic_file_counter = Arc::new(AtomicU64::new(0));
-    let atomic_size = Arc::new(AtomicU64::new(files.iter().map(|f| f.size).flatten().sum()));
-
-    let total_size = files
-        .iter()
-        .fold(0, |acc, file| acc + file.size.unwrap_or(0));
-=======
     let progress_counter = Arc::new(AtomicU64::new(0));
     let file_counter = Arc::new(AtomicU64::new(0));
     let total_size = Arc::new(AtomicU64::new(files.iter().map(|f| f.size).flatten().sum()));
->>>>>>> cfcf39b6
 
     let total_count = files.len() as u64;
 
     for file in files {
         let semaphore = Arc::clone(&downloads);
         let progress = Arc::clone(&arced_progress);
-<<<<<<< HEAD
-        let size_counter = Arc::clone(&atomic_size_counter);
-        let file_counter = Arc::clone(&atomic_file_counter);
-        let size = Arc::clone(&atomic_size);
-=======
         let progress_counter = Arc::clone(&progress_counter);
         let file_counter = Arc::clone(&file_counter);
         let size = Arc::clone(&total_size);
->>>>>>> cfcf39b6
         let url = file.url.clone();
         let path = file.path.clone();
         let client = client.clone();
@@ -272,11 +256,7 @@
                         if hash == &format!("{finalized:x}") {
                             // unwraps will be fine because file_looks_good can't happen without it
                             let downloaded =
-<<<<<<< HEAD
-                                size_counter.fetch_add(file.size.unwrap(), Ordering::SeqCst);
-=======
                                 progress_counter.fetch_add(file.size.unwrap(), Ordering::SeqCst);
->>>>>>> cfcf39b6
 
                             progress.send(Progress {
                                 current_count: file_counter.load(Ordering::SeqCst),
@@ -299,11 +279,7 @@
                         if hash == &format!("{finalized:x}") {
                             // unwraps will be fine because file_looks_good can't happen without it
                             let downloaded =
-<<<<<<< HEAD
-                                size_counter.fetch_add(file.size.unwrap(), Ordering::SeqCst);
-=======
                                 progress_counter.fetch_add(file.size.unwrap(), Ordering::SeqCst);
->>>>>>> cfcf39b6
 
                             progress.send(Progress {
                                 current_count: file_counter.load(Ordering::SeqCst),
@@ -355,11 +331,7 @@
 
                 tokio::io::copy(&mut res.as_ref(), &mut fs_file).await?;
 
-<<<<<<< HEAD
-                let downloaded = size_counter.fetch_add(res.len() as u64, Ordering::SeqCst);
-=======
                 let downloaded = progress_counter.fetch_add(res.len() as u64, Ordering::SeqCst);
->>>>>>> cfcf39b6
                 file_downloaded += res.len() as u64;
 
                 if file_downloaded > file_size_reported {
@@ -369,11 +341,7 @@
                 }
 
                 progress.send(Progress {
-<<<<<<< HEAD
-                    current_count: size_counter.load(Ordering::SeqCst),
-=======
                     current_count: file_counter.load(Ordering::SeqCst),
->>>>>>> cfcf39b6
                     total_count,
                     current_size: downloaded,
                     total_size: size.load(Ordering::SeqCst),
@@ -381,11 +349,7 @@
             }
 
             let diff = file_size_reported - file_downloaded;
-<<<<<<< HEAD
-            let total = size.fetch_sub(diff, Ordering::SeqCst) - diff;
-=======
             let total = progress_counter.fetch_sub(diff, Ordering::SeqCst) - diff;
->>>>>>> cfcf39b6
 
             progress.send(Progress {
                 current_count: file_counter.fetch_add(1, Ordering::SeqCst),
