--- conflicted
+++ resolved
@@ -71,11 +71,9 @@
 pub struct Progress {
     pub total_count: u64,
     pub current_count: u64,
-    pub count_progress: u8,
 
     pub total_size: u64,
     pub current_size: u64,
-    pub size_progress: u8,
 }
 
 impl Progress {
@@ -86,13 +84,8 @@
 
 // Todo: Add checksum/size verification
 pub async fn download_file(
-<<<<<<< HEAD
-    file: &Downloadable,
-    progress: watch::Sender<Progress>,
-=======
     downloadable_file: &Downloadable,
-    progress: Option<tokio::sync::watch::Sender<Progress>>,
->>>>>>> 81974ac2
+    progress: Option<watch::Sender<Progress>>,
 ) -> Result<(), DownloadError> {
     let retry_policy = ExponentialBackoff::builder().build_with_max_retries(3);
     let reqwest_client = Client::builder().build()?;
@@ -123,11 +116,9 @@
                 // Special case for single file
                 total_count: 1,
                 current_count: 0,
-                count_progress: 0,
 
                 current_size: buf.len() as u64,
                 total_size: downloadable_file.size.unwrap_or(0),
-                size_progress: size_progress as u8,
             })?;
         }
     }
@@ -136,11 +127,9 @@
         progress.send(Progress {
             total_count: 1,
             current_count: 1,
-            count_progress: 100,
 
             current_size: buf.len() as u64,
             total_size: downloadable_file.size.unwrap_or(0),
-            size_progress: 100,
         })?;
     }
 
@@ -164,7 +153,8 @@
 
     let arced_progress = Arc::new(progress);
 
-    let atomic_counter = Arc::new(AtomicU64::new(0));
+    let atomic_size_counter = Arc::new(AtomicU64::new(0));
+    let atomic_file_counter = Arc::new(AtomicU64::new(0));
     let atomic_size = Arc::new(AtomicU64::new(files.iter().map(|f| f.size).flatten().sum()));
 
     let total_size = files
@@ -176,39 +166,14 @@
     for file in files {
         let semaphore = Arc::clone(&downloads);
         let progress = Arc::clone(&arced_progress);
-        let counter = Arc::clone(&atomic_counter);
+        let size_counter = Arc::clone(&atomic_size_counter);
+        let file_counter = Arc::clone(&atomic_file_counter);
         let size = Arc::clone(&atomic_size);
         let url = file.url.clone();
         let path = file.path.clone();
         let client = client.clone();
 
         tasks.push(tokio::spawn(async move {
-<<<<<<< HEAD
-=======
-            let increase_progress =
-                move |counter: &Arc<std::sync::atomic::AtomicU64>,
-                      size: &Arc<std::sync::atomic::AtomicU64>,
-                      progress: &Arc<tokio::sync::watch::Sender<Progress>>,
-                      file_size: Option<u64>,
-                      increase_count: bool| {
-                    let new_current =
-                        counter.fetch_add(if increase_count { 1 } else { 0 }, Ordering::SeqCst);
-                    let new_size = size.fetch_add(file_size.unwrap_or(0), Ordering::SeqCst);
-
-                    progress.send(Progress {
-                        current_count: new_current,
-                        total_count,
-                        count_progress: (new_current as f64 / total_count as f64 * 100.0) as u8,
-
-                        total_size,
-                        current_size: new_size,
-                        size_progress: (new_size as f64 / total_size as f64 * 100.0) as u8,
-                    })?;
-
-                    Ok(())
-                };
-
->>>>>>> 81974ac2
             let _permit = semaphore
                 .acquire()
                 .await
@@ -249,20 +214,18 @@
                     Some(Checksum::Sha1(ref hash)) => {
                         let finalized = sha1.finalize();
                         if hash == &format!("{finalized:x}") {
-<<<<<<< HEAD
                             // unwraps will be fine because file_looks_good can't happen without it
                             let downloaded =
-                                counter.fetch_add(file.size.unwrap(), Ordering::SeqCst);
+                                size_counter.fetch_add(file.size.unwrap(), Ordering::SeqCst);
 
                             progress.send(Progress {
-                                current_count: downloaded,
-                                current_size: size.load(Ordering::SeqCst),
+                                current_count: file_counter.load(Ordering::SeqCst),
+                                total_count,
+                                current_size: downloaded,
+                                total_size: size.load(Ordering::SeqCst),
                             })?;
 
                             return Ok(());
-=======
-                            return increase_progress(&counter, &size, &progress, file.size, true);
->>>>>>> 81974ac2
                         } else {
                             trace!(
                                 "Hash mismatch sha1 for file: {} - expected: {hash} - got: {}",
@@ -274,20 +237,18 @@
                     Some(Checksum::Sha256(ref hash)) => {
                         let finalized = sha256.finalize();
                         if hash == &format!("{finalized:x}") {
-<<<<<<< HEAD
                             // unwraps will be fine because file_looks_good can't happen without it
                             let downloaded =
-                                counter.fetch_add(file.size.unwrap(), Ordering::SeqCst);
+                                size_counter.fetch_add(file.size.unwrap(), Ordering::SeqCst);
 
                             progress.send(Progress {
-                                current_count: downloaded,
-                                current_size: size.load(Ordering::SeqCst),
+                                current_count: file_counter.load(Ordering::SeqCst),
+                                total_count,
+                                current_size: downloaded,
+                                total_size: size.load(Ordering::SeqCst),
                             })?;
 
                             return Ok(());
-=======
-                            return increase_progress(&counter, &size, &progress, file.size, true);
->>>>>>> 81974ac2
                         } else {
                             trace!(
                                 "Hash mismatch sha256 for file: {} - expected: {hash} - got: {}",
@@ -330,8 +291,7 @@
 
                 tokio::io::copy(&mut res.as_ref(), &mut fs_file).await?;
 
-<<<<<<< HEAD
-                let downloaded = counter.fetch_add(res.len() as u64, Ordering::SeqCst);
+                let downloaded = size_counter.fetch_add(res.len() as u64, Ordering::SeqCst);
                 file_downloaded += res.len() as u64;
 
                 if file_downloaded > file_size_reported {
@@ -341,23 +301,22 @@
                 }
 
                 progress.send(Progress {
-                    current_count: downloaded,
-                    current_size: size.load(Ordering::SeqCst),
+                    current_count: size_counter.load(Ordering::SeqCst),
+                    total_count,
+                    current_size: downloaded,
+                    total_size: size.load(Ordering::SeqCst),
                 })?;
             }
 
-            if file_size_reported > file_downloaded {
-                let diff = file_size_reported - file_downloaded;
-                let total = size.fetch_sub(diff, Ordering::SeqCst);
-
-                progress.send(Progress {
-                    current_count: counter.load(Ordering::SeqCst),
-                    current_size: total,
-                })?;
-=======
-                increase_progress(&counter, &size, &progress, Some(buf_size), false)?;
->>>>>>> 81974ac2
-            }
+            let diff = file_size_reported - file_downloaded;
+            let total = size.fetch_sub(diff, Ordering::SeqCst) - diff;
+
+            progress.send(Progress {
+                current_count: file_counter.fetch_add(1, Ordering::SeqCst),
+                total_count,
+                current_size: total,
+                total_size: size.load(Ordering::SeqCst),
+            })?;
 
             match file.checksum {
                 Some(Checksum::Sha1(hash)) => {
@@ -377,11 +336,6 @@
                 None => {}
             }
 
-<<<<<<< HEAD
-=======
-            increase_progress(&counter, &size, &progress, None, true)?;
-
->>>>>>> 81974ac2
             Ok(())
         }));
     }
