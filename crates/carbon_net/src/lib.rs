--- conflicted
+++ resolved
@@ -181,15 +181,10 @@
                 move |counter: &Arc<std::sync::atomic::AtomicU64>,
                       size: &Arc<std::sync::atomic::AtomicU64>,
                       progress: &Arc<tokio::sync::watch::Sender<Progress>>,
-<<<<<<< HEAD
-                      file_size: Option<u64>| {
-                    let new_current = counter.fetch_add(1, Ordering::SeqCst);
-=======
                       file_size: Option<u64>,
                       increase_count: bool| {
                     let new_current =
                         counter.fetch_add(if increase_count { 1 } else { 0 }, Ordering::SeqCst);
->>>>>>> 78bb2e29
                     let new_size = size.fetch_add(file_size.unwrap_or(0), Ordering::SeqCst);
 
                     progress.send(Progress {
