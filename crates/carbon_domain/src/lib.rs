// allow dead code during development to keep warning outputs meaningful
#![allow(dead_code)]

pub mod account;
pub mod instance;
pub mod maven;
pub mod minecraft;
mod minecraft_mod;
<<<<<<< HEAD
=======
mod minecraft_package;
pub mod modloader;
pub mod vtask;
>>>>>>> 4ee404ca

#[macro_export]
macro_rules! try_path_fmt {
    ($path:expr) => {{
        $path
            .as_os_str()
            .to_str()
            .unwrap_or("<<unrepresentable fs path!>>")
    }};
}

/*
#[macro_export]
macro_rules! open_file_async {
    ($path:expr) => {
        {

        }
    };
}

#[macro_export]
macro_rules! read_file_async {
    ($path:expr) => {
        {

        }
    };
}
*/<|MERGE_RESOLUTION|>--- conflicted
+++ resolved
@@ -6,12 +6,9 @@
 pub mod maven;
 pub mod minecraft;
 mod minecraft_mod;
-<<<<<<< HEAD
-=======
 mod minecraft_package;
 pub mod modloader;
 pub mod vtask;
->>>>>>> 4ee404ca
 
 #[macro_export]
 macro_rules! try_path_fmt {
