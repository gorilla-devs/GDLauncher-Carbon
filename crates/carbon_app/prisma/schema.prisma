datasource db {
  provider = "sqlite"
  url      = "file:./dev.db"
}

generator client {
  provider = "cargo prisma"
  output   = "../src/db.rs"
}

model AppConfiguration {
  id                 Int     @id @default(0)
  theme              String  @default("main")
  reducedMotion      Boolean @default(false)
  discordIntegration Boolean @default(true)
  releaseChannel     String  @default("stable")
  activeAccountUuid  String?
}

model Account {
  uuid           String    @id
  username       String
  accessToken    String?
  tokenExpires   DateTime?
  msRefreshToken String?
}

model MinecraftManifest {
  id          String @unique
  type        String
  url         String
  time        String
  releaseTime String
  sha1        String @unique
}

model MinecraftVersion {
  id   String @unique
  json Bytes
}

model MinecraftAssets {
<<<<<<< HEAD
  assetsIdSha1 String @unique
  json         Bytes
=======
  idSha1           String             @id @unique
  MinecraftVersion MinecraftVersion[]
  json             Bytes
>>>>>>> d3d152a5
}

model ActiveDownloads {
  url     String @id
  file_id String @unique
}<|MERGE_RESOLUTION|>--- conflicted
+++ resolved
@@ -40,14 +40,13 @@
 }
 
 model MinecraftAssets {
-<<<<<<< HEAD
   assetsIdSha1 String @unique
   json         Bytes
-=======
-  idSha1           String             @id @unique
-  MinecraftVersion MinecraftVersion[]
-  json             Bytes
->>>>>>> d3d152a5
+}
+
+model ActiveDownloads {
+  url     String @id
+  file_id String @unique
 }
 
 model ActiveDownloads {
