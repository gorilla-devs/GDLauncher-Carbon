datasource db {
  provider = "sqlite"
  url      = "file:dev.db"
}

generator client {
  provider = "cargo prisma"
  output   = "../src/db.rs"
}

model AppConfiguration {
  id                              Int       @id @unique @default(0)
  theme                           String    @default("main")
  reducedMotion                   Boolean   @default(false)
  language                        String    @default("english")
  discordIntegration              Boolean   @default(true)
  releaseChannel                  String
  activeAccountUuid               String?
  concurrentDownloads             Int       @default(8)
  showNews                        Boolean   @default(true)
  startupResolution               String    @default("854x480")
  javaCustomArgs                  String    @default("")
  xmx                             Int
  xms                             Int       @default(1024)
  defaultInstanceGroup            Int?
  isFirstLaunch                   Boolean   @default(true)
  autoManageJava                  Boolean   @default(true)
  preferredModChannel             Int       @default(2) // 0 = >= alpha, 1 = >= beta, 2 = stable
  // Legal / metrics
  randomUserUuid                  String    @default(uuid())
  secret                          Bytes
  termsAndPrivacyAccepted         Boolean   @default(false)
  termsAndPrivacyAcceptedChecksum String? // Should ask again if this changes
  metricsEnabled                  Boolean   @default(false)
  metricsEnabledLastUpdate        DateTime? // should ask again after 12 months
}

model Java {
  id          String              @id @unique @default(uuid())
  path        String              @unique
  major       Int
  fullVersion String
  type        String
  os          String
  arch        String
  vendor      String
  isValid     Boolean             @default(true)
  JavaProfile JavaSystemProfile[]
}

model JavaSystemProfile {
  id     String  @id @unique @default(uuid())
  name   String  @unique
  java   Java?   @relation(fields: [javaId], references: [id])
  javaId String?
}

model Account {
  uuid           String    @id
  username       String
  // presence signifies a microsoft account
  accessToken    String?
  tokenExpires   DateTime?
  msRefreshToken String?
  lastUsed       DateTime
  skinId         String?
}

model Skin {
  id   String @id
  skin Bytes
}

model HTTPCache {
  url          String    @id
  status_code  Int
  data         Bytes
  expiresAt    DateTime? @default(now())
  lastModified String?
  etag         String?
}

model ActiveDownloads {
  url     String @id
  file_id String @unique
}

model Instance {
  id        Int            @id @default(autoincrement())
  name      String
  shortpath String         @unique
  favorite  Boolean        @default(false)
  index     Int
  group     InstanceGroup  @relation(fields: [groupId], references: [id])
  groupId   Int
  mods      ModFileCache[]
}

model InstanceGroup {
  id         Int        @id @default(autoincrement())
  name       String
  groupIndex Int
  instances  Instance[]
}

// this one
model ModFileCache {
  id         String      @id @default(uuid())
  instanceId Int
  instance   Instance    @relation(fields: [instanceId], references: [id], onDelete: Cascade)
  filename   String
  filesize   Int
  enabled    Boolean
  metadataId String
  metadata   ModMetadata @relation(fields: [metadataId], references: [id], onDelete: Restrict)

  @@unique([instanceId, filename])
}

// this one
model ModMetadata {
<<<<<<< HEAD
  id              String              @id
  murmur2         Int
  sha512          Bytes
  name            String?
  modid           String?
  version         String?
  description     String?
  authors         String?
  modloaders      String
	logoImage       LocalModImageCache?
  curseforge      CurseForgeModCache?
  modrinth        ModrinthModCache?
  cachedFiles     ModFileCache[]
=======
  id          String              @id
  murmur2     Int
  sha512      Bytes
  sha1        Bytes
  name        String?
  modid       String?
  version     String?
  description String?
  authors     String?
  modloaders  String
  logoImage   LocalModImageCache?
  curseforge  CurseForgeModCache?
  modrinth    ModrinthModCache?
  cachedFiles ModFileCache[]
>>>>>>> 40eafd15
}

// this one
model CurseForgeModCache {
<<<<<<< HEAD
  metadataId  String      @id
  murmur2     Int
  projectId   Int
  fileId      Int
  name        String
  urlslug     String
  summary     String
  authors     String
	updatePaths String // in the form `<gamever>,<modloader>;<gamever>,<modloader>` for every availible combination
  cachedAt    DateTime
	logoImage   CurseForgeModImageCache?
  metadata    ModMetadata @relation(fields: [metadataId], references: [id], onDelete: Cascade)
=======
  metadataId String      @id
  murmur2    Int
  projectId  Int
  fileId     Int
  name       String
  urlslug    String
  summary    String
  authors    String
  cachedAt   DateTime
  logoImage  CurseForgeModImageCache?
  metadata   ModMetadata @relation(fields: [metadataId], references: [id], onDelete: Cascade)
>>>>>>> 40eafd15

  @@unique([projectId, fileId])
}

// this one
model ModrinthModCache {
  metadataId  String      @id
  sha512      String
  projectId   String
  versionId   String
  title       String
  urlslug     String
  description String
  authors     String
<<<<<<< HEAD
	updatePaths String // in the form `<gamever>,<modloader>;<gamever>,<modloader>` for every availible combination
=======
  filename    String
  fileUrl     String
>>>>>>> 40eafd15
  cachedAt    DateTime
  logoImage   ModrinthModImageCache?
  metadata    ModMetadata @relation(fields: [metadataId], references: [id], onDelete: Cascade)

  @@unique([projectId, versionId])
}

// this one
model LocalModImageCache {
  metadataId String @id
  data       Bytes
  metadata   ModMetadata @relation(fields: [metadataId], references: [id], onDelete: Cascade)
}

// this one
model CurseForgeModImageCache {
  metadataId String @id
  url        String
  data       Bytes?
  upToDate   Int @default(0)
  metadata   CurseForgeModCache @relation(fields: [metadataId], references: [metadataId], onDelete: Cascade)
}

// this one
model ModrinthModImageCache {
  metadataId String @id
  url        String
  data       Bytes?
  upToDate   Int @default(0)
  metadata   ModrinthModCache @relation(fields: [metadataId], references: [metadataId], onDelete: Cascade)
}<|MERGE_RESOLUTION|>--- conflicted
+++ resolved
@@ -119,21 +119,6 @@
 
 // this one
 model ModMetadata {
-<<<<<<< HEAD
-  id              String              @id
-  murmur2         Int
-  sha512          Bytes
-  name            String?
-  modid           String?
-  version         String?
-  description     String?
-  authors         String?
-  modloaders      String
-	logoImage       LocalModImageCache?
-  curseforge      CurseForgeModCache?
-  modrinth        ModrinthModCache?
-  cachedFiles     ModFileCache[]
-=======
   id          String              @id
   murmur2     Int
   sha512      Bytes
@@ -148,12 +133,10 @@
   curseforge  CurseForgeModCache?
   modrinth    ModrinthModCache?
   cachedFiles ModFileCache[]
->>>>>>> 40eafd15
 }
 
 // this one
 model CurseForgeModCache {
-<<<<<<< HEAD
   metadataId  String      @id
   murmur2     Int
   projectId   Int
@@ -166,19 +149,6 @@
   cachedAt    DateTime
 	logoImage   CurseForgeModImageCache?
   metadata    ModMetadata @relation(fields: [metadataId], references: [id], onDelete: Cascade)
-=======
-  metadataId String      @id
-  murmur2    Int
-  projectId  Int
-  fileId     Int
-  name       String
-  urlslug    String
-  summary    String
-  authors    String
-  cachedAt   DateTime
-  logoImage  CurseForgeModImageCache?
-  metadata   ModMetadata @relation(fields: [metadataId], references: [id], onDelete: Cascade)
->>>>>>> 40eafd15
 
   @@unique([projectId, fileId])
 }
@@ -193,12 +163,9 @@
   urlslug     String
   description String
   authors     String
-<<<<<<< HEAD
 	updatePaths String // in the form `<gamever>,<modloader>;<gamever>,<modloader>` for every availible combination
-=======
   filename    String
   fileUrl     String
->>>>>>> 40eafd15
   cachedAt    DateTime
   logoImage   ModrinthModImageCache?
   metadata    ModMetadata @relation(fields: [metadataId], references: [id], onDelete: Cascade)
