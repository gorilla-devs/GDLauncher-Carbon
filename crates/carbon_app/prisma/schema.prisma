--- conflicted
+++ resolved
@@ -95,18 +95,12 @@
   name          String
   shortpath     String         @unique
   favorite      Boolean        @default(false)
-<<<<<<< HEAD
   hasPackUpdate Boolean        @default(false)
-  index         Int
-  group         InstanceGroup  @relation(fields: [groupId], references: [id])
-  groupId       Int
-=======
   index         Int
   group         InstanceGroup  @relation(fields: [groupId], references: [id])
   groupId       Int
   javaProfile   JavaProfile?   @relation(fields: [javaProfileId], references: [id])
   javaProfileId String?
->>>>>>> 30521898
   mods          ModFileCache[]
 }
 
