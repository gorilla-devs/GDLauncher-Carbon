datasource db {
  provider = "sqlite"
  url      = "file:dev.db"
}

generator client {
  provider = "cargo prisma"
  output   = "../src/db.rs"
}

model AppConfiguration {
<<<<<<< HEAD
  id                   Int     @id @unique @default(0)
  theme                String  @default("main")
  reducedMotion        Boolean @default(false)
  language             String  @default("english")
  discordIntegration   Boolean @default(true)
  releaseChannel       String
  activeAccountUuid    String?
  concurrentDownloads  Int     @default(8)
  showNews             Boolean @default(true)
  startupResolution    String  @default("854x480")
  javaCustomArgs       String  @default("")
  xmx                  Int
  xms                  Int     @default(1024)
  defaultInstanceGroup Int?
  isFirstLaunch        Boolean @default(true)
  autoManageJava       Boolean @default(true)
  isLegalAccepted      Boolean @default(false)
  metricsLevel         Int? // 0 = disabled, 1 = anonymous, 2 = anonymous + sessions, 3 = authenticated + sessions
=======
  id                              Int       @id @unique @default(0)
  theme                           String    @default("main")
  reducedMotion                   Boolean   @default(false)
  language                        String    @default("english")
  discordIntegration              Boolean   @default(true)
  releaseChannel                  String    @default("stable")
  activeAccountUuid               String?
  concurrentDownloads             Int       @default(8)
  showNews                        Boolean   @default(true)
  startupResolution               String    @default("854x480")
  javaCustomArgs                  String    @default("")
  xmx                             Int
  xms                             Int       @default(1024)
  defaultInstanceGroup            Int?
  isFirstLaunch                   Boolean   @default(true)
  autoManageJava                  Boolean   @default(true)
  preferredModChannel             Int       @default(2) // 0 = >= alpha, 1 = >= beta, 2 = stable
  // Legal / metrics
  randomUserUuid                  String    @default(uuid())
  secret                          Bytes
  termsAndPrivacyAccepted         Boolean   @default(false)
  termsAndPrivacyAcceptedChecksum String? // Should ask again if this changes
  metricsEnabled                  Boolean   @default(false)
  metricsEnabledLastUpdate        DateTime? // should ask again after 12 months
>>>>>>> b251c03b
}

model Java {
  id          String              @id @unique @default(uuid())
  path        String              @unique
  major       Int
  fullVersion String
  type        String
  os          String
  arch        String
  vendor      String
  isValid     Boolean             @default(true)
  JavaProfile JavaSystemProfile[]
}

model JavaSystemProfile {
  id     String  @id @unique @default(uuid())
  name   String  @unique
  java   Java?   @relation(fields: [javaId], references: [id])
  javaId String?
}

model Account {
  uuid           String    @id
  username       String
  // presence signifies a microsoft account
  accessToken    String?
  tokenExpires   DateTime?
  msRefreshToken String?
  lastUsed       DateTime
  skinId         String?
}

model Skin {
  id   String @id
  skin Bytes
}

model HTTPCache {
  url          String    @id
  status_code  Int
  data         Bytes
  expiresAt    DateTime? @default(now())
  lastModified String?
  etag         String?
}

model ActiveDownloads {
  url     String @id
  file_id String @unique
}

model Instance {
  id        Int            @id @default(autoincrement())
  name      String
  shortpath String         @unique
  favorite  Boolean        @default(false)
  index     Int
  group     InstanceGroup  @relation(fields: [groupId], references: [id])
  groupId   Int
  mods      ModFileCache[]
}

model InstanceGroup {
  id         Int        @id @default(autoincrement())
  name       String
  groupIndex Int
  instances  Instance[]
}

model ModFileCache {
  id         String      @id @default(uuid())
  instanceId Int
  instance   Instance    @relation(fields: [instanceId], references: [id], onDelete: Cascade)
  filename   String
  filesize   Int
  enabled    Boolean
  metadataId String
  metadata   ModMetadata @relation(fields: [metadataId], references: [id], onDelete: Restrict)

  @@unique([instanceId, filename])
}

model ModMetadata {
  id          String              @id
  murmur2     Int
  sha512      Bytes
  name        String?
  modid       String?
  version     String?
  description String?
  authors     String?
  modloaders  String
  curseforge  CurseForgeModCache?
  modrinth    ModrinthModCache?
  cachedFiles ModFileCache[]
}

model CurseForgeModCache {
  id         String      @id @default(uuid())
  murmur2    Int
  projectId  Int
  fileId     Int
  name       String
  urlslug    String
  summary    String
  authors    String
  cachedAt   DateTime
  metadataId String      @unique
  metadata   ModMetadata @relation(fields: [metadataId], references: [id], onDelete: Cascade)

  @@unique([projectId, fileId])
}

model ModrinthModCache {
  id          String      @id @default(uuid())
  sha512      String
  sha1        String
  filename    String
  projectId   String
  versionId   String
  title       String
  urlslug     String
  description String
  authors     String
  cachedAt    DateTime
  metadataId  String      @unique
  metadata    ModMetadata @relation(fields: [metadataId], references: [id], onDelete: Cascade)

  @@unique([projectId, versionId])
}<|MERGE_RESOLUTION|>--- conflicted
+++ resolved
@@ -9,32 +9,12 @@
 }
 
 model AppConfiguration {
-<<<<<<< HEAD
-  id                   Int     @id @unique @default(0)
-  theme                String  @default("main")
-  reducedMotion        Boolean @default(false)
-  language             String  @default("english")
-  discordIntegration   Boolean @default(true)
-  releaseChannel       String
-  activeAccountUuid    String?
-  concurrentDownloads  Int     @default(8)
-  showNews             Boolean @default(true)
-  startupResolution    String  @default("854x480")
-  javaCustomArgs       String  @default("")
-  xmx                  Int
-  xms                  Int     @default(1024)
-  defaultInstanceGroup Int?
-  isFirstLaunch        Boolean @default(true)
-  autoManageJava       Boolean @default(true)
-  isLegalAccepted      Boolean @default(false)
-  metricsLevel         Int? // 0 = disabled, 1 = anonymous, 2 = anonymous + sessions, 3 = authenticated + sessions
-=======
   id                              Int       @id @unique @default(0)
   theme                           String    @default("main")
   reducedMotion                   Boolean   @default(false)
   language                        String    @default("english")
   discordIntegration              Boolean   @default(true)
-  releaseChannel                  String    @default("stable")
+  releaseChannel                  String
   activeAccountUuid               String?
   concurrentDownloads             Int       @default(8)
   showNews                        Boolean   @default(true)
@@ -53,7 +33,6 @@
   termsAndPrivacyAcceptedChecksum String? // Should ask again if this changes
   metricsEnabled                  Boolean   @default(false)
   metricsEnabledLastUpdate        DateTime? // should ask again after 12 months
->>>>>>> b251c03b
 }
 
 model Java {
