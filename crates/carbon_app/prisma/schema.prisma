datasource db {
  provider = "sqlite"
  url      = "file:./dev.db"
}

generator client {
  provider = "cargo prisma"
  output   = "../src/db.rs"
}

model AppConfiguration {
<<<<<<< HEAD
  id                   Int     @id @default(0)
  theme                String  @default("main")
  reducedMotion        Boolean @default(false)
  discordIntegration   Boolean @default(true)
  releaseChannel       String  @default("stable")
  activeAccountUuid    String?
  defaultInstanceGroup Int?
=======
  id                  Int     @id @unique @default(0)
  theme               String  @default("main")
  reducedMotion       Boolean @default(false)
  language            String  @default("en")
  discordIntegration  Boolean @default(true)
  releaseChannel      String  @default("stable")
  activeAccountUuid   String?
  concurrentDownloads Int     @default(8)
  showNews            Boolean @default(true)
  startupResolution   String  @default("854x480")
  javaCustomArgs      String  @default("")
  xmx                 Int     @default(1024)
  xms                 Int     @default(1024)
}

// Can't really use relations between java and defaultJava because external instances could refer to java as well
model Java {
  path        String  @id @unique
  major       Int
  fullVersion String
  type        String
  arch        String
  isValid     Boolean @default(false)
}

model DefaultJava {
  path  String @id
  major Int    @unique
>>>>>>> 4ee404ca
}

model Account {
  uuid           String    @id
  username       String
  // presence signifies a microsoft account
  accessToken    String?
  tokenExpires   DateTime?
  msRefreshToken String?
  lastUsed       DateTime
  skinId         String?
}

model Skin {
  id   String @id
  skin Bytes
}

model HTTPCache {
  id        String   @id
  url       String
  data      Bytes
  createdAt DateTime @default(now())
}

model ActiveDownloads {
  url     String @id
  file_id String @unique
}

model Instance {
  id        Int            @id @default(autoincrement())
  name      String
  shortpath String         @unique
  index     Int
  group     InstanceGroup  @relation(fields: [groupId], references: [id])
  groupId   Int
}

model InstanceGroup {
  id         Int        @id @default(autoincrement())
  name       String
  groupIndex Int
  instances  Instance[]
}<|MERGE_RESOLUTION|>--- conflicted
+++ resolved
@@ -9,15 +9,6 @@
 }
 
 model AppConfiguration {
-<<<<<<< HEAD
-  id                   Int     @id @default(0)
-  theme                String  @default("main")
-  reducedMotion        Boolean @default(false)
-  discordIntegration   Boolean @default(true)
-  releaseChannel       String  @default("stable")
-  activeAccountUuid    String?
-  defaultInstanceGroup Int?
-=======
   id                  Int     @id @unique @default(0)
   theme               String  @default("main")
   reducedMotion       Boolean @default(false)
@@ -31,6 +22,7 @@
   javaCustomArgs      String  @default("")
   xmx                 Int     @default(1024)
   xms                 Int     @default(1024)
+  defaultInstanceGroup Int?
 }
 
 // Can't really use relations between java and defaultJava because external instances could refer to java as well
@@ -46,7 +38,6 @@
 model DefaultJava {
   path  String @id
   major Int    @unique
->>>>>>> 4ee404ca
 }
 
 model Account {
