--- conflicted
+++ resolved
@@ -18,15 +18,6 @@
 }
 
 model Account {
-<<<<<<< HEAD
-  uuid             String   @id
-  username         String
-  // presence signifies a microsoft account
-  accessToken      String?
-  tokenExpires     DateTime?
-  msRefreshToken   String?
-  lastUsed DateTime
-=======
   uuid           String    @id
   username       String
   // presence signifies a microsoft account
@@ -35,7 +26,6 @@
   msRefreshToken String?
   lastUsed       DateTime
   skinId         String?
->>>>>>> e00d0272
 }
 
 model Skin {
