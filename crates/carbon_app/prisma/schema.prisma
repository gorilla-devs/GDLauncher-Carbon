--- conflicted
+++ resolved
@@ -9,28 +9,6 @@
 }
 
 model AppConfiguration {
-<<<<<<< HEAD
-  id                       Int       @id @unique @default(0)
-  theme                    String    @default("main")
-  reducedMotion            Boolean   @default(false)
-  language                 String    @default("english")
-  discordIntegration       Boolean   @default(true)
-  releaseChannel           String    @default("stable")
-  activeAccountUuid        String?
-  concurrentDownloads      Int       @default(8)
-  showNews                 Boolean   @default(true)
-  startupResolution        String    @default("854x480")
-  javaCustomArgs           String    @default("")
-  xmx                      Int
-  xms                      Int       @default(1024)
-  defaultInstanceGroup     Int?
-  isFirstLaunch            Boolean   @default(true)
-  autoManageJava           Boolean   @default(true)
-  isLegalAccepted          Boolean   @default(false)
-  randomUserUUID           String    @default(uuid())
-  metricsEnabled           Boolean   @default(false)
-  metricsEnabledLastUpdate DateTime?
-=======
   id                   Int     @id @unique @default(0)
   theme                String  @default("main")
   reducedMotion        Boolean @default(false)
@@ -49,8 +27,9 @@
   autoManageJava       Boolean @default(true)
   preferredModChannel  Int     @default(2) // 0 = >= alpha, 1 = >= beta, 2 = stable
   isLegalAccepted      Boolean @default(false)
-  metricsLevel         Int? // 0 = disabled, 1 = anonymous, 2 = anonymous + sessions, 3 = authenticated + sessions
->>>>>>> a75a1e3c
+  metricsEnabled           Boolean   @default(false)
+  metricsEnabledLastUpdate DateTime?
+  randomUserUUID           String    @default(uuid())
 }
 
 model Java {
