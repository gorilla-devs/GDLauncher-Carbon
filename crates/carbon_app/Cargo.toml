[package]
name = "carbon_app"
version = "0.0.0"
edition = "2021"
author = "GorillaDevs Inc."

[dependencies]
anyhow = { workspace = true }
derive_more = { workspace = true }
thiserror = { workspace = true }
sentry = { workspace = true }
serde = { workspace = true, features = ["derive", "rc"] }
serde_json = { workspace = true }
serde_urlencoded = "0.7.1"
directories = { workspace = true }
tokio = { workspace = true, features = ["full"] }
futures = { workspace = true }
tower-http = { workspace = true, default-features = false, features = ["cors"] }
rspc = { workspace = true, features = ["axum", "chrono"] }
tracing = { workspace = true }
tracing-subscriber = { workspace = true }
tracing-appender = { workspace = true }
# tracing-forest = { workspace = true }
reqwest = { workspace = true, features = ["blocking", "json"] }
reqwest-middleware = { workspace = true }
async-stream = { workspace = true }
axum = { workspace = true, features = ["ws"] }
jsonwebtoken = { workspace = true }
async-trait = { workspace = true }
chrono = { workspace = true }
carbon_macro = { path = "../carbon_macro" }
carbon_compression = { path = "../carbon_compression" }
carbon_net = { path = "../carbon_net" }
uuid = { workspace = true }
prisma-client-rust = { workspace = true, features = [
  "sqlite-create-many",
  "sqlite",
  "migrations",
], default_features = false }
strum_macros = { workspace = true }
strum = { workspace = true }
regex = { workspace = true }
image = { workspace = true, features = ["png"], default-features = false }
task-local-extensions = { workspace = true }
hyper = { workspace = true }
zip = { workspace = true }
httpdate = { workspace = true }
daedalus = { workspace = true }
url = { workspace = true }
serde_repr = { workspace = true }
sysinfo = { workspace = true }
iridium = { path = "../iridium", optional = true }
tempdir = { workspace = true }
trash = { workspace = true }
toml = { workspace = true }
opener = { workspace = true }
md-5 = { workspace = true }
sha1 = { workspace = true }
hex = { workspace = true }
murmurhash32 = { workspace = true }
fs_extra = { workspace = true }
indexmap = { version = "1.9.3", features = ["serde"] }
<<<<<<< HEAD
tracing-test = "0.2.4"
=======
walkdir = { workspace = true }
>>>>>>> f73860f3
# libc = { workspace = true }

[target.'cfg(windows)'.dependencies]
winreg = { workspace = true }
# winapi = { version = "0.3.9" }

[build-dependencies]
serde_json = { workspace = true }
dotenvy = { workspace = true }

[test-dependencies]

[features]
production = ["iridium"]<|MERGE_RESOLUTION|>--- conflicted
+++ resolved
@@ -60,11 +60,8 @@
 murmurhash32 = { workspace = true }
 fs_extra = { workspace = true }
 indexmap = { version = "1.9.3", features = ["serde"] }
-<<<<<<< HEAD
 tracing-test = "0.2.4"
-=======
 walkdir = { workspace = true }
->>>>>>> f73860f3
 # libc = { workspace = true }
 
 [target.'cfg(windows)'.dependencies]
