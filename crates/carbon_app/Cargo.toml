[package]
name = "carbon_app"
version = "0.0.0"
edition = "2021"
author = "GorillaDevs Inc."

[dependencies]
anyhow = { workspace = true }
derive_more = { workspace = true }
thiserror = { workspace = true }
sentry = { workspace = true }
serde = { workspace = true, features = ["derive", "rc"] }
serde_json = { workspace = true }
serde_urlencoded = "0.7.1"
directories = { workspace = true }
tokio = { workspace = true, features = ["full"] }
futures = { workspace = true }
tower-http = { workspace = true, default-features = false, features = ["cors"] }
rspc = { workspace = true, features = ["axum", "chrono"] }
tracing = { workspace = true }
tracing-subscriber = { workspace = true }
tracing-appender = { workspace = true }
# tracing-forest = { workspace = true }
reqwest = { workspace = true, features = ["blocking", "json"] }
reqwest-middleware = { workspace = true }
async-stream = { workspace = true }
axum = { workspace = true, features = ["ws"] }
jsonwebtoken = { workspace = true }
async-trait = { workspace = true }
chrono = { workspace = true }
carbon_macro = { path = "../carbon_macro" }
carbon_compression = { path = "../carbon_compression" }
carbon_net = { path = "../carbon_net" }
uuid = { workspace = true }
prisma-client-rust = { workspace = true, features = [
  "sqlite-create-many",
  "sqlite",
  "migrations",
], default_features = false }
strum_macros = { workspace = true }
strum = { workspace = true }
regex = { workspace = true }
image = { workspace = true, features = ["png"], default-features = false }
task-local-extensions = { workspace = true }
hyper = { workspace = true }
zip = { workspace = true }
httpdate = { workspace = true }
daedalus = { workspace = true }
url = { workspace = true }
serde_repr = { workspace = true }
sysinfo = { workspace = true }
iridium = { path = "../iridium", optional = true }
tempdir = { workspace = true }
trash = { workspace = true }
toml = { workspace = true }
opener = { workspace = true }
md-5 = { workspace = true }
sha1 = { workspace = true }
hex = { workspace = true }
murmurhash32 = { workspace = true }
fs_extra = { workspace = true }
indexmap = { version = "1.9.3", features = ["serde"] }
tracing-test = "0.2.4"
walkdir = { workspace = true }
<<<<<<< HEAD
serde_qs = "0.12.0"
=======
async-recursion = "1.0.4"
>>>>>>> efb690f6
# libc = { workspace = true }

[target.'cfg(windows)'.dependencies]
winreg = { workspace = true }
# winapi = { version = "0.3.9" }

[build-dependencies]
serde_json = { workspace = true }
dotenvy = { workspace = true }

[test-dependencies]

[features]
production = ["iridium"]<|MERGE_RESOLUTION|>--- conflicted
+++ resolved
@@ -62,11 +62,8 @@
 indexmap = { version = "1.9.3", features = ["serde"] }
 tracing-test = "0.2.4"
 walkdir = { workspace = true }
-<<<<<<< HEAD
 serde_qs = "0.12.0"
-=======
 async-recursion = "1.0.4"
->>>>>>> efb690f6
 # libc = { workspace = true }
 
 [target.'cfg(windows)'.dependencies]
