[package]
name = "carbon_app"
version = "0.0.0"
edition = "2021"

[lib]
crate-type = ["lib"]

# See more keys and their definitions at https://doc.rust-lang.org/cargo/reference/manifest.html

[dependencies]
anyhow = { workspace = true }
derive_more = { workspace = true }
thiserror = { workspace = true }
sentry = { workspace = true }
env_logger = { workspace = true }
log = { workspace = true }
serde = { workspace = true, features = ["derive", "rc"] }
serde_json = { workspace = true }
tracing-test = { workspace = true }
directories = { workspace = true }
tokio = { workspace = true, features = ["full"] }
futures = { workspace = true }
tower-http = { workspace = true, default-features = false, features = ["cors"] }
rspc = { workspace = true, features = ["axum", "chrono"] }
tracing = { workspace = true }
reqwest = { workspace = true, features = ["blocking", "json"] }
reqwest-middleware = { workspace = true }
async-stream = { workspace = true }
axum = { workspace = true, features = ["ws"] }
jsonwebtoken = { workspace = true }
async-trait = { workspace = true }
chrono = { workspace = true }
carbon_macro = { path = "../carbon_macro" }
carbon_compression = { path = "../carbon_compression" }
carbon_domain = { path = "../carbon_domain" }
carbon_net = { path = "../carbon_net" }
uuid = { workspace = true }
prisma-client-rust = { workspace = true, features = [
  "sqlite-create-many",
  "sqlite",
  "migrations",
], default_features = false }
strum_macros = { workspace = true }
strum = { workspace = true }
regex = { workspace = true }
<<<<<<< HEAD
image = { workspace = true, features = [
  "png"
], default-features = false }
task-local-extensions = { workspace = true }
=======
image = { workspace = true, features = ["png"], default-features = false }
>>>>>>> 41af3197
# libc = { workspace = true }

# [target.'cfg(windows)'.dependencies]
# winapi = { version = "0.3.9" }


[dev-dependencies]
tempdir = { workspace = true }
ntest = { workspace = true }

[build-dependencies]
serde_json = { workspace = true }
dotenvy = { workspace = true }<|MERGE_RESOLUTION|>--- conflicted
+++ resolved
@@ -44,14 +44,8 @@
 strum_macros = { workspace = true }
 strum = { workspace = true }
 regex = { workspace = true }
-<<<<<<< HEAD
-image = { workspace = true, features = [
-  "png"
-], default-features = false }
+image = { workspace = true, features = ["png"], default-features = false }
 task-local-extensions = { workspace = true }
-=======
-image = { workspace = true, features = ["png"], default-features = false }
->>>>>>> 41af3197
 # libc = { workspace = true }
 
 # [target.'cfg(windows)'.dependencies]
