--- conflicted
+++ resolved
@@ -52,12 +52,9 @@
 zip = { workspace = true }
 http = { workspace = true }
 httpdate = { workspace = true }
-<<<<<<< HEAD
+daedalus = { workspace = true }
 url = { workspace = true }
 serde_repr = { workspace = true }
-=======
-daedalus = { workspace = true }
->>>>>>> 00cbf68b
 iridium = { path = "../iridium", optional = true }
 # libc = { workspace = true }
 
