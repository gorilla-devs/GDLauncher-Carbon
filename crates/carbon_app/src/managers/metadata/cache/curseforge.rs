use itertools::Itertools;
use std::collections::HashMap;
use std::collections::VecDeque;
use std::time::Duration;
use std::time::Instant;
use tracing::warn;

use tracing::debug;
use tracing::error;
use tracing::trace;

use crate::db::read_filters::DateTimeFilter;
use crate::db::read_filters::IntFilter;
use crate::domain::instance::info::ModLoaderType;
use crate::domain::instance::InstanceId;
use crate::domain::modplatforms::curseforge::filters::ModsParameters;
use crate::domain::modplatforms::curseforge::filters::ModsParametersBody;
use crate::domain::modplatforms::curseforge::File;
use crate::domain::modplatforms::curseforge::FingerprintsMatchesResult;
use crate::domain::modplatforms::curseforge::Mod;
use crate::managers::App;

use super::BundleSender;
use super::ModplatformCacher;
use super::UpdateNotifier;
use crate::db::{
    curse_forge_mod_cache as cfdb, curse_forge_mod_image_cache as cfimgdb, mod_file_cache as fcdb,
    mod_metadata as metadb,
};

pub struct CurseforgeModCacher;

#[async_trait::async_trait]
impl ModplatformCacher for CurseforgeModCacher {
    const NAME: &'static str = "curseforge";

    type SaveBundle = (
        Vec<u32>,
        Vec<(String, u32)>,
        FingerprintsMatchesResult,
        Vec<Mod>,
    );

    async fn query_platform(
        app: &App,
        instance_id: InstanceId,
        sender: &mut BundleSender<Self::SaveBundle>,
    ) -> anyhow::Result<()> {
        let modlist = app
            .prisma_client
            .mod_file_cache()
            .find_many(vec![
                fcdb::WhereParam::InstanceId(IntFilter::Equals(*instance_id)),
                fcdb::WhereParam::MetadataIs(vec![metadb::WhereParam::CurseforgeIsNot(vec![
                    cfdb::WhereParam::CachedAt(DateTimeFilter::Gt(
                        (chrono::Utc::now() - chrono::Duration::days(1)).into(),
                    )),
                ])]),
            ])
            .with(fcdb::metadata::fetch())
            .exec()
            .await?
            .into_iter()
            .map(|m| {
                let metadata = m
                    .metadata
                    .expect("metadata was queried with mod cache yet is not present");

                (
                    metadata.murmur_2 as u32,
                    (metadata.id, metadata.murmur_2 as u32),
                )
            });

        let mcm = app.meta_cache_manager();
        let ignored_hashes = mcm.ignored_remote_cf_hashes.read().await;

        let mut modlist = modlist
            .filter(|(_, (_, murmur2))| !ignored_hashes.contains(murmur2))
            .collect::<VecDeque<_>>();

        drop(ignored_hashes);

        if modlist.is_empty() {
            return Ok(());
        }

        let failed_instances = mcm.failed_cf_instances.read().await;
        let delay = failed_instances.get(&instance_id);

        if let Some((end_time, _)) = delay {
            if Instant::now() < *end_time {
                warn!("Not attempting to cache curseforge mods for {instance_id} as too many attempts have failed recently");
                return Ok(());
            }
        }

        drop(failed_instances);

        let fut = async {
            while !modlist.is_empty() {
                let (fingerprints, metadata) = modlist
                    .drain(0..usize::min(1000, modlist.len()))
                    .unzip::<_, _, Vec<_>, Vec<_>>();

                trace!("querying curseforge mod batch for instance {instance_id}");

                let fp_response = app
                    .modplatforms_manager()
                    .curseforge
                    .get_fingerprints(&fingerprints[..])
                    .await?
                    .data;

                let mods_response = app
                    .modplatforms_manager()
                    .curseforge
                    .get_mods(ModsParameters {
                        body: ModsParametersBody {
                            mod_ids: fp_response
                                .exact_matches
                                .iter()
                                .map(|m| m.file.mod_id)
                                .collect::<Vec<_>>(),
                        },
                    })
                    .await?
                    .data;

                sender.send((fingerprints, metadata, fp_response, mods_response));
            }

            Ok::<_, anyhow::Error>(())
        };

        if let Err(e) = fut.await {
            error!({ error = ?e }, "Error occured while caching curseforge mods for instance {instance_id}");

            let mut failed_instances = mcm.failed_cf_instances.write().await;
            let entry = failed_instances
                .entry(instance_id)
                .or_insert((Instant::now(), 0));
            entry.0 = Instant::now() + Duration::from_secs(u64::pow(2, entry.1));
            entry.1 += 1;
        } else {
            let mut failed_instances = mcm.failed_cf_instances.write().await;
            failed_instances.remove(&instance_id);
        }

        Ok::<_, anyhow::Error>(())
    }

    async fn save_batch(
        app: &App,
        instance_id: InstanceId,
        (fingerprints, batch, fp_response, mods_response): Self::SaveBundle,
    ) {
        trace!("processing curseforge mod batch for instance {instance_id}");

        let mut matches = fp_response
            .exact_matches
            .into_iter()
            .map(|fp_match| {
                mods_response
                    .iter()
                    .find(|m| m.id == fp_match.file.mod_id)
                    .map(|m| (fp_match.file.file_fingerprint, (fp_match, m)))
            })
            .flatten()
            .collect::<HashMap<_, _>>();

        let mcm = app.meta_cache_manager();
        let mut ignored_hashes = mcm.ignored_remote_cf_hashes.write().await;
        ignored_hashes.extend(fingerprints.iter().filter(|fp| !matches.contains_key(fp)));
        drop(ignored_hashes);

        let futures = batch.into_iter().filter_map(|(metadata_id, murmur2)| {
            let fp_match = matches.get(&murmur2);
            fp_match.map(|(fp_match, modinfo)| async move {
                let r = cache_curseforge_meta_unchecked(
                    app,
                    metadata_id.clone(),
<<<<<<< HEAD
                    &fileinfo.file,
=======
                    fp_match.file.id,
>>>>>>> 63ddd166
                    murmur2,
                    &modinfo,
                )
                .await;

                if let Err(e) = r {
                    error!({ error = ?e, metadata_id, file_id = ?fp_match.file.id }, "Could not store curseforge mod metadata. Will not attempt to download again for this session.");

                    mcm.ignored_remote_cf_hashes.write().await.insert(murmur2);
                }
            })
        });

        futures::future::join_all(futures).await;
    }

    async fn cache_icons(app: &App, instance_id: InstanceId, update_notifier: &UpdateNotifier) {
        let modlist = app
            .prisma_client
            .mod_file_cache()
            .find_many(vec![
                fcdb::WhereParam::InstanceId(IntFilter::Equals(*instance_id)),
                fcdb::WhereParam::MetadataIs(vec![metadb::WhereParam::CurseforgeIs(vec![
                    cfdb::WhereParam::LogoImageIs(vec![cfimgdb::WhereParam::UpToDate(
                        IntFilter::Equals(0),
                    )]),
                ])]),
            ])
            .with(
                fcdb::metadata::fetch()
                    .with(metadb::curseforge::fetch().with(cfdb::logo_image::fetch())),
            )
            .exec()
            .await;

        let modlist = match modlist {
            Ok(modlist) => modlist,
            Err(e) => {
                error!({ error = ?e }, "error querying database for updated curseforge mod icons list");
                return;
            }
        };

        let modlist = modlist.into_iter().map(|file| {
            let meta = file
                .metadata
                .expect("metadata was ensured present but not returned");
            let cf = meta
                .curseforge
                .flatten()
                .expect("curseforge was ensured present but not returned");
            let row = cf
                .logo_image
                .flatten()
                .expect("mod image was ensured present but not returned");

            (file.filename, cf.project_id, cf.file_id, row)
        });

        let app = &app;
        let futures = modlist
            .map(|(filename, project_id, file_id, row)| async move {
                let mcm = app.meta_cache_manager();

                {
                    let fails = mcm.failed_cf_thumbs.read().await;
                    if let Some((time, _)) = fails.get(&project_id) {
                        if *time > std::time::Instant::now() {
                            return
                        } else {
                            mcm.failed_cf_thumbs.write().await.remove(&project_id);
                        }
                    }
                }

                let r = async {
                    let dl_guard = mcm
                        .image_download_semaphore
                        .acquire()
                        .await
                        .expect("the image download semaphore is never closed");

                    debug!("thumbnailing curseforge mod icon for {instance_id}/{filename} (project: {project_id}, file: {file_id})");

                    let icon = app.reqwest_client
                        .get(&row.url)
                        .header("avoid-caching", "")
                        .send()
                        .await?
                        .error_for_status()?
                        .bytes()
                        .await?;

                    drop(dl_guard);

                    let scale_guard = mcm
                        .image_scale_semaphore
                        .acquire()
                        .await
                        .expect("the image scale semaphore is never closed");

                    let image = icon.to_vec();

                    let image = tokio::task::spawn_blocking(move || {
                        let scaled = super::scale_mod_image(&image[..])?;
                        Ok::<_, anyhow::Error>(scaled)
                    })
                        .await??;

                    drop(scale_guard);

                    app.prisma_client.curse_forge_mod_image_cache()
                        .update(
                            cfimgdb::UniqueWhereParam::MetadataIdEquals(row.metadata_id.clone()),
                            vec![
                                cfimgdb::SetParam::SetUpToDate(1),
                                cfimgdb::SetParam::SetData(Some(image))
                            ]
                        )
                        .exec()
                        .await?;

                    debug!("saved curseforge mod thumbnail for {instance_id}/{filename} (project: {project_id}, file: {file_id})");

                    let _ = update_notifier.send(instance_id);
                    Ok::<_, anyhow::Error>(())
                }.await;

                if let Err(e) = r {
                    error!({ error = ?e }, "error downloading mod icon for {instance_id}/{filename} (project: {project_id}, file: {file_id}, image url: {})", row.url);

                    let mut fails = mcm.failed_cf_thumbs.write().await;
                    fails.entry(project_id)
                        .and_modify(|v| *v = (
                            std::time::Instant::now() + std::time::Duration::from_secs(u64::pow(2, v.1 + 1)),
                            v.1 + 1,
                        ))
                        .or_insert_with(|| (
                            std::time::Instant::now() + std::time::Duration::from_secs(2),
                            1
                        ));
                }
            });

        futures::future::join_all(futures).await.into_iter();
    }
}

// Cache curseforge metadata for a mod without downloading the icon
async fn cache_curseforge_meta_unchecked(
    app: &App,
    metadata_id: String,
    fileinfo: &File,
    murmur2: u32,
    modinfo: &Mod,
) -> anyhow::Result<()> {
    let prev = app
        .prisma_client
        .curse_forge_mod_cache()
        .find_unique(cfdb::UniqueWhereParam::MetadataIdEquals(
            metadata_id.clone(),
        ))
        .with(cfdb::logo_image::fetch())
        .exec()
        .await?;

    // This is undocumented, we're guessing what the valid values here are.
    // It seems to contain both game versions and modloaders
    fn parse_update_paths(versions: &[String]) -> Vec<(String, ModLoaderType)> {
        let mut game_versions = Vec::new();
        let mut loaders = Vec::new();

        for entry in versions {
            let entry = entry.to_lowercase();
            match ModLoaderType::try_from(&entry as &str) {
                Ok(loader) => loaders.push(loader),
                Err(_) => game_versions.push(entry),
            }
        }

        let mut pairs = Vec::new();

        for game_version in game_versions {
            for loader in &loaders {
                pairs.push((game_version.to_lowercase(), *loader));
            }
        }

        pairs
    }

    let file_update_paths = parse_update_paths(&fileinfo.game_versions[..]);
    let mut updatable_path_indexes = Vec::<usize>::new();

    for file in &modinfo.latest_files {
        if file.id == fileinfo.id {
            continue;
        }

        let update_paths = parse_update_paths(&file.game_versions);

        for pair in update_paths {
            let idx = file_update_paths.iter().position(|p| *p == pair);

            if let Some(idx) = idx {
                if !updatable_path_indexes.contains(&idx) {
                    updatable_path_indexes.push(idx);
                }
            }
        }
    }

    let update_paths = file_update_paths
        .iter()
        .enumerate()
        .filter(|(i, _)| updatable_path_indexes.contains(&i))
        .map(|(_, (gamever, loader))| format!("{gamever},{}", loader.to_string().to_lowercase()))
        .join(";");

    let o_insert_cfmeta = app.prisma_client.curse_forge_mod_cache().create(
        murmur2 as i32,
        modinfo.id,
<<<<<<< HEAD
        fileinfo.id,
=======
        file_id,
>>>>>>> 63ddd166
        modinfo.name.clone(),
        modinfo.slug.clone(),
        modinfo.summary.clone(),
        modinfo.authors.iter().map(|a| &a.name).join(", "),
<<<<<<< HEAD
        update_paths,
=======
>>>>>>> 63ddd166
        chrono::Utc::now().into(),
        metadb::UniqueWhereParam::IdEquals(metadata_id.clone()),
        Vec::new(),
    );

    let o_delete_cfmeta =
        prev.as_ref().map(|_| {
            app.prisma_client.curse_forge_mod_cache().delete(
                cfdb::UniqueWhereParam::MetadataIdEquals(metadata_id.clone()),
            )
        });

    let old_image = prev
        .map(|p| {
            p.logo_image
                .expect("logo_image was requested but not returned by prisma")
        })
        .flatten();
<<<<<<< HEAD
    let new_image = modinfo.logo.as_ref().map(|it| &it.url).cloned();
=======
    let new_image = modinfo.logo.as_ref().map(|it| it.url.clone());
>>>>>>> 63ddd166

    let image = match (new_image, old_image) {
        (Some(new), Some(old)) => Some((old.up_to_date == 1 && new == old.url, new, old.data)),
        (Some(new), None) => Some((false, new, None)),
        (None, Some(old)) => Some((old.up_to_date == 1, old.url, old.data)),
        (None, None) => None,
    };

    let o_insert_logo = image.map(|(up_to_date, url, data)| {
        app.prisma_client.curse_forge_mod_image_cache().create(
            url,
            cfdb::UniqueWhereParam::MetadataIdEquals(metadata_id.clone()),
            vec![
                cfimgdb::SetParam::SetUpToDate(if up_to_date { 1 } else { 0 }),
                cfimgdb::SetParam::SetData(data),
            ],
        )
    });

    debug!("updating curseforge metadata entry for {metadata_id}");

    app.prisma_client
        ._batch((
            o_delete_cfmeta.into_iter().collect::<Vec<_>>(),
            o_insert_cfmeta,
            o_insert_logo.into_iter().collect::<Vec<_>>(),
        ))
        .await?;

    Ok(())
}<|MERGE_RESOLUTION|>--- conflicted
+++ resolved
@@ -180,11 +180,7 @@
                 let r = cache_curseforge_meta_unchecked(
                     app,
                     metadata_id.clone(),
-<<<<<<< HEAD
-                    &fileinfo.file,
-=======
-                    fp_match.file.id,
->>>>>>> 63ddd166
+                    &fp_match.file,
                     murmur2,
                     &modinfo,
                 )
@@ -407,19 +403,12 @@
     let o_insert_cfmeta = app.prisma_client.curse_forge_mod_cache().create(
         murmur2 as i32,
         modinfo.id,
-<<<<<<< HEAD
         fileinfo.id,
-=======
-        file_id,
->>>>>>> 63ddd166
         modinfo.name.clone(),
         modinfo.slug.clone(),
         modinfo.summary.clone(),
         modinfo.authors.iter().map(|a| &a.name).join(", "),
-<<<<<<< HEAD
         update_paths,
-=======
->>>>>>> 63ddd166
         chrono::Utc::now().into(),
         metadb::UniqueWhereParam::IdEquals(metadata_id.clone()),
         Vec::new(),
@@ -438,11 +427,7 @@
                 .expect("logo_image was requested but not returned by prisma")
         })
         .flatten();
-<<<<<<< HEAD
     let new_image = modinfo.logo.as_ref().map(|it| &it.url).cloned();
-=======
-    let new_image = modinfo.logo.as_ref().map(|it| it.url.clone());
->>>>>>> 63ddd166
 
     let image = match (new_image, old_image) {
         (Some(new), Some(old)) => Some((old.up_to_date == 1 && new == old.url, new, old.data)),
