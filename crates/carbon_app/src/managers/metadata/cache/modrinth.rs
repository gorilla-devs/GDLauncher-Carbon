--- conflicted
+++ resolved
@@ -444,12 +444,9 @@
         project.slug,
         project.description,
         authors,
-<<<<<<< HEAD
         update_paths,
-=======
         filename,
         file_url,
->>>>>>> 40eafd15
         chrono::Utc::now().into(),
         metadb::UniqueWhereParam::IdEquals(metadata_id.clone()),
         Vec::new(),
