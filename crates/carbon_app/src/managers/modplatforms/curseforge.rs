--- conflicted
+++ resolved
@@ -11,11 +11,7 @@
             ModFileParameters, ModFilesParameters, ModParameters, ModSearchParameters,
             ModsParameters,
         },
-<<<<<<< HEAD
-        Category, CurseForgeResponse, File, FingerprintMatch, FingerprintsMatchesResult, Mod,
-=======
         Category, CurseForgeResponse, File, FingerprintsMatchesResult, Mod,
->>>>>>> cfcf39b6
     },
     managers::GDL_API_BASE,
 };
