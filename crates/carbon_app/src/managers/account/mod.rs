use crate::{
    api::keys::account::*,
    db::{self, read_filters::StringFilter},
    error::define_single_error,
    managers::{account::enroll::InvalidateCtx, AppRef},
};
use async_trait::async_trait;
use carbon_domain::account::*;
use chrono::{FixedOffset, Utc};
use prisma_client_rust::{
    chrono::DateTime, prisma_errors::query_engine::RecordNotFound, QueryError,
};
use std::{collections::HashMap, mem, sync::Arc};

use thiserror::Error;
use tokio::sync::RwLock;

pub use self::enroll::EnrollmentError;
use self::{
    api::DeviceCode,
    enroll::{EnrollmentStatus, EnrollmentTask},
};

use super::{configuration::ConfigurationError, ManagerRef};

pub mod api;
mod enroll;

pub(crate) struct AccountManager {
    currently_refreshing: RwLock<HashMap<String, EnrollmentTask>>,
    active_enrollment: RwLock<Option<EnrollmentTask>>,
}

impl AccountManager {
    pub fn new() -> Self {
        Self {
            currently_refreshing: RwLock::new(HashMap::new()),
            active_enrollment: RwLock::new(None),
        }
    }
}

impl ManagerRef<'_, AccountManager> {
    pub async fn get_active_uuid(self) -> Result<Option<String>, GetActiveUuidError> {
        Ok(self
            .app
            .configuration_manager()
            .configuration()
            .get()
            .await?
            .active_account_uuid)
    }

    pub async fn set_active_uuid(self, uuid: Option<String>) -> Result<(), SetAccountError> {
        use db::account::WhereParam::Uuid;
        use db::app_configuration::SetParam::SetActiveAccountUuid;

        if let Some(uuid) = uuid.clone() {
            let account_entry = self
                .app
                .prisma_client
                .account()
                .find_first(vec![Uuid(StringFilter::Equals(uuid))])
                .exec()
                .await?;

            // Setting the active account to one not in the DB does not make sense.
            if account_entry.is_none() {
                return Err(SetAccountError::NoAccount);
            }
        }

        self.app
            .configuration_manager()
            .configuration()
            .set(SetActiveAccountUuid(uuid))
            .await?;

        self.app.invalidate(GET_ACTIVE_UUID, None);
        Ok(())
    }

    /// Get the active account's details.
    ///
    /// Not exposed to the frontend on purpose. Will NOT be invalidated.
    pub async fn get_active_account(&self) -> Result<Option<FullAccount>, GetActiveAccountError> {
        use db::account::WhereParam::Uuid;

        let Some(uuid) = self.get_active_uuid().await? else { return Ok(None) };

        let account = self
            .app
            .prisma_client
            .account()
            .find_first(vec![Uuid(StringFilter::Equals(uuid))])
            .exec()
            .await?
            .ok_or(GetActiveAccountError::AccountNotPresent)?;

        Ok(Some(account.try_into()?))
    }

    async fn get_account_entries(self) -> Result<Vec<db::account::Data>, QueryError> {
        self.app
            .prisma_client
            .account()
            .find_many(Vec::new())
            .exec()
            .await
    }

    pub async fn get_account_list(self) -> Result<Vec<Account>, GetAccountListError> {
        let accounts = self.get_account_entries().await?;

        Ok(accounts
            .into_iter()
            .map(|account| {
                let type_ = match &account.access_token {
                    None => AccountType::Offline,
                    Some(_) => AccountType::Microsoft,
                };

                Account {
                    username: account.username,
                    uuid: account.uuid,
                    type_,
                }
            })
            .collect())
    }

    pub async fn get_account_status(
        self,
        uuid: String,
    ) -> Result<Option<AccountStatus>, GetAccountStatusError> {
        use db::account::UniqueWhereParam;

        let account = self
            .app
            .prisma_client
            .account()
            .find_unique(UniqueWhereParam::UuidEquals(uuid))
            .exec()
            .await?;

        let Some(account) = account else { return Ok(None) };
        let account = FullAccount::try_from(account)?;
        let mut account = AccountWithStatus::from(account);

        if let AccountType::Microsoft = &account.account.type_ {
            let refreshing = self
                .currently_refreshing
                .read()
                .await
                .contains_key(&account.account.uuid);

            if refreshing {
                account.status = AccountStatus::Refreshing;
            }
        }

        Ok(Some(account.status))
    }

    /// Add or update an account
    async fn add_account(self, account: FullAccount) -> Result<(), AddAccountError> {
        use db::account::{SetParam, UniqueWhereParam};

        let db_account = self
            .app
            .prisma_client
            .account()
            .find_unique(UniqueWhereParam::UuidEquals(account.uuid.clone()))
            .exec()
            .await?;

        if db_account.is_some() {
            let mut set_params = vec![SetParam::SetUsername(account.username)];

            match account.type_ {
                FullAccountType::Offline => set_params.extend([
                    SetParam::SetAccessToken(None),
                    SetParam::SetMsRefreshToken(None),
                    SetParam::SetTokenExpires(None),
                ]),
                FullAccountType::Microsoft {
                    access_token,
                    refresh_token,
                    token_expires,
                } => set_params.extend([
                    SetParam::SetAccessToken(Some(access_token)),
                    SetParam::SetMsRefreshToken(refresh_token),
                    SetParam::SetTokenExpires(Some(token_expires)),
                ]),
            }

            self.app
                .prisma_client
                .account()
                .update(
                    UniqueWhereParam::UuidEquals(account.uuid.clone()),
                    set_params,
                )
                .exec()
                .await?;

            self.app
                .invalidate(GET_ACCOUNT_STATUS, Some(account.uuid.into()));
        } else {
            let set_params = match account.type_ {
                FullAccountType::Offline => Vec::new(),
                FullAccountType::Microsoft {
                    access_token,
                    refresh_token,
                    token_expires,
                } => vec![
                    SetParam::SetAccessToken(Some(access_token)),
                    SetParam::SetMsRefreshToken(refresh_token),
                    SetParam::SetTokenExpires(Some(token_expires)),
                ],
            };

            self.app
                .prisma_client
                .account()
                .create(account.uuid, account.username, set_params)
                .exec()
                .await?;

            self.app.invalidate(GET_ACCOUNTS, None);
        }

        Ok(())
    }

    pub async fn refresh_account(self, uuid: String) -> Result<(), RefreshAccountError> {
        use db::account::UniqueWhereParam;

        let account = self
            .app
            .prisma_client
            .account()
            .find_unique(UniqueWhereParam::UuidEquals(uuid.clone()))
            .exec()
            .await?
            .ok_or(RefreshAccountError::NoAccount)?;

        let Some(refresh_token) = &account.ms_refresh_token else {
            return Err(RefreshAccountError::NoRefreshToken)
        };

        // stays locked until we insert an enrollment task
        let mut refreshing = self.currently_refreshing.write().await;
        if refreshing.contains_key(&uuid) {
            return Err(RefreshAccountError::AlreadyRefreshing);
        }

        struct Invalidator {
            app: AppRef,
            account: FullAccount,
        }

        #[async_trait]
        impl InvalidateCtx for Invalidator {
            async fn invalidate(&self) {
                let app = self.app.upgrade();
                let mut refreshing = app.account_manager.currently_refreshing.write().await;
                // this should never happen
                let enrollment = refreshing.get(&self.account.uuid).expect("account refresh invalidator recieved an invalidation without an active enrollemt");
                let status = enrollment.status.read().await.clone();

                match status {
                    EnrollmentStatus::Complete(account) => {
                        app.account_manager().add_account(account.clone().into()).await
                            .expect("db error, this can't be handled in the account invalidator right now");
                        refreshing.remove(&self.account.uuid);
                    }
                    EnrollmentStatus::Failed(_) => {
                        let FullAccountType::Microsoft { access_token, token_expires, .. } = &self.account.type_ else {
                            panic!("account type was not microsoft during refresh");
                        };

                        app.account_manager().add_account(FullAccount {
                            username: self.account.username.clone(),
                            uuid: self.account.uuid.clone(),
                            type_: FullAccountType::Microsoft {
                                access_token: access_token.clone(),
                                refresh_token: None,
                                token_expires: token_expires.clone(),
                            }
                        }).await.expect("db error, this can't be handled in the account invalidator right now");
                    }
                    _ => {}
                }

                ()
            }
        }

        let enrollment = EnrollmentTask::refresh(
            self.app.reqwest_client.clone(),
            refresh_token.clone(),
            Invalidator {
                app: AppRef(Arc::downgrade(self.app)),
                account: account.try_into()?,
            },
        );

        refreshing.insert(uuid.clone(), enrollment);
        drop(refreshing);

        self.app.invalidate(GET_ACCOUNT_STATUS, Some(uuid.into()));

        Ok(())
    }

    pub async fn delete_account(self, uuid: String) -> Result<(), DeleteAccountError> {
        use db::account::UniqueWhereParam;

        let result = self
            .app
            .prisma_client
            .account()
            .delete(UniqueWhereParam::UuidEquals(uuid.clone()))
            .exec()
            .await;

        match result {
            Ok(_) => {
                self.app.invalidate(GET_ACCOUNTS, None);
                self.app.invalidate(GET_ACCOUNT_STATUS, Some(uuid.into()));

                Ok(())
            }
            Err(e) => {
                if e.is_prisma_error::<RecordNotFound>() {
                    Err(DeleteAccountError::NoAccount)
                } else {
                    Err(DeleteAccountError::Query(e))
                }
            }
        }
    }

    pub async fn begin_enrollment(self) -> Result<(), BeginEnrollmentStatusError> {
        match &mut *self.active_enrollment.write().await {
            Some(_) => Err(BeginEnrollmentStatusError::InProgress),
            enrollment @ None => {
                let client = self.app.reqwest_client.clone();

                struct Invalidator(AppRef);

                #[async_trait]
                impl InvalidateCtx for Invalidator {
                    async fn invalidate(&self) {
                        self.0.upgrade().invalidate(ENROLL_GET_STATUS, None);
                    }
                }

                let active_enrollment =
                    EnrollmentTask::begin(client, Invalidator(AppRef(Arc::downgrade(self.app))));

                *enrollment = Some(active_enrollment);
                Ok(())
            }
        }
    }

    pub async fn cancel_enrollment(self) -> Result<(), CancelEnrollmentStatusError> {
        let enrollment = self.active_enrollment.write().await.take();

        match enrollment {
            Some(_) => Ok(()),
            None => Err(CancelEnrollmentStatusError::NotActive),
        }
    }

    pub async fn get_enrollment_status(
        self,
    ) -> Result<FEEnrollmentStatus, GetEnrollmentStatusError> {
        match &*self.active_enrollment.read().await {
            None => Err(GetEnrollmentStatusError::NotActive),
            Some(enrollment) => Ok(FEEnrollmentStatus::from_enrollment_status(
                &*enrollment.status.read().await,
            )),
        }
    }

    pub async fn finalize_enrollment(self) -> Result<(), FinalizeEnrollmentError> {
        let enrollment = self.active_enrollment.write().await.take();

        match enrollment {
            None => Err(FinalizeEnrollmentError::NotActive),
            Some(enrollment) => {
                let mut status = EnrollmentStatus::RequestingCode;
                mem::swap(&mut *enrollment.status.write().await, &mut status);

                match status {
                    EnrollmentStatus::Complete(account) => {
                        let uuid = account.mc.profile.uuid.clone();
                        self.add_account(account.into()).await?;

                        self.set_active_uuid(Some(uuid)).await?;

                        Ok(())
                    }
                    _ => Err(FinalizeEnrollmentError::NotComplete),
                }
            }
        }
    }
}

define_single_error!(GetActiveUuidError::Query(ConfigurationError));
define_single_error!(GetAccountEntriesError::Query(QueryError));
define_single_error!(AddAccountError::Query(QueryError));
define_single_error!(GetAccountListError::Query(QueryError));

#[derive(Error, Debug)]
pub enum GetActiveAccountError {
    #[error("get active uuid error: {0}")]
    GetActiveUuid(#[from] GetActiveUuidError),

    #[error("query error: {0}")]
    Query(#[from] QueryError),

    #[error("account selected but not present")]
    AccountNotPresent,

    #[error("could not parse account from db: {0}")]
    Parse(#[from] FullAccountLoadError),
}

#[derive(Error, Debug)]
pub enum GetAccountStatusError {
    #[error("loading account from db: {0}")]
    DbLoad(#[from] DbToAccountError),

    #[error("query error: {0}")]
    Query(#[from] QueryError),
}

#[derive(Error, Debug)]
pub enum BeginEnrollmentStatusError {
    #[error("enrollment already active")]
    InProgress,
}

#[derive(Error, Debug)]
pub enum CancelEnrollmentStatusError {
    #[error("no active enrollment")]
    NotActive,
}

#[derive(Error, Debug)]
pub enum GetEnrollmentStatusError {
    #[error("no active enrollment")]
    NotActive,
}

#[derive(Error, Debug)]
pub enum RefreshAccountError {
    #[error("already refreshing")]
    AlreadyRefreshing,

    #[error("account does not exist")]
    NoAccount,

    #[error("no refresh token")]
    NoRefreshToken,

    #[error("loading account from db: {0}")]
    DbLoad(#[from] DbToAccountError),

    #[error("query error")]
    Query(#[from] QueryError),
}

#[derive(Error, Debug)]
pub enum FinalizeEnrollmentError {
    #[error("no active enrollment")]
    NotActive,

    #[error("enrollment is not complete")]
    NotComplete,

    #[error("account add error: {0}")]
    AddAccount(#[from] AddAccountError),

    #[error("set account error: {0}")]
    SetAccount(#[from] SetAccountError),
}

#[derive(Error, Debug)]
pub enum DeleteAccountError {
    #[error("account does not exist and cannot be deleted")]
    NoAccount,

    #[error("query error: {0}")]
    Query(#[from] QueryError),
}

#[derive(Error, Debug)]
pub enum SetAccountError {
    #[error("config error: {0}")]
    Configuration(#[from] ConfigurationError),

    #[error("query error: {0}")]
    Query(#[from] QueryError),

    #[error("account does not exist and cannot be set as the active account")]
    NoAccount,
}

pub struct FullAccount {
    pub username: String,
    pub uuid: String,
    pub type_: FullAccountType,
}

pub enum FullAccountType {
    Offline,
    Microsoft {
        access_token: String,
        refresh_token: Option<String>,
        token_expires: DateTime<FixedOffset>,
    },
}

impl From<FullAccount> for db::account::Data {
    fn from(value: FullAccount) -> Self {
        let (access_token, refresh_token, token_expires) = match value.type_ {
            FullAccountType::Offline => (None, None, None),
            FullAccountType::Microsoft {
                access_token,
                refresh_token,
                token_expires,
            } => (Some(access_token), refresh_token, Some(token_expires)),
        };

        Self {
            username: value.username,
            uuid: value.uuid,
            access_token,
            ms_refresh_token: refresh_token,
            token_expires,
        }
    }
}

impl TryFrom<db::account::Data> for FullAccount {
<<<<<<< HEAD
    type Error = DbToAccountError;

    fn try_from(value: db::account::Data) -> Result<Self, Self::Error> {
        Ok(Self {
            username: value.username,
            uuid: value.uuid,
            type_: match value.access_token {
                Some(access_token) => FullAccountType::Microsoft {
                    access_token,
                    refresh_token: None,
                    token_expires: value.token_expires.ok_or(DbToAccountError::ExpiryMissing)?,
=======
    type Error = FullAccountLoadError;

    fn try_from(value: db::account::Data) -> Result<Self, Self::Error> {
        Ok(Self {
            uuid: value.uuid,
            username: value.username,
            type_: match value.access_token {
                Some(access_token) => FullAccountType::Microsoft {
                    access_token,
                    refresh_token: value
                        .ms_refresh_token
                        .ok_or(FullAccountLoadError::MissingRefreshToken)?,
                    token_expires: value
                        .token_expires
                        .ok_or(FullAccountLoadError::MissingExpiration)?,
>>>>>>> 508d1b59
                },
                None => FullAccountType::Offline,
            },
        })
    }
}

<<<<<<< HEAD
impl From<FullAccount> for AccountWithStatus {
    fn from(value: FullAccount) -> Self {
        Self {
            account: Account {
                username: value.username,
                uuid: value.uuid,
                type_: match value.type_ {
                    FullAccountType::Microsoft { .. } => AccountType::Microsoft,
                    FullAccountType::Offline => AccountType::Offline,
                },
            },
            status: match value.type_ {
                FullAccountType::Microsoft {
                    refresh_token: None,
                    ..
                } => AccountStatus::Invalid,
                FullAccountType::Microsoft {
                    access_token,
                    token_expires,
                    refresh_token: Some(_),
                } => match Utc::now() > DateTime::<Utc>::from(token_expires) {
                    true => AccountStatus::Expired,
                    false => AccountStatus::Ok {
                        access_token: Some(access_token),
                    },
                },
                FullAccountType::Offline => AccountStatus::Ok { access_token: None },
            },
        }
    }
}

#[derive(Error, Debug)]
pub enum DbToAccountError {
    #[error("missing token expiration time")]
    ExpiryMissing,
}

impl From<api::FullAccount> for FullAccount {
    fn from(value: api::FullAccount) -> Self {
        Self {
            username: value.mc.profile.username,
            uuid: value.mc.profile.uuid,
            type_: FullAccountType::Microsoft {
                access_token: value.mc.auth.access_token,
                refresh_token: Some(value.ms.refresh_token),
                token_expires: DateTime::<FixedOffset>::from(value.mc.auth.expires_at),
            },
        }
    }
=======
#[derive(Error, Debug)]
pub enum FullAccountLoadError {
    #[error("missing refesh token")]
    MissingRefreshToken,

    #[error("missing account expiration")]
    MissingExpiration,
>>>>>>> 508d1b59
}

// Temporary until enroll errors are fixed
pub enum FEEnrollmentStatus {
    RequestingCode,
    PollingCode(DeviceCode),
    QueryAccount,
    Complete(Account),
    Failed(EnrollmentError),
}

impl FEEnrollmentStatus {
    fn from_enrollment_status(status: &EnrollmentStatus) -> FEEnrollmentStatus {
        match status {
            EnrollmentStatus::RequestingCode => Self::RequestingCode,
            EnrollmentStatus::PollingCode(code) => Self::PollingCode(code.clone()),
            EnrollmentStatus::McLogin | EnrollmentStatus::PopulateAccount => Self::QueryAccount,
            EnrollmentStatus::Complete(account) => FEEnrollmentStatus::Complete(Account {
                username: account.mc.profile.username.clone(),
                uuid: account.mc.profile.uuid.clone(),
                type_: AccountType::Microsoft,
            }),
            EnrollmentStatus::Failed(err) => FEEnrollmentStatus::Failed(err.clone()),
        }
    }
}<|MERGE_RESOLUTION|>--- conflicted
+++ resolved
@@ -264,14 +264,15 @@
         impl InvalidateCtx for Invalidator {
             async fn invalidate(&self) {
                 let app = self.app.upgrade();
-                let mut refreshing = app.account_manager.currently_refreshing.write().await;
+                let account_manager = app.account_manager();
+                let mut refreshing = account_manager.currently_refreshing.write().await;
                 // this should never happen
                 let enrollment = refreshing.get(&self.account.uuid).expect("account refresh invalidator recieved an invalidation without an active enrollemt");
                 let status = enrollment.status.read().await.clone();
 
                 match status {
                     EnrollmentStatus::Complete(account) => {
-                        app.account_manager().add_account(account.clone().into()).await
+                        account_manager.add_account(account.clone().into()).await
                             .expect("db error, this can't be handled in the account invalidator right now");
                         refreshing.remove(&self.account.uuid);
                     }
@@ -280,7 +281,7 @@
                             panic!("account type was not microsoft during refresh");
                         };
 
-                        app.account_manager().add_account(FullAccount {
+                        account_manager.add_account(FullAccount {
                             username: self.account.username.clone(),
                             uuid: self.account.uuid.clone(),
                             type_: FullAccountType::Microsoft {
@@ -434,7 +435,7 @@
 #[derive(Error, Debug)]
 pub enum GetAccountStatusError {
     #[error("loading account from db: {0}")]
-    DbLoad(#[from] DbToAccountError),
+    DbLoad(#[from] FullAccountLoadError),
 
     #[error("query error: {0}")]
     Query(#[from] QueryError),
@@ -470,7 +471,7 @@
     NoRefreshToken,
 
     #[error("loading account from db: {0}")]
-    DbLoad(#[from] DbToAccountError),
+    DbLoad(#[from] FullAccountLoadError),
 
     #[error("query error")]
     Query(#[from] QueryError),
@@ -549,19 +550,6 @@
 }
 
 impl TryFrom<db::account::Data> for FullAccount {
-<<<<<<< HEAD
-    type Error = DbToAccountError;
-
-    fn try_from(value: db::account::Data) -> Result<Self, Self::Error> {
-        Ok(Self {
-            username: value.username,
-            uuid: value.uuid,
-            type_: match value.access_token {
-                Some(access_token) => FullAccountType::Microsoft {
-                    access_token,
-                    refresh_token: None,
-                    token_expires: value.token_expires.ok_or(DbToAccountError::ExpiryMissing)?,
-=======
     type Error = FullAccountLoadError;
 
     fn try_from(value: db::account::Data) -> Result<Self, Self::Error> {
@@ -572,12 +560,10 @@
                 Some(access_token) => FullAccountType::Microsoft {
                     access_token,
                     refresh_token: value
-                        .ms_refresh_token
-                        .ok_or(FullAccountLoadError::MissingRefreshToken)?,
+                        .ms_refresh_token,
                     token_expires: value
                         .token_expires
-                        .ok_or(FullAccountLoadError::MissingExpiration)?,
->>>>>>> 508d1b59
+                        .ok_or(FullAccountLoadError::ExpiryMissing)?,
                 },
                 None => FullAccountType::Offline,
             },
@@ -585,7 +571,6 @@
     }
 }
 
-<<<<<<< HEAD
 impl From<FullAccount> for AccountWithStatus {
     fn from(value: FullAccount) -> Self {
         Self {
@@ -618,12 +603,6 @@
     }
 }
 
-#[derive(Error, Debug)]
-pub enum DbToAccountError {
-    #[error("missing token expiration time")]
-    ExpiryMissing,
-}
-
 impl From<api::FullAccount> for FullAccount {
     fn from(value: api::FullAccount) -> Self {
         Self {
@@ -636,15 +615,12 @@
             },
         }
     }
-=======
+}
+
 #[derive(Error, Debug)]
 pub enum FullAccountLoadError {
-    #[error("missing refesh token")]
-    MissingRefreshToken,
-
-    #[error("missing account expiration")]
-    MissingExpiration,
->>>>>>> 508d1b59
+    #[error("missing token expiration time")]
+    ExpiryMissing,
 }
 
 // Temporary until enroll errors are fixed
