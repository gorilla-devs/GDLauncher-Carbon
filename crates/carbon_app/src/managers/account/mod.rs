--- conflicted
+++ resolved
@@ -1,18 +1,12 @@
 use crate::{
     api::keys::account::*,
     db::{self, read_filters::StringFilter},
-<<<<<<< HEAD
-    error::{define_single_error, request::RequestError},
-    managers::{account::enroll::InvalidateCtx, AppRef},
-=======
     managers::account::enroll::InvalidateCtx,
->>>>>>> d7f7e405
 };
 use anyhow::ensure;
 use async_trait::async_trait;
 use carbon_domain::account::*;
 use chrono::{FixedOffset, Utc};
-<<<<<<< HEAD
 use prisma_client_rust::{
     chrono::DateTime, prisma_errors::query_engine::RecordNotFound, Direction, QueryError,
 };
@@ -22,10 +16,6 @@
     sync::{Arc, Weak},
     time::{Duration, Instant},
 };
-=======
-use prisma_client_rust::{chrono::DateTime, prisma_errors::query_engine::RecordNotFound};
-use std::mem;
->>>>>>> d7f7e405
 
 use thiserror::Error;
 use tokio::sync::{Mutex, RwLock};
@@ -38,13 +28,7 @@
     enroll::{EnrollmentStatus, EnrollmentTask},
 };
 
-<<<<<<< HEAD
-use super::{configuration::ConfigurationError, AppInner, ManagerRef};
-=======
-use super::{AppRef, ManagerRef};
-
-use std::sync::Arc;
->>>>>>> d7f7e405
+use super::{AppRef, ManagerRef, AppInner};
 
 pub mod api;
 mod enroll;
@@ -130,16 +114,11 @@
         Ok(Some(account.try_into()?))
     }
 
-<<<<<<< HEAD
-    async fn get_account_entries(self) -> Result<Vec<db::account::Data>, QueryError> {
+    async fn get_account_entries(self) -> anyhow::Result<Vec<db::account::Data>> {
         use db::account::OrderByParam;
 
-        self.app
-=======
-    async fn get_account_entries(self) -> anyhow::Result<Vec<db::account::Data>> {
         Ok(self
             .app
->>>>>>> d7f7e405
             .prisma_client
             .account()
             .find_many(Vec::new())
@@ -169,11 +148,7 @@
             .collect())
     }
 
-<<<<<<< HEAD
-    async fn get_account(self, uuid: String) -> Result<Option<AccountWithStatus>, GetAccountError> {
-=======
-    pub async fn get_account_status(self, uuid: String) -> anyhow::Result<Option<AccountStatus>> {
->>>>>>> d7f7e405
+    async fn get_account(self, uuid: String) -> anyhow::Result<Option<AccountWithStatus>> {
         use db::account::UniqueWhereParam;
 
         let account = self
@@ -199,10 +174,11 @@
 
         Ok(Some(AccountWithStatus::from(account)))
     }
+
     pub async fn get_account_status(
         self,
         uuid: String,
-    ) -> Result<Option<AccountStatus>, GetAccountError> {
+    ) -> anyhow::Result<Option<AccountStatus>> {
         let Some(mut account) = self.get_account(uuid).await? else { return Ok(None) };
 
         if let AccountType::Microsoft = &account.account.type_ {
@@ -217,16 +193,11 @@
             }
         }
 
-<<<<<<< HEAD
         Ok(Some(account.status))
     }
-=======
+
+    /// Add or update an account
     async fn add_account(self, account: FullAccount) -> anyhow::Result<()> {
-        use db::account::SetParam;
->>>>>>> d7f7e405
-
-    /// Add or update an account
-    async fn add_account(self, account: FullAccount) -> Result<(), AddAccountError> {
         use db::account::{SetParam, UniqueWhereParam};
 
         let db_account = self
@@ -302,11 +273,7 @@
         Ok(())
     }
 
-<<<<<<< HEAD
-    pub async fn refresh_account(self, uuid: String) -> Result<(), RefreshAccountError> {
-=======
-    pub async fn delete_account(self, uuid: String) -> anyhow::Result<()> {
->>>>>>> d7f7e405
+    pub async fn refresh_account(self, uuid: String) -> anyhow::Result<()> {
         use db::account::UniqueWhereParam;
 
         let account = self
@@ -319,13 +286,13 @@
             .ok_or(RefreshAccountError::NoAccount)?;
 
         let Some(refresh_token) = &account.ms_refresh_token else {
-            return Err(RefreshAccountError::NoRefreshToken)
+            bail!(RefreshAccountError::NoRefreshToken)
         };
 
         // stays locked until we insert an enrollment task
         let mut refreshing = self.currently_refreshing.write().await;
         if refreshing.contains_key(&uuid) {
-            return Err(RefreshAccountError::AlreadyRefreshing);
+            bail!(RefreshAccountError::AlreadyRefreshing);
         }
 
         struct Invalidator {
@@ -393,7 +360,7 @@
         Ok(())
     }
 
-    pub async fn delete_account(self, uuid: String) -> Result<(), DeleteAccountError> {
+    pub async fn delete_account(self, uuid: String) -> anyhow::Result<()> {
         use db::account::{OrderByParam, UniqueWhereParam};
 
         let result = self
@@ -480,17 +447,10 @@
         }
     }
 
-<<<<<<< HEAD
     pub async fn get_enrollment_status(self) -> Option<FEEnrollmentStatus> {
         match &*self.active_enrollment.read().await {
             None => None,
             Some(enrollment) => Some(FEEnrollmentStatus::from_enrollment_status(
-=======
-    pub async fn get_enrollment_status(self) -> anyhow::Result<FEEnrollmentStatus> {
-        match &*self.active_enrollment.read().await {
-            None => bail!(GetEnrollmentStatusError::NotActive),
-            Some(enrollment) => Ok(FEEnrollmentStatus::from_enrollment_status(
->>>>>>> d7f7e405
                 &*enrollment.status.read().await,
             )),
         }
@@ -532,7 +492,7 @@
         self,
         uuid: String,
         lock_refresh: bool,
-    ) -> Result<(), ValidateAccountError> {
+    ) -> anyhow::Result<()> {
         let mut refresh_lock = match lock_refresh {
             true => Some(self.refreshloop_sleep.lock().await),
             false => None,
@@ -541,7 +501,7 @@
         let account = self
             .get_account(uuid.clone())
             .await?
-            .ok_or(ValidateAccountError::AccountMissing)?;
+            .ok_or_else(|| ValidateAccountError::AccountMissing(uuid.clone()))?;
 
         let AccountStatus::Ok { access_token: Some(access_token), flags: old_flags } = account.status else { return Ok(()) };
 
@@ -701,14 +661,6 @@
 }
 
 #[derive(Error, Debug)]
-<<<<<<< HEAD
-pub enum GetAccountError {
-    #[error("loading account from db: {0}")]
-    DbLoad(#[from] FullAccountLoadError),
-
-    #[error("query error: {0}")]
-    Query(#[from] QueryError),
-=======
 pub enum GetAccountStatusError {
     #[error(
         "getting account status: microsoft account token expiry date is unset (invalid state)"
@@ -717,7 +669,6 @@
 
     #[error("getting account status: microsoft account token is unset")]
     TokenUnset,
->>>>>>> d7f7e405
 }
 
 #[derive(Error, Debug)]
@@ -761,22 +712,8 @@
 
 #[derive(Error, Debug)]
 pub enum DeleteAccountError {
-<<<<<<< HEAD
-    #[error("account does not exist and cannot be deleted")]
-    NoAccount,
-
-    #[error("query error: {0}")]
-    Query(#[from] QueryError),
-
-    #[error("configuration error: {0}")]
-    Configuration(#[from] ConfigurationError),
-
-    #[error("set account: {0}")]
-    SetAccount(#[from] SetAccountError),
-=======
     #[error("attempted to delete account that is not in the account list: {0}")]
     AccountDoesNotExist(String),
->>>>>>> d7f7e405
 }
 
 #[derive(Error, Debug)]
@@ -789,14 +726,8 @@
 
 #[derive(Error, Debug)]
 pub enum ValidateAccountError {
-    #[error("account missing")]
-    AccountMissing,
-
-    #[error("getting account: {0}")]
-    Query(#[from] GetAccountError),
-
-    #[error("request: {0}")]
-    Request(#[from] RequestError),
+    #[error("attempted to validate an account that was not present in the account list: {0}")]
+    AccountMissing(String),
 }
 
 pub struct FullAccount {
@@ -845,28 +776,16 @@
             type_: match value.access_token {
                 Some(access_token) => FullAccountType::Microsoft {
                     access_token,
-<<<<<<< HEAD
                     refresh_token: value.ms_refresh_token,
-                    token_expires: value
-                        .token_expires
-                        .ok_or(FullAccountLoadError::ExpiryMissing)?,
-                },
-                None => FullAccountType::Offline,
-            },
-            last_used: value.last_used,
-=======
-                    refresh_token: value.ms_refresh_token.ok_or_else(|| {
-                        FullAccountLoadError::MissingRefreshToken(value.uuid.clone())
-                    })?,
                     token_expires: value.token_expires.ok_or_else(|| {
                         FullAccountLoadError::MissingExpiration(value.uuid.clone())
                     })?,
                 },
                 None => FullAccountType::Offline,
             },
+            last_used: value.last_used,
             uuid: value.uuid,
             username: value.username,
->>>>>>> d7f7e405
         })
     }
 }
@@ -925,18 +844,8 @@
 
 #[derive(Error, Debug)]
 pub enum FullAccountLoadError {
-<<<<<<< HEAD
-    #[error("missing token expiration time")]
-    ExpiryMissing,
-=======
-    #[error(
-        "attempted to parse microsoft account DB entry(uuid {0}), but was missing refresh token"
-    )]
-    MissingRefreshToken(String),
-
     #[error("attempted to parse microsoft account DB entry(uuid {0}), but was missing refresh token expiration timestamp")]
     MissingExpiration(String),
->>>>>>> d7f7e405
 }
 
 // Temporary until enroll errors are fixed
