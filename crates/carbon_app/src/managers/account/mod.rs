use crate::{
    api::keys::account::*,
    db::{self, read_filters::StringFilter},
<<<<<<< HEAD
    error::define_single_error,
    managers::{account::enroll::InvalidateCtx, AppRef},
=======
    error::request::{RequestError, RequestErrorDetails},
    managers::account::enroll::InvalidateCtx,
>>>>>>> e00d0272
};
use anyhow::ensure;
use async_trait::async_trait;
use carbon_domain::account::*;
use chrono::{FixedOffset, Utc};
use prisma_client_rust::{
    chrono::DateTime, prisma_errors::query_engine::RecordNotFound, Direction, QueryError,
<<<<<<< HEAD
};
use std::{collections::HashMap, mem, sync::Arc};
=======
};
use reqwest::StatusCode;
use std::{
    collections::HashMap,
    mem,
    sync::{Arc, Weak},
    time::{Duration, Instant},
};
>>>>>>> e00d0272

use thiserror::Error;
use tokio::sync::{Mutex, RwLock};

use anyhow::{anyhow, bail};

pub use self::enroll::EnrollmentError;
use self::{
    api::{DeviceCode, McProfileRequestError},
    enroll::{EnrollmentStatus, EnrollmentTask},
    skin::SkinManager,
};

<<<<<<< HEAD
use super::{configuration::ConfigurationError, ManagerRef};
=======
use super::{AppInner, AppRef, ManagerRef};
>>>>>>> e00d0272

pub mod api;
mod enroll;
pub mod skin;

pub(crate) struct AccountManager {
    currently_refreshing: RwLock<HashMap<String, EnrollmentTask>>,
    active_enrollment: RwLock<Option<EnrollmentTask>>,
    /// Account refreshing will be disabled until this time has passed
    refreshloop_sleep: Mutex<Option<Instant>>,
    skin_manager: SkinManager,
}

impl AccountManager {
    pub fn new() -> Self {
        Self {
            currently_refreshing: RwLock::new(HashMap::new()),
            active_enrollment: RwLock::new(None),
            refreshloop_sleep: Mutex::new(None),
            skin_manager: SkinManager {},
        }
    }
}

impl<'s> ManagerRef<'s, AccountManager> {
    pub async fn get_active_uuid(self) -> anyhow::Result<Option<String>> {
        Ok(self
            .app
            .configuration_manager()
            .configuration()
            .get()
            .await?
            .active_account_uuid)
    }

    pub async fn set_active_uuid(self, uuid: Option<String>) -> anyhow::Result<()> {
        use db::account::WhereParam::Uuid;
        use db::app_configuration::SetParam::SetActiveAccountUuid;

        if let Some(uuid) = uuid.clone() {
            let account_entry = self
                .app
                .prisma_client
                .account()
                .find_first(vec![Uuid(StringFilter::Equals(uuid.clone()))])
                .exec()
                .await?;

            // Setting the active account to one not in the DB does not make sense.
            ensure!(
                account_entry.is_some(),
                SetActiveUuidError::AccountDoesNotExist(uuid)
            );
        }

        self.app
            .configuration_manager()
            .configuration()
            .set(SetActiveAccountUuid(uuid))
            .await?;

        self.app.invalidate(GET_ACTIVE_UUID, None);
        Ok(())
    }

    /// Get the active account's details.
    ///
    /// Not exposed to the frontend on purpose. Will NOT be invalidated.
    pub async fn get_active_account(&self) -> anyhow::Result<Option<FullAccount>> {
        use db::account::WhereParam::Uuid;

        let Some(uuid) = self.get_active_uuid().await? else { return Ok(None) };

        let account = self
            .app
            .prisma_client
            .account()
            .find_first(vec![Uuid(StringFilter::Equals(uuid))])
            .exec()
            .await?
            .ok_or_else(|| anyhow!("currenly active account could not be read from database"))?;

        Ok(Some(account.try_into()?))
    }

<<<<<<< HEAD
    async fn get_account_entries(self) -> Result<Vec<db::account::Data>, QueryError> {
        use db::account::OrderByParam;

        self.app
=======
    async fn get_account_entries(self) -> anyhow::Result<Vec<db::account::Data>> {
        use db::account::OrderByParam;

        Ok(self
            .app
>>>>>>> e00d0272
            .prisma_client
            .account()
            .find_many(Vec::new())
            .order_by(OrderByParam::LastUsed(Direction::Desc))
            .exec()
            .await?)
    }

    pub async fn get_account_list(self) -> anyhow::Result<Vec<Account>> {
        let accounts = self.get_account_entries().await?;

        Ok(accounts
            .into_iter()
            .map(|account| {
                let type_ = match &account.access_token {
                    None => AccountType::Offline,
                    Some(_) => AccountType::Microsoft,
                };

                Account {
                    username: account.username,
                    uuid: account.uuid,
                    last_used: account.last_used.into(),
                    type_,
                    skin_id: account.skin_id,
                }
            })
            .collect())
    }

    async fn get_account(self, uuid: String) -> anyhow::Result<Option<AccountWithStatus>> {
        use db::account::UniqueWhereParam;

        let account = self
            .app
            .prisma_client
            .account()
            .find_unique(UniqueWhereParam::UuidEquals(uuid))
            .exec()
            .await?;

        let Some(account) = account else { return Ok(None) };
        let account = FullAccount::try_from(account)?;
<<<<<<< HEAD
        let mut account = AccountWithStatus::from(account);

        if let AccountType::Microsoft = &account.account.type_ {
            let refreshing = self
                .currently_refreshing
                .read()
                .await
                .contains_key(&account.account.uuid);

            if refreshing {
                account.status = AccountStatus::Refreshing;
            }
        }

        Ok(Some(account.status))
    }

    /// Add or update an account
    async fn add_account(self, account: FullAccount) -> Result<(), AddAccountError> {
        use db::account::{SetParam, UniqueWhereParam};

=======
        let account = AccountWithStatus::from(account);

        Ok(Some(account))
    }

    pub async fn get_account_status(self, uuid: String) -> anyhow::Result<Option<AccountStatus>> {
        let Some(mut account) = self.get_account(uuid).await? else { return Ok(None) };

        if let AccountType::Microsoft = &account.account.type_ {
            let refreshing = self
                .currently_refreshing
                .read()
                .await
                .contains_key(&account.account.uuid);

            if refreshing {
                account.status = AccountStatus::Refreshing;
            }
        }

        Ok(Some(account.status))
    }

    /// Add or update an account
    async fn add_account(self, account: FullAccount) -> anyhow::Result<()> {
        use db::account::{SetParam, UniqueWhereParam};

>>>>>>> e00d0272
        let db_account = self
            .app
            .prisma_client
            .account()
            .find_unique(UniqueWhereParam::UuidEquals(account.uuid.clone()))
            .exec()
            .await?;

        if db_account.is_some() {
            // don't change lastUsed
            let mut set_params = vec![SetParam::SetUsername(account.username)];

            match account.type_ {
                FullAccountType::Offline => set_params.extend([
                    SetParam::SetAccessToken(None),
                    SetParam::SetMsRefreshToken(None),
                    SetParam::SetTokenExpires(None),
                ]),
                FullAccountType::Microsoft {
                    access_token,
                    refresh_token,
                    token_expires,
<<<<<<< HEAD
=======
                    skin_id,
>>>>>>> e00d0272
                } => set_params.extend([
                    SetParam::SetAccessToken(Some(access_token)),
                    SetParam::SetMsRefreshToken(refresh_token),
                    SetParam::SetTokenExpires(Some(token_expires)),
<<<<<<< HEAD
=======
                    SetParam::SetSkinId(skin_id),
>>>>>>> e00d0272
                ]),
            }

            self.app
                .prisma_client
                .account()
                .update(
                    UniqueWhereParam::UuidEquals(account.uuid.clone()),
                    set_params,
                )
                .exec()
                .await?;

            self.app
                .invalidate(GET_ACCOUNT_STATUS, Some(account.uuid.into()));
        } else {
            let set_params = match account.type_ {
                FullAccountType::Offline => Vec::new(),
                FullAccountType::Microsoft {
                    access_token,
                    refresh_token,
                    token_expires,
<<<<<<< HEAD
=======
                    skin_id,
>>>>>>> e00d0272
                } => vec![
                    SetParam::SetAccessToken(Some(access_token)),
                    SetParam::SetMsRefreshToken(refresh_token),
                    SetParam::SetTokenExpires(Some(token_expires)),
<<<<<<< HEAD
=======
                    SetParam::SetSkinId(skin_id),
>>>>>>> e00d0272
                ],
            };

            self.app
                .prisma_client
                .account()
                .create(
                    account.uuid,
                    account.username,
                    Utc::now().into(),
                    set_params,
                )
                .exec()
                .await?;

            self.app.invalidate(GET_ACCOUNTS, None);
        }

        Ok(())
    }

<<<<<<< HEAD
    pub async fn refresh_account(self, uuid: String) -> Result<(), RefreshAccountError> {
=======
    pub async fn refresh_account(self, uuid: String) -> anyhow::Result<()> {
>>>>>>> e00d0272
        use db::account::UniqueWhereParam;

        let account = self
            .app
            .prisma_client
            .account()
            .find_unique(UniqueWhereParam::UuidEquals(uuid.clone()))
            .exec()
            .await?
            .ok_or(RefreshAccountError::NoAccount)?;

        let Some(refresh_token) = &account.ms_refresh_token else {
<<<<<<< HEAD
            return Err(RefreshAccountError::NoRefreshToken)
=======
            bail!(RefreshAccountError::NoRefreshToken)
>>>>>>> e00d0272
        };

        // stays locked until we insert an enrollment task
        let mut refreshing = self.currently_refreshing.write().await;
        if refreshing.contains_key(&uuid) {
<<<<<<< HEAD
            return Err(RefreshAccountError::AlreadyRefreshing);
=======
            bail!(RefreshAccountError::AlreadyRefreshing);
>>>>>>> e00d0272
        }

        struct Invalidator {
            app: AppRef,
            account: FullAccount,
        }

        #[async_trait]
        impl InvalidateCtx for Invalidator {
            async fn invalidate(&self) {
                let app = self.app.upgrade();
                let account_manager = app.account_manager();
                let mut refreshing = account_manager.currently_refreshing.write().await;
                // this should never happen
                let enrollment = refreshing.get(&self.account.uuid).expect("account refresh invalidator recieved an invalidation without an active enrollemt");
                let status = enrollment.status.read().await.clone();

                match status {
                    EnrollmentStatus::Complete(account) => {
                        account_manager
                            .add_account(account.clone().into())
                            .await
                            .expect(
                            "db error, this can't be handled in the account invalidator right now",
                        );
                        refreshing.remove(&self.account.uuid);
                    }
                    EnrollmentStatus::Failed(_) => {
<<<<<<< HEAD
                        let FullAccountType::Microsoft { access_token, token_expires, .. } = &self.account.type_ else {
=======
                        let FullAccountType::Microsoft { access_token, token_expires, skin_id, .. } = &self.account.type_ else {
>>>>>>> e00d0272
                            panic!("account type was not microsoft during refresh");
                        };

                        account_manager.add_account(FullAccount {
                            username: self.account.username.clone(),
                            uuid: self.account.uuid.clone(),
                            type_: FullAccountType::Microsoft {
                                access_token: access_token.clone(),
                                refresh_token: None,
                                token_expires: token_expires.clone(),
<<<<<<< HEAD
=======
                                skin_id: skin_id.clone(),
>>>>>>> e00d0272
                            },
                            last_used: self.account.last_used.clone(),
                        }).await.expect("db error, this can't be handled in the account invalidator right now");
                    }
                    _ => {}
                }

                ()
            }
        }

        let enrollment = EnrollmentTask::refresh(
            self.app.reqwest_client.clone(),
            refresh_token.clone(),
            Invalidator {
                app: AppRef(Arc::downgrade(self.app)),
                account: account.try_into()?,
            },
        );

        refreshing.insert(uuid.clone(), enrollment);
        drop(refreshing);

        self.app.invalidate(GET_ACCOUNT_STATUS, Some(uuid.into()));

        Ok(())
    }

<<<<<<< HEAD
    pub async fn delete_account(self, uuid: String) -> Result<(), DeleteAccountError> {
        use db::account::{OrderByParam, UniqueWhereParam};

=======
    pub async fn delete_account(self, uuid: String) -> anyhow::Result<()> {
        use db::account::{OrderByParam, UniqueWhereParam};

        let active_account = self
            .app
            .configuration_manager()
            .configuration()
            .get()
            .await?
            .active_account_uuid;

        if let Some(active_account) = active_account {
            if active_account == uuid {
                let next_account = self
                    .app
                    .prisma_client
                    .account()
                    .find_first(Vec::new())
                    .order_by(OrderByParam::LastUsed(Direction::Desc))
                    .exec()
                    .await?
                    .map(|data| data.uuid);

                self.set_active_uuid(next_account).await?;
            }
        }

>>>>>>> e00d0272
        let result = self
            .app
            .prisma_client
            .account()
            .delete(UniqueWhereParam::UuidEquals(uuid.clone()))
            .exec()
            .await;

        match result {
            Ok(_) => {
                let active_account = self
                    .app
                    .configuration_manager()
                    .configuration()
                    .get()
                    .await?
                    .active_account_uuid;

                if let Some(active_account) = active_account {
                    if active_account == uuid {
                        let next_account = self
                            .app
                            .prisma_client
                            .account()
                            .find_first(Vec::new())
                            .order_by(OrderByParam::LastUsed(Direction::Desc))
                            .exec()
                            .await?
                            .map(|data| data.uuid);

                        self.set_active_uuid(next_account).await?;
                    }
                }

                self.app.invalidate(GET_ACCOUNTS, None);
                self.app.invalidate(GET_ACCOUNT_STATUS, Some(uuid.into()));

                Ok(())
            }
            Err(e) => {
                if e.is_prisma_error::<RecordNotFound>() {
                    bail!(DeleteAccountError::AccountDoesNotExist(uuid))
                } else {
                    bail!(e)
                }
            }
        }
    }

    pub async fn begin_enrollment(self) -> anyhow::Result<()> {
        match &mut *self.active_enrollment.write().await {
            Some(_) => bail!(BeginEnrollmentStatusError::InProgress),
            enrollment @ None => {
                let client = self.app.reqwest_client.clone();

                struct Invalidator(AppRef);

                #[async_trait]
                impl InvalidateCtx for Invalidator {
                    async fn invalidate(&self) {
                        self.0.upgrade().invalidate(ENROLL_GET_STATUS, None);
                    }
                }

                let active_enrollment =
                    EnrollmentTask::begin(client, Invalidator(AppRef(Arc::downgrade(self.app))));

                *enrollment = Some(active_enrollment);
                self.app.invalidate(ENROLL_GET_STATUS, None);
                Ok(())
            }
        }
    }

    pub async fn cancel_enrollment(self) -> anyhow::Result<()> {
        let enrollment = self.active_enrollment.write().await.take();
        self.app.invalidate(ENROLL_GET_STATUS, None);

        match enrollment {
            Some(_) => Ok(()),
            None => bail!(CancelEnrollmentStatusError::NotActive),
        }
    }

    pub async fn get_enrollment_status(self) -> Option<FEEnrollmentStatus> {
        match &*self.active_enrollment.read().await {
            None => None,
            Some(enrollment) => Some(FEEnrollmentStatus::from_enrollment_status(
                &*enrollment.status.read().await,
            )),
        }
    }

    pub async fn finalize_enrollment(self) -> anyhow::Result<()> {
        let enrollment = self.active_enrollment.write().await.take();

        match enrollment {
            None => bail!(FinalizeEnrollmentError::NotActive),
            Some(enrollment) => {
                let mut status = EnrollmentStatus::RequestingCode;
                mem::swap(&mut *enrollment.status.write().await, &mut status);

                match status {
                    EnrollmentStatus::Complete(account) => {
                        let uuid = account.mc.profile.uuid.clone();
                        self.add_account(account.into()).await?;
                        self.set_active_uuid(Some(uuid)).await?;
                        self.app.invalidate(ENROLL_GET_STATUS, None);

                        Ok(())
                    }
                    _ => bail!(FinalizeEnrollmentError::NotComplete),
                }
            }
        }
    }

    /// Attempt to immediately update account information, expiring the account on failure.
    ///
    /// This function will reset the ongoing refresh countdown to avoid possible
    /// rate limiting.
    ///
    /// # Parameters
    /// lock_refresh - stop any new background account refreshes and wait 30 seconds
    ///                before performing more.
    pub async fn refresh_account_status(
        self,
        uuid: String,
        lock_refresh: bool,
    ) -> anyhow::Result<()> {
        use db::account::{SetParam, UniqueWhereParam};

        let mut refresh_lock = match lock_refresh {
            true => Some(self.refreshloop_sleep.lock().await),
            false => None,
        };

        let account = self
            .get_account(uuid.clone())
            .await?
            .ok_or_else(|| ValidateAccountError::AccountMissing(uuid.clone()))?;

        let AccountStatus::Ok { access_token: Some(access_token) } = account.status else { return Ok(()) };
        let profile = api::get_profile(&self.app.reqwest_client, &access_token).await;

        if let Some(refresh_lock) = &mut refresh_lock {
            **refresh_lock = Some(Instant::now() + Duration::from_secs(30));
        }

        drop(refresh_lock);

        let profile = match profile {
            Ok(x) => x,
            Err(McProfileRequestError::Request(RequestError {
                error:
                    RequestErrorDetails::UnexpectedStatus {
                        status: StatusCode::UNAUTHORIZED,
                        ..
                    },
                ..
            })) => {
                // the account was expired prematurely
                self.app
                    .prisma_client
                    .account()
                    .update(
                        UniqueWhereParam::UuidEquals(uuid.clone()),
                        vec![SetParam::SetTokenExpires(Some(Utc::now().into()))],
                    )
                    .exec()
                    .await?;

                self.app.invalidate(GET_ACCOUNT_STATUS, Some(uuid.into()));
                return Ok(());
            }
            Err(e) => bail!(e),
        };

        let skin_changed = account.account.skin_id.as_ref().map(|s| s as &str)
            != profile.skin.as_ref().map(|skin| &skin.id as &str);

        self.app
            .prisma_client
            .account()
            .update(
                UniqueWhereParam::UuidEquals(uuid.clone()),
                vec![
                    SetParam::SetUsername(profile.username),
                    SetParam::SetSkinId(profile.skin.map(|skin| skin.id)),
                ],
            )
            .exec()
            .await?;

        if skin_changed {
            self.app.invalidate(GET_HEAD, Some(uuid.into()));
        }

        Ok(())
    }

    pub fn skin_manager(self) -> ManagerRef<'s, SkinManager> {
        ManagerRef {
            app: self.app,
            manager: &self.manager.skin_manager,
        }
    }
}

pub struct AccountRefreshService;

impl AccountRefreshService {
    pub fn start(app: Weak<AppInner>) {
        // account status check
        let app1 = app.clone();
        tokio::spawn(async move {
            let mut last_check_times = HashMap::<String, Instant>::new();

            while let Some(app) = app1.upgrade() {
                let account_manager = app.account_manager();

                // wait for all additional refreshing delays to complete to avoid rate limiting
                loop {
                    let mut sleep_until = account_manager.refreshloop_sleep.lock().await;

                    match &mut *sleep_until {
                        Some(time) => {
                            if *time < Instant::now() {
                                *sleep_until = None;
                                break;
                            }

                            tokio::time::sleep_until((*time).into()).await;
                        }
                        None => break,
                    }
                }

                // TODO: there's not really a way to handle an error in here
                if let Ok(accounts) = account_manager.get_account_entries().await {
                    // discard deleted accounts
                    last_check_times = last_check_times
                        .into_iter()
                        .filter(|(uuid, _)| {
                            accounts.iter().any(|account| {
                                &account.uuid == uuid
                                // any account that may have been removed and re-added as an offline account
                                // since last refresh
                                && account.access_token.is_some()
                            })
                        })
                        .collect();

                    // add any new accounts
                    for account in accounts {
                        if !last_check_times.contains_key(&account.uuid)
                            && account.access_token.is_some()
                        {
                            last_check_times.insert(account.uuid, Instant::now());
                        }
                    }

                    let least_recently_checked = last_check_times
                        .iter()
                        .min_by(|(_, a), (_, b)| a.cmp(b))
                        .map(|(uuid, _)| uuid);

                    let Some(uuid) = least_recently_checked else { continue };

                    // ignore the result since we can't do anything if it failed.
                    let _ = account_manager
                        .refresh_account_status(uuid.clone(), false)
                        .await;
                    last_check_times.insert(uuid.clone(), Instant::now());
                }

                tokio::time::sleep(Duration::from_secs(30)).await;
            }
        });

        tokio::spawn(async move {
            while let Some(app) = app.upgrade() {
                let account_manager = app.account_manager();

                // TODO: there's not really a way to handle an error in here
                if let Ok(accounts) = account_manager.get_account_entries().await {
                    for account in accounts {
                        // ignore badly formed account entries since we can't handle them
                        let Ok(account) = FullAccount::try_from(account) else { continue };
                        let FullAccountType::Microsoft { token_expires, .. } = account.type_ else { continue };

                        if token_expires < Utc::now() - chrono::Duration::hours(1) {
                            // still can't handle errors
                            let _ = account_manager.refresh_account(account.uuid).await;
                            break;
                        }
                    }
                }

                tokio::time::sleep(Duration::from_secs(30)).await;
            }
        });
    }
}

#[derive(Error, Debug)]
pub enum GetActiveAccountError {
    #[error("account selected but not present")]
    AccountNotPresent,
}

#[derive(Error, Debug)]
pub enum GetAccountStatusError {
<<<<<<< HEAD
    #[error("loading account from db: {0}")]
    DbLoad(#[from] FullAccountLoadError),

    #[error("query error: {0}")]
    Query(#[from] QueryError),
=======
    #[error(
        "getting account status: microsoft account token expiry date is unset (invalid state)"
    )]
    TokenExpiryUnset,

    #[error("getting account status: microsoft account token is unset")]
    TokenUnset,
>>>>>>> e00d0272
}

#[derive(Error, Debug)]
pub enum BeginEnrollmentStatusError {
    #[error("enrollment already active")]
    InProgress,
}

#[derive(Error, Debug)]
pub enum CancelEnrollmentStatusError {
    #[error("no active enrollment")]
    NotActive,
}

#[derive(Error, Debug)]
pub enum RefreshAccountError {
    #[error("already refreshing")]
    AlreadyRefreshing,

    #[error("account does not exist")]
    NoAccount,

    #[error("no refresh token")]
    NoRefreshToken,

    #[error("loading account from db: {0}")]
    DbLoad(#[from] FullAccountLoadError),

    #[error("query error")]
    Query(#[from] QueryError),
}

#[derive(Error, Debug)]
pub enum FinalizeEnrollmentError {
    #[error("no active enrollment")]
    NotActive,

    #[error("enrollment is not complete")]
    NotComplete,
}

#[derive(Error, Debug)]
pub enum DeleteAccountError {
<<<<<<< HEAD
    #[error("account does not exist and cannot be deleted")]
    NoAccount,

    #[error("query error: {0}")]
    Query(#[from] QueryError),

    #[error("configuration error: {0}")]
    Configuration(#[from] ConfigurationError),

    #[error("set account: {0}")]
    SetAccount(#[from] SetAccountError),
=======
    #[error("attempted to delete account that is not in the account list: {0}")]
    AccountDoesNotExist(String),
>>>>>>> e00d0272
}

#[derive(Error, Debug)]
pub enum SetActiveUuidError {
    #[error(
        "attempted to set the active account to one that does not exist in the account list: {0}"
    )]
    AccountDoesNotExist(String),
}

#[derive(Error, Debug)]
pub enum ValidateAccountError {
    #[error("attempted to validate an account that was not present in the account list: {0}")]
    AccountMissing(String),
}

pub struct FullAccount {
    pub username: String,
    pub uuid: String,
    pub type_: FullAccountType,
    pub last_used: DateTime<FixedOffset>,
}

pub enum FullAccountType {
    Offline,
    Microsoft {
        access_token: String,
        refresh_token: Option<String>,
        token_expires: DateTime<FixedOffset>,
        skin_id: Option<String>,
    },
}

/*impl From<FullAccount> for db::account::Data {
    fn from(value: FullAccount) -> Self {
        let (access_token, refresh_token, token_expires) = match value.type_ {
            FullAccountType::Offline => (None, None, None),
            FullAccountType::Microsoft {
                access_token,
                refresh_token,
                token_expires,
            } => (Some(access_token), refresh_token, Some(token_expires)),
        };

        Self {
            username: value.username,
            uuid: value.uuid,
            access_token,
            ms_refresh_token: refresh_token,
            token_expires,
            last_used: value.last_used,
        }
    }
}*/

impl TryFrom<db::account::Data> for FullAccount {
    type Error = FullAccountLoadError;

    fn try_from(value: db::account::Data) -> Result<Self, Self::Error> {
        Ok(Self {
            type_: match value.access_token {
                Some(access_token) => FullAccountType::Microsoft {
                    access_token,
                    refresh_token: value.ms_refresh_token,
<<<<<<< HEAD
                    token_expires: value
                        .token_expires
                        .ok_or(FullAccountLoadError::ExpiryMissing)?,
=======
                    token_expires: value.token_expires.ok_or_else(|| {
                        FullAccountLoadError::MissingExpiration(value.uuid.clone())
                    })?,
                    skin_id: value.skin_id,
>>>>>>> e00d0272
                },
                None => FullAccountType::Offline,
            },
            last_used: value.last_used,
<<<<<<< HEAD
=======
            uuid: value.uuid,
            username: value.username,
>>>>>>> e00d0272
        })
    }
}

impl From<FullAccount> for AccountWithStatus {
    fn from(value: FullAccount) -> Self {
        Self {
            account: Account {
                username: value.username,
                uuid: value.uuid,
                last_used: value.last_used.into(),
                type_: match value.type_ {
                    FullAccountType::Microsoft { .. } => AccountType::Microsoft,
                    FullAccountType::Offline => AccountType::Offline,
                },
<<<<<<< HEAD
=======
                skin_id: match &value.type_ {
                    FullAccountType::Microsoft { skin_id, .. } => skin_id.clone(),
                    _ => None,
                },
>>>>>>> e00d0272
            },
            status: match value.type_ {
                FullAccountType::Microsoft {
                    refresh_token: None,
                    ..
                } => AccountStatus::Invalid,
                FullAccountType::Microsoft {
                    access_token,
                    token_expires,
                    refresh_token: Some(_),
<<<<<<< HEAD
=======
                    skin_id: _,
>>>>>>> e00d0272
                } => match Utc::now() > DateTime::<Utc>::from(token_expires) {
                    true => AccountStatus::Expired,
                    false => AccountStatus::Ok {
                        access_token: Some(access_token),
                    },
                },
                FullAccountType::Offline => AccountStatus::Ok { access_token: None },
            },
        }
    }
}

impl From<api::FullAccount> for FullAccount {
    fn from(value: api::FullAccount) -> Self {
        Self {
            username: value.mc.profile.username,
            uuid: value.mc.profile.uuid,
            type_: FullAccountType::Microsoft {
                access_token: value.mc.auth.access_token,
                refresh_token: Some(value.ms.refresh_token),
                token_expires: DateTime::<FixedOffset>::from(value.mc.auth.expires_at),
<<<<<<< HEAD
=======
                skin_id: value.mc.profile.skin.map(|skin| skin.id),
>>>>>>> e00d0272
            },
            last_used: Utc::now().into(),
        }
    }
}

#[derive(Error, Debug)]
pub enum FullAccountLoadError {
<<<<<<< HEAD
    #[error("missing token expiration time")]
    ExpiryMissing,
=======
    #[error("attempted to parse microsoft account DB entry(uuid {0}), but was missing refresh token expiration timestamp")]
    MissingExpiration(String),
>>>>>>> e00d0272
}

// Temporary until enroll errors are fixed
pub enum FEEnrollmentStatus {
    RequestingCode,
    PollingCode(DeviceCode),
    QueryAccount,
    Complete(Account),
    Failed(EnrollmentError),
}

impl FEEnrollmentStatus {
    fn from_enrollment_status(status: &EnrollmentStatus) -> FEEnrollmentStatus {
        match status {
            EnrollmentStatus::RequestingCode => Self::RequestingCode,
            EnrollmentStatus::PollingCode(code) => Self::PollingCode(code.clone()),
            EnrollmentStatus::McLogin | EnrollmentStatus::PopulateAccount => Self::QueryAccount,
            EnrollmentStatus::Complete(account) => FEEnrollmentStatus::Complete(Account {
                username: account.mc.profile.username.clone(),
                uuid: account.mc.profile.uuid.clone(),
                last_used: Utc::now(),
                type_: AccountType::Microsoft,
                skin_id: account.mc.profile.skin.as_ref().map(|skin| skin.id.clone()),
            }),
            EnrollmentStatus::Failed(err) => FEEnrollmentStatus::Failed(err.clone()),
        }
    }
}<|MERGE_RESOLUTION|>--- conflicted
+++ resolved
@@ -1,13 +1,8 @@
 use crate::{
     api::keys::account::*,
     db::{self, read_filters::StringFilter},
-<<<<<<< HEAD
-    error::define_single_error,
-    managers::{account::enroll::InvalidateCtx, AppRef},
-=======
     error::request::{RequestError, RequestErrorDetails},
     managers::account::enroll::InvalidateCtx,
->>>>>>> e00d0272
 };
 use anyhow::ensure;
 use async_trait::async_trait;
@@ -15,10 +10,6 @@
 use chrono::{FixedOffset, Utc};
 use prisma_client_rust::{
     chrono::DateTime, prisma_errors::query_engine::RecordNotFound, Direction, QueryError,
-<<<<<<< HEAD
-};
-use std::{collections::HashMap, mem, sync::Arc};
-=======
 };
 use reqwest::StatusCode;
 use std::{
@@ -27,7 +18,6 @@
     sync::{Arc, Weak},
     time::{Duration, Instant},
 };
->>>>>>> e00d0272
 
 use thiserror::Error;
 use tokio::sync::{Mutex, RwLock};
@@ -41,11 +31,7 @@
     skin::SkinManager,
 };
 
-<<<<<<< HEAD
-use super::{configuration::ConfigurationError, ManagerRef};
-=======
 use super::{AppInner, AppRef, ManagerRef};
->>>>>>> e00d0272
 
 pub mod api;
 mod enroll;
@@ -131,18 +117,11 @@
         Ok(Some(account.try_into()?))
     }
 
-<<<<<<< HEAD
-    async fn get_account_entries(self) -> Result<Vec<db::account::Data>, QueryError> {
-        use db::account::OrderByParam;
-
-        self.app
-=======
     async fn get_account_entries(self) -> anyhow::Result<Vec<db::account::Data>> {
         use db::account::OrderByParam;
 
         Ok(self
             .app
->>>>>>> e00d0272
             .prisma_client
             .account()
             .find_many(Vec::new())
@@ -186,8 +165,13 @@
 
         let Some(account) = account else { return Ok(None) };
         let account = FullAccount::try_from(account)?;
-<<<<<<< HEAD
-        let mut account = AccountWithStatus::from(account);
+        let account = AccountWithStatus::from(account);
+
+        Ok(Some(account))
+    }
+
+    pub async fn get_account_status(self, uuid: String) -> anyhow::Result<Option<AccountStatus>> {
+        let Some(mut account) = self.get_account(uuid).await? else { return Ok(None) };
 
         if let AccountType::Microsoft = &account.account.type_ {
             let refreshing = self
@@ -205,38 +189,9 @@
     }
 
     /// Add or update an account
-    async fn add_account(self, account: FullAccount) -> Result<(), AddAccountError> {
-        use db::account::{SetParam, UniqueWhereParam};
-
-=======
-        let account = AccountWithStatus::from(account);
-
-        Ok(Some(account))
-    }
-
-    pub async fn get_account_status(self, uuid: String) -> anyhow::Result<Option<AccountStatus>> {
-        let Some(mut account) = self.get_account(uuid).await? else { return Ok(None) };
-
-        if let AccountType::Microsoft = &account.account.type_ {
-            let refreshing = self
-                .currently_refreshing
-                .read()
-                .await
-                .contains_key(&account.account.uuid);
-
-            if refreshing {
-                account.status = AccountStatus::Refreshing;
-            }
-        }
-
-        Ok(Some(account.status))
-    }
-
-    /// Add or update an account
     async fn add_account(self, account: FullAccount) -> anyhow::Result<()> {
         use db::account::{SetParam, UniqueWhereParam};
 
->>>>>>> e00d0272
         let db_account = self
             .app
             .prisma_client
@@ -259,18 +214,12 @@
                     access_token,
                     refresh_token,
                     token_expires,
-<<<<<<< HEAD
-=======
                     skin_id,
->>>>>>> e00d0272
                 } => set_params.extend([
                     SetParam::SetAccessToken(Some(access_token)),
                     SetParam::SetMsRefreshToken(refresh_token),
                     SetParam::SetTokenExpires(Some(token_expires)),
-<<<<<<< HEAD
-=======
                     SetParam::SetSkinId(skin_id),
->>>>>>> e00d0272
                 ]),
             }
 
@@ -293,18 +242,12 @@
                     access_token,
                     refresh_token,
                     token_expires,
-<<<<<<< HEAD
-=======
                     skin_id,
->>>>>>> e00d0272
                 } => vec![
                     SetParam::SetAccessToken(Some(access_token)),
                     SetParam::SetMsRefreshToken(refresh_token),
                     SetParam::SetTokenExpires(Some(token_expires)),
-<<<<<<< HEAD
-=======
                     SetParam::SetSkinId(skin_id),
->>>>>>> e00d0272
                 ],
             };
 
@@ -326,11 +269,7 @@
         Ok(())
     }
 
-<<<<<<< HEAD
-    pub async fn refresh_account(self, uuid: String) -> Result<(), RefreshAccountError> {
-=======
     pub async fn refresh_account(self, uuid: String) -> anyhow::Result<()> {
->>>>>>> e00d0272
         use db::account::UniqueWhereParam;
 
         let account = self
@@ -343,21 +282,13 @@
             .ok_or(RefreshAccountError::NoAccount)?;
 
         let Some(refresh_token) = &account.ms_refresh_token else {
-<<<<<<< HEAD
-            return Err(RefreshAccountError::NoRefreshToken)
-=======
             bail!(RefreshAccountError::NoRefreshToken)
->>>>>>> e00d0272
         };
 
         // stays locked until we insert an enrollment task
         let mut refreshing = self.currently_refreshing.write().await;
         if refreshing.contains_key(&uuid) {
-<<<<<<< HEAD
-            return Err(RefreshAccountError::AlreadyRefreshing);
-=======
             bail!(RefreshAccountError::AlreadyRefreshing);
->>>>>>> e00d0272
         }
 
         struct Invalidator {
@@ -386,11 +317,7 @@
                         refreshing.remove(&self.account.uuid);
                     }
                     EnrollmentStatus::Failed(_) => {
-<<<<<<< HEAD
-                        let FullAccountType::Microsoft { access_token, token_expires, .. } = &self.account.type_ else {
-=======
                         let FullAccountType::Microsoft { access_token, token_expires, skin_id, .. } = &self.account.type_ else {
->>>>>>> e00d0272
                             panic!("account type was not microsoft during refresh");
                         };
 
@@ -401,10 +328,7 @@
                                 access_token: access_token.clone(),
                                 refresh_token: None,
                                 token_expires: token_expires.clone(),
-<<<<<<< HEAD
-=======
                                 skin_id: skin_id.clone(),
->>>>>>> e00d0272
                             },
                             last_used: self.account.last_used.clone(),
                         }).await.expect("db error, this can't be handled in the account invalidator right now");
@@ -433,11 +357,6 @@
         Ok(())
     }
 
-<<<<<<< HEAD
-    pub async fn delete_account(self, uuid: String) -> Result<(), DeleteAccountError> {
-        use db::account::{OrderByParam, UniqueWhereParam};
-
-=======
     pub async fn delete_account(self, uuid: String) -> anyhow::Result<()> {
         use db::account::{OrderByParam, UniqueWhereParam};
 
@@ -465,7 +384,6 @@
             }
         }
 
->>>>>>> e00d0272
         let result = self
             .app
             .prisma_client
@@ -779,13 +697,6 @@
 
 #[derive(Error, Debug)]
 pub enum GetAccountStatusError {
-<<<<<<< HEAD
-    #[error("loading account from db: {0}")]
-    DbLoad(#[from] FullAccountLoadError),
-
-    #[error("query error: {0}")]
-    Query(#[from] QueryError),
-=======
     #[error(
         "getting account status: microsoft account token expiry date is unset (invalid state)"
     )]
@@ -793,7 +704,6 @@
 
     #[error("getting account status: microsoft account token is unset")]
     TokenUnset,
->>>>>>> e00d0272
 }
 
 #[derive(Error, Debug)]
@@ -837,22 +747,8 @@
 
 #[derive(Error, Debug)]
 pub enum DeleteAccountError {
-<<<<<<< HEAD
-    #[error("account does not exist and cannot be deleted")]
-    NoAccount,
-
-    #[error("query error: {0}")]
-    Query(#[from] QueryError),
-
-    #[error("configuration error: {0}")]
-    Configuration(#[from] ConfigurationError),
-
-    #[error("set account: {0}")]
-    SetAccount(#[from] SetAccountError),
-=======
     #[error("attempted to delete account that is not in the account list: {0}")]
     AccountDoesNotExist(String),
->>>>>>> e00d0272
 }
 
 #[derive(Error, Debug)]
@@ -917,25 +813,16 @@
                 Some(access_token) => FullAccountType::Microsoft {
                     access_token,
                     refresh_token: value.ms_refresh_token,
-<<<<<<< HEAD
-                    token_expires: value
-                        .token_expires
-                        .ok_or(FullAccountLoadError::ExpiryMissing)?,
-=======
                     token_expires: value.token_expires.ok_or_else(|| {
                         FullAccountLoadError::MissingExpiration(value.uuid.clone())
                     })?,
                     skin_id: value.skin_id,
->>>>>>> e00d0272
                 },
                 None => FullAccountType::Offline,
             },
             last_used: value.last_used,
-<<<<<<< HEAD
-=======
             uuid: value.uuid,
             username: value.username,
->>>>>>> e00d0272
         })
     }
 }
@@ -951,13 +838,10 @@
                     FullAccountType::Microsoft { .. } => AccountType::Microsoft,
                     FullAccountType::Offline => AccountType::Offline,
                 },
-<<<<<<< HEAD
-=======
                 skin_id: match &value.type_ {
                     FullAccountType::Microsoft { skin_id, .. } => skin_id.clone(),
                     _ => None,
                 },
->>>>>>> e00d0272
             },
             status: match value.type_ {
                 FullAccountType::Microsoft {
@@ -968,10 +852,7 @@
                     access_token,
                     token_expires,
                     refresh_token: Some(_),
-<<<<<<< HEAD
-=======
                     skin_id: _,
->>>>>>> e00d0272
                 } => match Utc::now() > DateTime::<Utc>::from(token_expires) {
                     true => AccountStatus::Expired,
                     false => AccountStatus::Ok {
@@ -993,10 +874,7 @@
                 access_token: value.mc.auth.access_token,
                 refresh_token: Some(value.ms.refresh_token),
                 token_expires: DateTime::<FixedOffset>::from(value.mc.auth.expires_at),
-<<<<<<< HEAD
-=======
                 skin_id: value.mc.profile.skin.map(|skin| skin.id),
->>>>>>> e00d0272
             },
             last_used: Utc::now().into(),
         }
@@ -1005,13 +883,8 @@
 
 #[derive(Error, Debug)]
 pub enum FullAccountLoadError {
-<<<<<<< HEAD
-    #[error("missing token expiration time")]
-    ExpiryMissing,
-=======
     #[error("attempted to parse microsoft account DB entry(uuid {0}), but was missing refresh token expiration timestamp")]
     MissingExpiration(String),
->>>>>>> e00d0272
 }
 
 // Temporary until enroll errors are fixed
