--- conflicted
+++ resolved
@@ -1,4 +1,4 @@
-use crate::domain::instance::info::{self, Modpack, StandardVersion};
+use crate::domain::instance::info::{self, Modpack, StandardVersion, ModpackInfo};
 use crate::domain::java::SystemJavaProfileName;
 use crate::domain::metrics::Event;
 use crate::domain::modplatforms::curseforge::filters::ModFileParameters;
@@ -221,10 +221,7 @@
 
                 let packinfo_path = instance_root.join("packinfo.json");
                 let packinfo = match tokio::fs::read_to_string(packinfo_path).await {
-                    Ok(text) => Some(Arc::new(
-                        packinfo::parse_packinfo(&text)
-                            .context("while parsing packinfo json")?
-                    )),
+                    Ok(text) => Some(packinfo::parse_packinfo(&text).context("while parsing packinfo json")?),
                     Err(_) => None,
                 };
 
@@ -295,7 +292,10 @@
 
                     let modpack = match tokio::fs::read_to_string(&change_version_path).await {
                         Ok(text) => Some(Modpack::from(serde_json::from_str::<PackVersionFile>(&text)?)),
-                        Err(_) => config.modpack.clone(),
+                        Err(_) => {
+
+                            config.modpack.as_ref().map(|m| m.modpack.clone())
+                        },
                     };
 
                     enum Modplatform {
@@ -305,15 +305,7 @@
 
                     t_request.start_opaque();
 
-<<<<<<< HEAD
                     let file = match (cffile_path.is_file(), mrfile_path.is_file(), &modpack) {
-=======
-                    if config.modpack.is_some() {
-                        app.instance_manager().get_modpack_info(instance_id).await?;
-                    }
-
-                    let file = match (cffile_path.is_file(), mrfile_path.is_file(), &config.modpack.as_ref().map(|m| m.modpack.clone())) {
->>>>>>> 30521898
                         (false, false, None) => {
                             t_request.complete_opaque();
                             None
@@ -440,15 +432,10 @@
                             let modpack_info = curseforge::prepare_modpack_from_zip(
                                 &app,
                                 &cffile_path,
-<<<<<<< HEAD
                                 &instance_prep_path,
-                                skip_overlays,
+                                skip_overrides,
                                 packinfo.as_ref(),
-=======
-                                &instance_path,
-                                skip_overrides,
                                 t_addon_metadata,
->>>>>>> 30521898
                                 modpack_progress_tx,
                             )
                                 .await
@@ -494,18 +481,14 @@
                                 }
                             });
 
-<<<<<<< HEAD
                             let modpack_info = modrinth::prepare_modpack_from_mrpack(
                                 &app,
                                 &mrfile_path,
                                 &instance_prep_path,
-                                skip_overlays,
-                                packinfo.as_ref().map(|v| v.as_ref()),
+                                skip_overrides,
+                                packinfo.as_ref(),
                                 modpack_progress_tx
                             ).await?;
-=======
-                            let modpack_info = modrinth::prepare_modpack_from_mrpack(&app, &mrfile_path, &instance_path, skip_overrides, modpack_progress_tx).await?;
->>>>>>> 30521898
 
                             tokio::fs::create_dir_all(skip_overrides_path).await?;
 
@@ -557,7 +540,14 @@
                             .to_path()
                             .join(instance_shortpath);
 
-                        config.modpack = modpack;
+                        config.modpack = modpack.map(|modpack| ModpackInfo {
+                            modpack,
+                            locked: config.modpack.map(|m| m.locked).unwrap_or(true),
+                        });
+
+                        if config.modpack.is_some() {
+                            app.instance_manager().get_modpack_info(instance_id).await?;
+                        }
 
                         config.game_configuration.version =
                             Some(GameVersion::Standard(StandardVersion {
