use crate::domain::instance::info::{Modpack, StandardVersion};
use crate::domain::java::SystemJavaProfileName;
use crate::domain::modplatforms::curseforge::filters::ModFileParameters;
use crate::domain::modplatforms::modrinth::search::VersionID;
use crate::domain::vtask::VisualTaskId;
use crate::managers::java::managed::Step;
use crate::managers::minecraft::curseforge;
use crate::managers::minecraft::minecraft::get_lwjgl_meta;
use crate::managers::minecraft::modrinth;
use crate::managers::vtask::Subtask;

use std::fmt::Debug;
use std::path::PathBuf;
use std::pin::Pin;

use crate::api::keys::instance::*;
use crate::api::translation::Translation;
use crate::domain::instance::{self as domain, GameLogId};
use crate::managers::instance::log::EntryType;
use crate::managers::instance::schema::make_instance_config;
use chrono::{DateTime, Utc};
use futures::Future;
use std::time::Duration;
use tokio::sync::{watch, Semaphore};
use tokio::task::JoinHandle;
use tokio::{io::AsyncReadExt, sync::mpsc};
use tracing::{debug, info};

use anyhow::{anyhow, bail};

use crate::{
    domain::instance::info::{GameVersion, ModLoader, ModLoaderType},
    managers::{
        self,
        account::FullAccount,
        vtask::{NonFailedDismissError, TaskState, VisualTask},
        ManagerRef,
    },
};

use super::{InstanceId, InstanceManager, InstanceType, InvalidInstanceIdError};

#[derive(Debug)]
pub struct PersistenceManager {
    ensure_lock: Semaphore,
}

impl PersistenceManager {
    pub fn new() -> Self {
        Self {
            ensure_lock: Semaphore::new(1),
        }
    }
}
type InstanceCallback = Box<
    dyn FnOnce(Subtask) -> Pin<Box<dyn Future<Output = Result<(), anyhow::Error>> + Send>> + Send,
>;

impl ManagerRef<'_, InstanceManager> {
    pub async fn prepare_game(
        self,
        instance_id: InstanceId,
        launch_account: Option<FullAccount>,
        callback_task: Option<InstanceCallback>,
    ) -> anyhow::Result<(JoinHandle<()>, VisualTaskId)> {
        let mut instances = self.instances.write().await;
        let instance = instances
            .get_mut(&instance_id)
            .ok_or(InvalidInstanceIdError(instance_id))?;

        let InstanceType::Valid(data) = &mut instance.type_ else {
            return Err(anyhow!("Instance {instance_id} is not in a valid state"))
        };

        match &data.state {
            LaunchState::Inactive { .. } => {}
            LaunchState::Preparing(task_id) => {
                // dismiss the existing task if its a failure, return if its still in progress.
                let r = self.app.task_manager().dismiss_task(*task_id).await;

                if let Err(e) = r {
                    if e.is::<NonFailedDismissError>() {
                        bail!("cannot prepare an instance that is already being prepared");
                    }
                }
            }
            LaunchState::Running(_) => {
                bail!("cannot prepare an instance that is already running");
            }
        }

        let mut config = data.config.clone();

        let (xms_memory, xmx_memory) = match config.game_configuration.memory {
            Some(memory) => memory,
            None => self
                .app
                .settings_manager()
                .get_settings()
                .await
                .map(|c| (c.xms as u16, c.xmx as u16))?,
        };

        let global_java_args = match config.game_configuration.global_java_args {
            true => self
                .app
                .settings_manager()
                .get_settings()
                .await
                .map(|c| c.java_custom_args)
                .unwrap_or(String::new()),
            false => String::new(),
        };

        let extra_java_args = global_java_args
            + " "
            + config
                .game_configuration
                .extra_java_args
                .as_ref()
                .map(|s| s as &str)
                .unwrap_or("");

        let runtime_path = self.app.settings_manager().runtime_path.clone();
        let instance_path = runtime_path
            .get_instances()
            .get_instance_path(&instance.shortpath);

        let mut version = match config.game_configuration.version {
            Some(GameVersion::Standard(ref v)) => Some(v.clone()),
            Some(GameVersion::Custom(_)) => bail!("Custom versions are not supported yet"),
            None if config.modpack.as_ref().is_some() => None,
            None => bail!("Instance has no associated game version and cannot be launched"),
        };

        let task = VisualTask::new(match &launch_account {
            Some(_) => Translation::InstanceTaskLaunch {
                name: config.name.clone(),
            },
            None => Translation::InstanceTaskPrepare {
                name: config.name.clone(),
            },
        });

        let wait_task = task.subtask(Translation::InstanceTaskLaunchWaiting);
        wait_task.set_weight(0.0);

        let id = self.app.task_manager().spawn_task(&task).await;

        data.state = LaunchState::Preparing(id);

        self.app.invalidate(GET_GROUPS, None);
        self.app.invalidate(GET_INSTANCES_UNGROUPED, None);
        self.app
            .invalidate(INSTANCE_DETAILS, Some((*instance_id).into()));

        let app = self.app.clone();
        let instance_shortpath = instance.shortpath.clone();
        let installation_task = tokio::spawn(async move {
            let instance_manager = app.instance_manager();
            let task = task;
            let _lock = instance_manager
                .persistence_manager
                .ensure_lock
                .acquire()
                .await
                .expect("the ensure lock semaphore should never be closed");

            let try_result: anyhow::Result<_> = (|| async {
                let first_run_path = instance_path.get_root().join(".first_run_incomplete");
                let is_first_run = first_run_path.is_file();

                let t_modpack = match is_first_run {
                    true => Some((
                        task.subtask(Translation::InstanceTaskLaunchRequestModpack),
                        task.subtask(Translation::InstanceTaskLaunchDownloadModpackFiles),
                        task.subtask(Translation::InstanceTaskLaunchExtractModpackFiles),
                        task.subtask(Translation::InstanceTaskLaunchDownloadAddonMetadata),
                    )),
                    false => None,
                };

                let t_request_version_info = task
                    .subtask(Translation::InstanceTaskLaunchRequestVersions);

                let t_download_files = task
                    .subtask(Translation::InstanceTaskLaunchDownloadFiles);
                t_download_files.set_weight(20.0);
                let t_extract_natives = task
                    .subtask(Translation::InstanceTaskLaunchExtractNatives);

                let t_reconstruct_assets = task
                    .subtask(Translation::InstanceTaskReconstructAssets);

                let t_forge_processors = match is_first_run {
                    true => Some(
                        task.subtask(Translation::InstanceTaskLaunchRunForgeProcessors),
                    ),
                    false => None,
                };

<<<<<<< HEAD
                let t_finalize_import = if callback_task.is_some() {
                    Some(task.subtask(Translation::FinalizingImport).await)
                } else {
                    None
                };

                task.edit(|data| data.state = TaskState::KnownProgress)
                    .await;
=======
                task.edit(|data| data.state = TaskState::KnownProgress).await;
>>>>>>> c81d8e2c

                wait_task.complete_opaque();

                let mut downloads = Vec::new();

                if let Some((t_request, t_download_files, t_extract_files, t_addon_metadata)) =
                    t_modpack
                {
                    if let Some(modpack) = &config.modpack {
                        let v: StandardVersion = match modpack {
                            Modpack::Curseforge(modpack) => {
                                t_request.start_opaque();
                                let file = app
                                    .modplatforms_manager()
                                    .curseforge
                                    .get_mod_file(ModFileParameters {
                                        file_id: modpack.file_id as i32,
                                        mod_id: modpack.project_id as i32,
                                    })
                                    .await?
                                    .data;
                                t_request.complete_opaque();

                                let (modpack_progress_tx, mut modpack_progress_rx) =
                                    tokio::sync::watch::channel(curseforge::ProgressState::new());

                                tokio::spawn(async move {
                                    let mut tracker = curseforge::ProgressState::new();

                                    while modpack_progress_rx.changed().await.is_ok() {
                                        {
                                            let progress = modpack_progress_rx.borrow();

                                            tracker.download_addon_zip.update_from(&progress.download_addon_zip, |(downloaded, total)| {
                                                t_download_files.update_download(downloaded as u32, total as u32, true);
                                            });

                                            tracker.extract_addon_overrides.update_from(&progress.extract_addon_overrides, |(completed, total)| {
                                                t_extract_files.update_items(completed as u32, total as u32);
                                            });

                                            tracker.acquire_addon_metadata.update_from(&progress.acquire_addon_metadata, |(completed, total)| {
                                                t_addon_metadata.update_items(completed as u32, total as u32);
                                            });
                                        }

                                        tokio::time::sleep(Duration::from_millis(200)).await;
                                    }
                                });

                                let modpack_info = curseforge::prepare_modpack_from_addon(
                                    &app,
                                    &file,
                                    instance_path.clone(),
                                    modpack_progress_tx,
                                )
                                .await?;

                                downloads.extend(modpack_info.downloadables);

                                modpack_info.manifest.minecraft.try_into()?
                            }
                            Modpack::Modrinth(modpack) =>  {
                                t_request.start_opaque();
                                let file = app
                                    .modplatforms_manager()
                                    .modrinth
                                    .get_version(VersionID(modpack.version_id.clone()))
                                    .await?
                                    .files
                                    .into_iter()
                                    .reduce(|a, b| {
                                        if b.primary {
                                            b
                                        } else {
                                            a
                                        }
                                    })
                                    .ok_or_else(|| anyhow!("Modrinth project '{}' version '{}' does not have a file", modpack.project_id, modpack.version_id))?;
                                t_request.complete_opaque();

                                let (modpack_progress_tx, mut modpack_progress_rx) =
                                    tokio::sync::watch::channel(modrinth::ProgressState::Idle);

                                tokio::spawn(async move {
                                    while modpack_progress_rx.changed().await.is_ok() {
                                        {
                                            let progress = modpack_progress_rx.borrow();
                                            match *progress {
                                                modrinth::ProgressState::Idle => {}
                                                modrinth::ProgressState::DownloadingMRPack(downloaded, total) => {
                                                    t_download_files
                                                        .update_download(downloaded as u32, total as u32, true)
                                                }
                                                modrinth::ProgressState::ExtractingPackOverrides(count, total) => {
                                                    t_extract_files.update_items(count as u32, total as u32)
                                                }
                                                modrinth::ProgressState::AcquiringPackMetadata(count, total) => {
                                                    t_addon_metadata
                                                        .update_items(count as u32, total as u32)
                                                }
                                            }
                                        }

                                        tokio::time::sleep(Duration::from_millis(200)).await;
                                    }

                                    t_download_files.complete_download();
                                });

                                let modpack_info = modrinth::prepare_modpack_from_file(&app, &file, instance_path.clone(), modpack_progress_tx).await?;

                                downloads.extend(modpack_info.downloadables);

                                modpack_info.index.dependencies.try_into()?

                            }
                        };



                        tracing::info!("Modpack version: {:?}", v);

                        version = Some(v.clone());

                        let path = app
                        .settings_manager()
                        .runtime_path
                        .get_instances()
                        .to_path()
                        .join(instance_shortpath);

                        config.game_configuration.version =
                            Some(GameVersion::Standard(StandardVersion {
                                release: v.release.clone(),
                                modloaders: match &config.game_configuration.version {
                                    Some(GameVersion::Standard(StandardVersion {
                                        modloaders,
                                        ..
                                    })) => modloaders.clone(),
                                    _ => std::collections::HashSet::new(),
                                },
                            }));

                            config.game_configuration.version =
                            Some(GameVersion::Standard(StandardVersion {
                                release: match &config.game_configuration.version {
                                    Some(GameVersion::Standard(StandardVersion {
                                        release,
                                        ..
                                    })) => release.clone(),
                                    _ => bail!("custom versions are not yet supported"),
                                },
                                modloaders: match v.modloaders.iter().next().cloned() {
                                    Some(modloader) => std::collections::HashSet::from([modloader]),
                                    None => std::collections::HashSet::new(),
                                },
                            }));

                        let json = make_instance_config(config.clone())?;
                        tokio::fs::write(path.join("instance.json"), json).await?;
                    }
                }

                let version = match version {
                    Some(v) => v,
                    None => bail!("Instance has no associated game version and cannot be launched"),
                };

                t_request_version_info.update_items(0, 3);
                let manifest = app.minecraft_manager().get_minecraft_manifest().await?;
                t_request_version_info.update_items(1, 3);

                let manifest_version = manifest
                    .versions
                    .into_iter()
                    .find(|v| v.id == version.release)
                    .ok_or_else(|| anyhow!("Could not find game version {}", version.release))?;

                let mut version_info = app
                    .minecraft_manager()
                    .get_minecraft_version(manifest_version.clone())
                    .await?;

                let lwjgl_group = get_lwjgl_meta(
                    &app.reqwest_client,
                    &version_info,
                    &app.minecraft_manager().meta_base_url,
                )
                .await?;

                t_request_version_info.update_items(2, 3);

                let java = {
                    let required_java = SystemJavaProfileName::from(
                        daedalus::minecraft::MinecraftJavaProfile::try_from(
                            &version_info
                                .java_version
                                .as_ref()
                                .ok_or_else(|| {
                                    anyhow::anyhow!("instance java version unsupported")
                                })?
                                .component as &str,
                        )?,
                    );

                    match app.java_manager().get_usable_java(required_java).await? {
                        Some(path) => path,
                        None => {
                            let t_download_java = task
                                .subtask(Translation::InstanceTaskLaunchDownloadJava);

                            let t_extract_java = task
                                .subtask(Translation::InstanceTaskLaunchExtractJava);
                            t_download_java.set_weight(0.0);
                            t_extract_java.set_weight(0.0);

                            let (progress_watch_tx, mut progress_watch_rx) = watch::channel(Step::Idle);

                            // dropped when the sender is dropped
                            tokio::spawn(async move {
                                let mut started = false;
                                let mut dl_completed = false;

                                while progress_watch_rx.changed().await.is_ok() {
                                    let step = progress_watch_rx.borrow();

                                    if !started && !matches!(*step, Step::Idle) {
                                        t_download_java.set_weight(10.0);
                                        t_extract_java.set_weight(3.0);
                                        started = true;
                                    }

                                    match *step {
                                        Step::Downloading(downloaded, total) => t_download_java.update_download(downloaded as u32, total as u32, true),
                                        Step::Extracting(count, total) => {
                                            if !dl_completed {
                                                t_download_java.complete_download();
                                                dl_completed = true;
                                            }

                                            t_extract_java.update_items(count as u32, total as u32);
                                        }

                                        Step::Done => {
                                            t_download_java.complete_download();
                                            t_extract_java.complete_items();
                                        }

                                        Step::Idle => {}
                                    }

                                    // this is already debounced in setup_managed
                                }
                            });

                            let path = app
                                .java_manager()
                                .require_java_install(required_java, true, Some(progress_watch_tx))
                                .await?;

                            match path {
                                Some(path) => path,
                                None => return Ok(None),
                            }
                        }
                    }
                };

                for modloader in version.modloaders.iter() {
                    match modloader {
                        ModLoader {
                            type_: ModLoaderType::Forge,
                            version: forge_version,
                        } => {
                            let forge_manifest = app.minecraft_manager().get_forge_manifest().await?;

                            let forge_version =
                                match forge_version.strip_prefix(&format!("{}-", version.release)) {
                                    None => forge_version.clone(),
                                    Some(sub) => sub.to_string(),
                                };

                            let forge_manifest_version = forge_manifest
                                .game_versions
                                .into_iter()
                                .find(|v| v.id == version.release)
                                .ok_or_else(|| {
                                    anyhow!("Could not find forge versions for {}", version.release)
                                })?
                                .loaders
                                .into_iter()
                                .find(|v| v.id == format!("{}-{}", version.release, forge_version))
                                .ok_or_else(|| {
                                    anyhow!(
                                        "Could not find forge version {}-{} for minecraft version {}",
                                        version.release,
                                        forge_version,
                                        version.release,
                                    )
                                })?;

                            let forge_version = crate::managers::minecraft::forge::get_version(
                                &app.reqwest_client,
                                forge_manifest_version,
                            )
                            .await?;

                            version_info =
                                daedalus::modded::merge_partial_version(forge_version, version_info);
                        }
                        ModLoader {
                            type_: ModLoaderType::Fabric,
                            version: fabric_version,
                        } => {
                            let fabric_manifest = app.minecraft_manager().get_fabric_manifest().await?;

                            let fabric_version =
                                match fabric_version.strip_prefix(&format!("{}-", version.release)) {
                                    None => fabric_version.clone(),
                                    Some(sub) => sub.to_string(),
                                };

                            let dummy_string = daedalus::BRANDING
                                .get_or_init(daedalus::Branding::default)
                                .dummy_replace_string
                                .clone();

                            let supported = fabric_manifest
                                    .game_versions
                                    .iter()
                                    .any(|v| v.id == version.release);

                            if !supported {
                                return Err(anyhow!("Fabric does not support version {}", version.release));
                            }

                            let fabric_manifest_version = fabric_manifest
                                .game_versions
                                .into_iter()
                                .find(|v| v.id == dummy_string)
                                .ok_or_else(|| {
                                    anyhow!(
                                        "Could not find fabric metadata template using {}",
                                        dummy_string
                                    )
                                })?
                                .loaders
                                .into_iter()
                                .find(|v| v.id == fabric_version)
                                .ok_or_else(|| {
                                    anyhow!("Could not find fabric version {}", fabric_version)
                                })?;

                            let fabric_version = crate::managers::minecraft::fabric::replace_template(
                                &crate::managers::minecraft::fabric::get_version(
                                    &app.reqwest_client,
                                    fabric_manifest_version,
                                )
                                .await?,
                                &version.release,
                                &dummy_string,
                            );

                            version_info =
                                daedalus::modded::merge_partial_version(fabric_version, version_info);
                        }
                        ModLoader {
                            type_: ModLoaderType::Quilt,
                            version: quilt_version,
                        } => {
                            let quilt_manifest = app.minecraft_manager().get_quilt_manifest().await?;

                            let quilt_version =
                                match quilt_version.strip_prefix(&format!("{}-", version.release)) {
                                    None => quilt_version.clone(),
                                    Some(sub) => sub.to_string(),
                                };

                            let dummy_string = daedalus::BRANDING
                                .get_or_init(daedalus::Branding::default)
                                .dummy_replace_string
                                .clone();

                            let supported = quilt_manifest
                                    .game_versions
                                    .iter()
                                    .any(|v| v.id == version.release);

                            if !supported {
                                return Err(anyhow!("Quilt does not support version {}", version.release));
                            }

                            let quilt_manifest_version = quilt_manifest
                                .game_versions
                                .into_iter()
                                .find(|v| v.id == dummy_string)
                                .ok_or_else(|| {
                                    anyhow!(
                                        "Could not find quilt metadata template using {}",
                                        dummy_string
                                    )
                                })?
                                .loaders
                                .into_iter()
                                .find(|v| v.id == quilt_version)
                                .ok_or_else(|| {
                                    anyhow!("Could not find quilt version {}", quilt_version)
                                })?;

                            let quilt_version = crate::managers::minecraft::quilt::replace_template(
                                &crate::managers::minecraft::quilt::get_version(
                                    &app.reqwest_client,
                                    quilt_manifest_version,
                                )
                                .await?,
                                &version.release,
                                &dummy_string,
                            );

                            version_info =
                                daedalus::modded::merge_partial_version(quilt_version, version_info);
                        }
                        _ => {}
                    }
                }

                t_request_version_info.update_items(3, 3);

                downloads.extend(
                    app.minecraft_manager()
                        .get_all_version_info_files(version_info.clone(), &java.arch)
                        .await?,
                );

                let (progress_watch_tx, mut progress_watch_rx) =
                    tokio::sync::watch::channel(carbon_net::Progress::new());

                // dropped when the sender is dropped
                tokio::spawn(async move {
                    while progress_watch_rx.changed().await.is_ok() {
                        {
                            let progress = progress_watch_rx.borrow();
                            t_download_files.update_download(
                                progress.current_size as u32,
                                progress.total_size as u32,
                                false,
                            );
                        }

                        tokio::time::sleep(Duration::from_millis(200)).await;
                    }

                    t_download_files.complete_download();
                });

                let concurrency = app.settings_manager().get_settings().await?.concurrent_downloads;

                carbon_net::download_multiple(downloads, progress_watch_tx, concurrency as usize).await?;

                // scan instances again offtask to pick up modpack mods
                let app2 = app.clone();
                tokio::spawn(async move {
                    let _ = app2.instance_manager().scan_instances().await;
                });

                t_extract_natives.start_opaque();
                managers::minecraft::minecraft::extract_natives(
                    &runtime_path,
                    &version_info,
                    &lwjgl_group,
                    &java.arch,
                )
                .await?;
                t_extract_natives.complete_opaque();

                t_reconstruct_assets.start_opaque();
                managers::minecraft::assets::reconstruct_assets(
                    &version_info.assets,
                    runtime_path.get_assets(),
                    instance_path.get_resources_path(),
                ).await?;
                t_reconstruct_assets.complete_opaque();

                let libraries_path = runtime_path.get_libraries();
                let game_version = version_info.id.to_string();
                let client_path = runtime_path.get_libraries().get_mc_client(
                    version_info
                        .inherits_from
                        .as_ref()
                        .unwrap_or(&version_info.id),
                );

                if let Some(t_forge_processors) = &t_forge_processors {
                    t_forge_processors.start_opaque();

                    if let Some(processors) = &version_info.processors {
                        managers::minecraft::forge::execute_processors(
                            processors,
                            version_info
                                .data
                                .as_ref()
                                .ok_or_else(|| anyhow::anyhow!("Data entries missing"))?,
                            PathBuf::from(&java.path),
                            instance_path.clone(),
                            client_path,
                            game_version,
                            libraries_path,
                            Some(Box::new(|current, total| {
                                t_forge_processors.update_items(current, total);
                            })),
                        )
                        .await?;
                    }

                    t_forge_processors.complete_opaque();
                }

                let _ = tokio::fs::remove_file(first_run_path).await;

                match launch_account {
                    Some(account) => Ok(Some(
                        managers::minecraft::minecraft::launch_minecraft(
                            java,
                            account,
                            xmx_memory,
                            xms_memory,
                            &extra_java_args,
                            &runtime_path,
                            version_info,
                            &lwjgl_group,
                            instance_path,
                        )
                        .await?,
                    )),
                    None => {
                        if let Some(callback_task) = callback_task {
                            callback_task(t_finalize_import.expect("If callback_task is Some, subtask will also be Some")).await?;
                        }

                        let _ = app
                            .instance_manager()
                            .change_launch_state(
                                instance_id,
                                LaunchState::Inactive { failed_task: None },
                            )
                            .await;

                        Ok(None)
                    }
                }
            })()
            .await;

            match try_result {
                Err(e) => {
                    task.fail(e).await;

                    let _ = app
                        .instance_manager()
                        .change_launch_state(
                            instance_id,
                            LaunchState::Inactive {
                                failed_task: Some(id),
                            },
                        )
                        .await;
                }
                Ok(None) => {}
                Ok(Some(mut child)) => {
                    drop(task);

                    let _ = app
                        .rich_presence_manager()
                        .update_activity("Playing Minecraft".to_string())
                        .await;

                    let (kill_tx, mut kill_rx) = mpsc::channel::<()>(1);

                    let (log_id, log) = app.instance_manager().create_log(instance_id).await;
                    let _ = app.instance_manager()
                        .change_launch_state(
                            instance_id,
                            LaunchState::Running(RunningInstance {
                                process_id: child.id().expect("child process id is not present even though child process was started"),
                                kill_tx,
                                start_time: Utc::now(),
                                log: log_id,
                            }),
                        )
                        .await;

                    let (Some(mut stdout), Some(mut stderr)) = (child.stdout.take(), child.stderr.take()) else {
                        panic!("stdout and stderr are not availible even though the child process was created with both enabled");
                    };

                    let read_logs = async {
                        let mut outbuf = [0u8; 1024];
                        let mut errbuf = [0u8; 1024];

                        loop {
                            tokio::select!(biased;
                                r = stdout.read(&mut outbuf) => match r {
                                    Ok(count) if count > 0 => {
                                        let utf8 = String::from_utf8_lossy(&outbuf[0..count]);
                                        #[cfg(debug_assertions)]
                                        {
                                            tracing::trace!("stdout: {}", utf8);
                                        }
                                        log.send_if_modified(|log| {
                                            log.push(EntryType::StdOut, &*utf8);
                                            false
                                        });

                                        loop {
                                            tokio::select!(biased;
                                                _ = tokio::time::sleep(Duration::from_millis(1)) => break,
                                                r = stdout.read(&mut outbuf) => match r {
                                                    Ok(count) if count > 0 => {
                                                        let utf8 = String::from_utf8_lossy(&outbuf[0..count]);
                                                        log.send_if_modified(|log| {
                                                            log.push(EntryType::StdOut, &*utf8);
                                                            false
                                                        });
                                                    },
                                                    Ok(_) => return Ok(()),
                                                    Err(e) => return Err(e),
                                                },
                                            );
                                        }
                                    },
                                    Ok(_) => {},
                                    Err(e) => return Err(e),
                                },
                                r = stderr.read(&mut errbuf) => match r {
                                    Ok(count) if count > 0 => {
                                        let utf8 = String::from_utf8_lossy(&errbuf[0..count]);
                                        #[cfg(debug_assertions)]
                                        {
                                            tracing::trace!("stderr: {}", utf8);
                                        }
                                        log.send_if_modified(|log| {
                                            log.push(EntryType::StdErr, &*utf8);
                                            false
                                        });

                                        loop {
                                            tokio::select!(biased;
                                                _ = tokio::time::sleep(Duration::from_millis(1)) => break,
                                                r = stderr.read(&mut errbuf) => match r {
                                                    Ok(count) if count > 0 => {
                                                        let utf8 = String::from_utf8_lossy(&errbuf[0..count]);
                                                        log.send_if_modified(|log| {
                                                            log.push(EntryType::StdErr, &*utf8);
                                                            false
                                                        });
                                                    },
                                                    Ok(_) => return Ok(()),
                                                    Err(e) => return Err(e),
                                                },
                                            );
                                        }
                                    },
                                    Ok(_) => {},
                                    Err(e) => return Err(e),
                                },
                            );

                            log.send_if_modified(|_| true);
                        }
                    };

                    tokio::select! {
                        _ = child.wait() => {},
                        _ = kill_rx.recv() => drop(child.kill().await),
                        // canceled by one of the others being selected
                        _ = read_logs => {},
                    }

                    if let Ok(exitcode) = child.wait().await {
                        log.send_modify(|log| log.push(EntryType::System, &exitcode.to_string()));
                    }

                    let _ = app.rich_presence_manager().stop_activity().await;

                    let _ = app
                        .instance_manager()
                        .change_launch_state(
                            instance_id,
                            LaunchState::Inactive { failed_task: None },
                        )
                        .await;
                }
            }
        });

        Ok((installation_task, id))
    }

    async fn change_launch_state(
        self,
        instance_id: InstanceId,
        state: LaunchState,
    ) -> anyhow::Result<()> {
        let mut instances = self.instances.write().await;
        let instance = instances
            .get_mut(&instance_id)
            .ok_or(InvalidInstanceIdError(instance_id))?;

        debug!("changing state of instance {instance_id} to {state:?}");
        instance.data_mut()?.state = state;
        self.app.invalidate(GET_INSTANCES_UNGROUPED, None);
        self.app
            .invalidate(INSTANCE_DETAILS, Some((*instance_id).into()));

        Ok(())
    }

    pub async fn get_launch_state(
        self,
        instance_id: InstanceId,
    ) -> anyhow::Result<domain::LaunchState> {
        let instances = self.instances.read().await;
        let instance = instances
            .get(&instance_id)
            .ok_or(InvalidInstanceIdError(instance_id))?;

        Ok((&instance.data()?.state).into())
    }

    pub async fn kill_instance(self, instance_id: InstanceId) -> anyhow::Result<()> {
        let instances = self.instances.read().await;
        let instance = instances
            .get(&instance_id)
            .ok_or(InvalidInstanceIdError(instance_id))?;

        let LaunchState::Running(running) = &instance.data()?.state else {
            bail!("kill_instance called on instance that was not running")
        };

        info!("killing instance {instance_id}");
        running.kill_tx.send(()).await?;

        Ok(())
    }
}

pub enum LaunchState {
    Inactive { failed_task: Option<VisualTaskId> },
    Preparing(VisualTaskId),
    Running(RunningInstance),
}

impl Debug for LaunchState {
    fn fmt(&self, f: &mut std::fmt::Formatter<'_>) -> std::fmt::Result {
        write!(
            f,
            "{}",
            match self {
                Self::Inactive { .. } => "Inactive",
                Self::Preparing(_) => "Preparing",
                Self::Running(_) => "Running",
            }
        )
    }
}

pub struct RunningInstance {
    process_id: u32,
    kill_tx: mpsc::Sender<()>,
    start_time: DateTime<Utc>,
    log: GameLogId,
}

impl From<&LaunchState> for domain::LaunchState {
    fn from(value: &LaunchState) -> Self {
        match value {
            LaunchState::Inactive { failed_task } => Self::Inactive {
                failed_task: failed_task.clone(),
            },
            LaunchState::Preparing(t) => Self::Preparing(*t),
            LaunchState::Running(RunningInstance {
                start_time, log, ..
            }) => Self::Running {
                start_time: *start_time,
                log_id: *log,
            },
        }
    }
}

#[cfg(test)]
mod test {
    use std::collections::HashSet;

    use super::domain;
    use chrono::Utc;

    use crate::{
        api::keys,
        domain::instance::info::{self, StandardVersion},
        managers::{account::FullAccount, instance::InstanceVersionSource},
    };

    //#[tokio::test(flavor = "multi_thread", worker_threads = 12)]
    async fn test_launch() -> anyhow::Result<()> {
        let app = crate::setup_managers_for_test().await;

        let instance_id = app
            .instance_manager()
            .create_instance(
                app.instance_manager().get_default_group().await?,
                String::from("test"),
                false,
                InstanceVersionSource::Version(info::GameVersion::Standard(StandardVersion {
                    release: String::from("1.16.5"),
                    modloaders: HashSet::new(),
                })),
                String::new(),
            )
            .await?;

        let account = FullAccount {
            username: String::from("test"),
            uuid: String::from("very real uuid"),
            type_: crate::managers::account::FullAccountType::Offline,
            last_used: Utc::now().into(),
        };

        app.instance_manager()
            .prepare_game(instance_id, Some(account), None)
            .await?;

        let task = match app.instance_manager().get_launch_state(instance_id).await? {
            domain::LaunchState::Preparing(taskid) => taskid,
            _ => unreachable!(),
        };

        app.task_manager().wait_with_log(task).await?;
        app.wait_for_invalidation(keys::instance::INSTANCE_DETAILS)
            .await?;
        tracing::info!("Task exited");
        let log_id = match app.instance_manager().get_launch_state(instance_id).await? {
            domain::LaunchState::Inactive { .. } => {
                tracing::info!("Game not running");
                return Ok(());
            }
            domain::LaunchState::Running { log_id, .. } => log_id,
            _ => unreachable!(),
        };

        let mut log = app.instance_manager().get_log(log_id).await?;

        let mut idx = 0;
        while log.changed().await.is_ok() {
            let log = log.borrow();
            let new_lines = log.get_region(idx..);
            idx = log.len();
            for line in new_lines {
                tracing::info!("[{:?}]: {}", line.type_, line.text);
            }
        }

        Ok(())
    }
}<|MERGE_RESOLUTION|>--- conflicted
+++ resolved
@@ -199,7 +199,6 @@
                     false => None,
                 };
 
-<<<<<<< HEAD
                 let t_finalize_import = if callback_task.is_some() {
                     Some(task.subtask(Translation::FinalizingImport).await)
                 } else {
@@ -208,9 +207,6 @@
 
                 task.edit(|data| data.state = TaskState::KnownProgress)
                     .await;
-=======
-                task.edit(|data| data.state = TaskState::KnownProgress).await;
->>>>>>> c81d8e2c
 
                 wait_task.complete_opaque();
 
