<<<<<<< HEAD
use daedalus::minecraft::{LibraryGroup, VersionInfo};
=======
use crate::domain::instance::info::{Modpack, StandardVersion};
use crate::domain::java::SystemJavaProfileName;
use crate::domain::modplatforms::curseforge::filters::ModFileParameters;
use crate::domain::modplatforms::modrinth::search::VersionID;
use crate::domain::vtask::VisualTaskId;
use crate::managers::java::managed::Step;
use crate::managers::minecraft::curseforge;
use crate::managers::minecraft::minecraft::get_lwjgl_meta;
use crate::managers::minecraft::modrinth;
use crate::managers::vtask::Subtask;

use std::fmt::Debug;
use std::io;
use std::path::PathBuf;
use std::pin::Pin;

use std::time::Duration;
use tokio::{io::AsyncReadExt, sync::mpsc};
use tracing::{debug, info};

use crate::api::keys::instance::*;
use crate::api::translation::Translation;
use crate::domain::instance::{self as domain, GameLogId};
use crate::managers::instance::log::{EntryType, GameLog};
use crate::managers::instance::schema::make_instance_config;
use chrono::{DateTime, Utc};
use futures::Future;
use tokio::sync::{watch, Semaphore};
use tokio::task::JoinHandle;

use anyhow::{anyhow, bail};
>>>>>>> b37b8938

use crate::{
    api::keys::instance::*,
    api::translation::Translation,
    domain::{
        instance::{
            self as domain,
            info::{GameVersion, Instance, StandardVersion},
            GameLogId,
        },
        java::{JavaComponent, SystemJavaProfileName},
        runtime_path::{InstancePath, RuntimePath},
        vtask::VisualTaskId,
    },
    managers::{
        self,
        account::FullAccount,
        instance::{log::EntryType, modpacks::PrepareModpack, schema::make_instance_config},
        java::managed::Step,
        minecraft::minecraft::get_lwjgl_meta,
        vtask::{NonFailedDismissError, Subtask, TaskState, VisualTask},
        AppInner, ManagerRef,
    },
};

use std::{fmt::Debug, path::PathBuf, pin::Pin, sync::Arc, time::Duration};

use tokio::{
    io::AsyncReadExt,
    sync::{mpsc, watch, Semaphore},
    task::JoinHandle,
};
use tracing::{debug, info};

use chrono::{DateTime, Utc};
use futures::Future;

use anyhow::{anyhow, bail, Context};

use super::{
    modloaders::PrepareModLoader, modpacks::PrepareModpackSubtasks, InstanceId, InstanceManager,
    InstanceType, InvalidInstanceIdError,
};

#[derive(Debug)]
pub struct PersistenceManager {
    ensure_lock: Semaphore,
}

impl PersistenceManager {
    pub fn new() -> Self {
        Self {
            ensure_lock: Semaphore::new(1),
        }
    }
}
type InstanceCallback = Box<
    dyn FnOnce(Subtask) -> Pin<Box<dyn Future<Output = Result<(), anyhow::Error>> + Send>> + Send,
>;

impl ManagerRef<'_, InstanceManager> {
    #[tracing::instrument(skip(self, callback_task))]
    pub async fn prepare_game(
        self,
        instance_id: InstanceId,
        launch_account: Option<FullAccount>,
        callback_task: Option<InstanceCallback>,
    ) -> anyhow::Result<(JoinHandle<()>, VisualTaskId)> {
        let mut instances = self.instances.write().await;
        let instance = instances
            .get_mut(&instance_id)
            .ok_or(InvalidInstanceIdError(instance_id))?;

        let InstanceType::Valid(data) = &mut instance.type_ else {
            return Err(anyhow!("Instance {instance_id} is not in a valid state"));
        };

        match &data.state {
            LaunchState::Inactive { .. } => {}
            LaunchState::Preparing(task_id) => {
                // dismiss the existing task if its a failure, return if its still in progress.
                let r = self.app.task_manager().dismiss_task(*task_id).await;

                if let Err(e) = r {
                    if e.is::<NonFailedDismissError>() {
                        bail!("cannot prepare an instance that is already being prepared");
                    }
                }
            }
            LaunchState::Running(_) => {
                bail!("cannot prepare an instance that is already running");
            }
        }

        let config = data.config.clone();

        let (xms_memory, xmx_memory) = match config.game_configuration.memory {
            Some(memory) => memory,
            None => self
                .app
                .settings_manager()
                .get_settings()
                .await
                .map(|c| (c.xms as u16, c.xmx as u16))?,
        };

        let global_java_args = match config.game_configuration.global_java_args {
            true => self
                .app
                .settings_manager()
                .get_settings()
                .await
                .map(|c| c.java_custom_args)
                .unwrap_or(String::new()),
            false => String::new(),
        };

        let extra_java_args = global_java_args
            + " "
            + config
                .game_configuration
                .extra_java_args
                .as_ref()
                .map(|s| s as &str)
                .unwrap_or("");

        let runtime_path = self.app.settings_manager().runtime_path.clone();
        let instance_path = runtime_path
            .get_instances()
            .get_instance_path(&instance.shortpath);

<<<<<<< HEAD
        let version = match config.game_configuration.version {
=======
        tracing::debug!("instance path: {:?}", instance_path);

        let mut version = match config.game_configuration.version {
>>>>>>> b37b8938
            Some(GameVersion::Standard(ref v)) => Some(v.clone()),
            Some(GameVersion::Custom(_)) => bail!("Custom versions are not supported yet"),
            None if config.modpack.as_ref().is_some() => None,
            None => bail!("Instance has no associated game version and cannot be launched"),
        };

        let task = VisualTask::new(match &launch_account {
            Some(_) => Translation::InstanceTaskLaunch {
                name: config.name.clone(),
            },
            None => Translation::InstanceTaskPrepare {
                name: config.name.clone(),
            },
        });

        let wait_task = task.subtask(Translation::InstanceTaskLaunchWaiting);
        wait_task.set_weight(0.0);

        let id = self.app.task_manager().spawn_task(&task).await;

        data.state = LaunchState::Preparing(id);

        self.app.invalidate(GET_GROUPS, None);
        self.app.invalidate(GET_INSTANCES_UNGROUPED, None);
        self.app
            .invalidate(INSTANCE_DETAILS, Some((*instance_id).into()));

        let app = self.app.clone();
        let instance_shortpath = instance.shortpath.clone();
        let info = PrepareInstanceInfo {
            task_id: id,
            instance_id,
            runtime_path,
            instance_path,
            instance_shortpath,
            version,
            config,
        };
        let installation_task = tokio::spawn(async move {
            if let Ok((java, version_info, lwjgl_group)) = prepare_game_installation_task(
                Arc::clone(&app),
                &task,
                wait_task,
                info.clone(),
                callback_task,
            )
            .await
            {
                prepare_game_launch_task(
                    Arc::clone(&app),
                    task,
                    info,
                    launch_account,
                    version_info,
                    LaunchJavaInfo {
                        java,
                        lwjgl_group,
                        xms_memory,
                        xmx_memory,
                        extra_java_args,
                    },
                )
                .await;
            }
        });

        Ok((installation_task, id))
    }

    async fn change_launch_state(
        self,
        instance_id: InstanceId,
        state: LaunchState,
    ) -> anyhow::Result<()> {
        let mut instances = self.instances.write().await;
        let instance = instances
            .get_mut(&instance_id)
            .ok_or(InvalidInstanceIdError(instance_id))?;

        debug!("changing state of instance {instance_id} to {state:?}");
        instance.data_mut()?.state = state;
        self.app.invalidate(GET_INSTANCES_UNGROUPED, None);
        self.app
            .invalidate(INSTANCE_DETAILS, Some((*instance_id).into()));

        Ok(())
    }

    pub async fn get_launch_state(
        self,
        instance_id: InstanceId,
    ) -> anyhow::Result<domain::LaunchState> {
        let instances = self.instances.read().await;
        let instance = instances
            .get(&instance_id)
            .ok_or(InvalidInstanceIdError(instance_id))?;

        Ok((&instance.data()?.state).into())
    }

    pub async fn kill_instance(self, instance_id: InstanceId) -> anyhow::Result<()> {
        let instances = self.instances.read().await;
        let instance = instances
            .get(&instance_id)
            .ok_or(InvalidInstanceIdError(instance_id))?;

        let LaunchState::Running(running) = &instance.data()?.state else {
            bail!("kill_instance called on instance that was not running")
        };

        info!("killing instance {instance_id}");
        running.kill_tx.send(()).await?;

        Ok(())
    }
}

#[derive(Clone)]
struct PrepareInstanceInfo {
    task_id: VisualTaskId,
    instance_id: InstanceId,
    runtime_path: RuntimePath,
    instance_path: InstancePath,
    instance_shortpath: String,
    version: Option<StandardVersion>,
    config: Instance,
}

async fn prepare_game_installation_task(
    app: Arc<AppInner>,
    task: &VisualTask,
    wait_task: Subtask,
    info: PrepareInstanceInfo,
    callback_task: Option<InstanceCallback>,
) -> anyhow::Result<(JavaComponent, VersionInfo, LibraryGroup)> {
    let mut config = info.config;
    let mut version = info.version;
    let instance_manager = app.instance_manager();
    let task = task;
    let _lock = instance_manager
        .persistence_manager
        .ensure_lock
        .acquire()
        .await
        .expect("the ensure lock semaphore should never be closed");

    let first_run_path = info.instance_path.get_root().join(".first_run_incomplete");
    let is_first_run = first_run_path.is_file();

    let t_modpack = match is_first_run {
        true => Some((
            task.subtask(Translation::InstanceTaskLaunchRequestModpack),
            task.subtask(Translation::InstanceTaskLaunchDownloadModpackFiles),
            task.subtask(Translation::InstanceTaskLaunchExtractModpackFiles),
            task.subtask(Translation::InstanceTaskLaunchDownloadAddonMetadata),
        )),
        false => None,
    };

    let t_request_version_info = task.subtask(Translation::InstanceTaskLaunchRequestVersions);

    let t_download_files = task.subtask(Translation::InstanceTaskLaunchDownloadFiles);
    t_download_files.set_weight(20.0);
    let t_extract_natives = task.subtask(Translation::InstanceTaskLaunchExtractNatives);

    let t_reconstruct_assets = task.subtask(Translation::InstanceTaskReconstructAssets);

    let t_forge_processors = match is_first_run {
        true => Some(task.subtask(Translation::InstanceTaskLaunchRunForgeProcessors)),
        false => None,
    };

    let t_finalize_import = if callback_task.is_some() {
        Some(task.subtask(Translation::FinalizingImport))
    } else {
        None
    };

    task.edit(|data| data.state = TaskState::KnownProgress)
        .await;

    wait_task.complete_opaque();

<<<<<<< HEAD
    let mut downloads = Vec::new();
=======
                    tracing::debug!("Required java: {:?}", required_java);

                    let usable_java = app.java_manager().get_usable_java(required_java).await?;

                    tracing::debug!("Usable java: {:?}", usable_java);

                    match usable_java {
                        Some(path) => path,
                        None => {
                            let t_download_java = task
                                .subtask(Translation::InstanceTaskLaunchDownloadJava);

                            let t_extract_java = task
                                .subtask(Translation::InstanceTaskLaunchExtractJava);
                            t_download_java.set_weight(0.0);
                            t_extract_java.set_weight(0.0);

                            let (progress_watch_tx, mut progress_watch_rx) = watch::channel(Step::Idle);

                            // dropped when the sender is dropped
                            tokio::spawn(async move {
                                let mut started = false;
                                let mut dl_completed = false;

                                while progress_watch_rx.changed().await.is_ok() {
                                    let step = progress_watch_rx.borrow();

                                    if !started && !matches!(*step, Step::Idle) {
                                        t_download_java.set_weight(10.0);
                                        t_extract_java.set_weight(3.0);
                                        started = true;
                                    }

                                    match *step {
                                        Step::Downloading(downloaded, total) => t_download_java.update_download(downloaded as u32, total as u32, true),
                                        Step::Extracting(count, total) => {
                                            if !dl_completed {
                                                t_download_java.complete_download();
                                                dl_completed = true;
                                            }

                                            t_extract_java.update_items(count as u32, total as u32);
                                        }

                                        Step::Done => {
                                            t_download_java.complete_download();
                                            t_extract_java.complete_items();
                                        }

                                        Step::Idle => {}
                                    }

                                    // this is already debounced in setup_managed
                                }
                            });
>>>>>>> b37b8938

    let mut is_initial_modpack_launch = false;
    if let Some((t_request, t_download_files, t_extract_files, t_addon_metadata)) = t_modpack {
        let subtasks = PrepareModpackSubtasks {
            t_request,
            t_extract_files,
            t_download_files,
            t_addon_metadata,
        };
        if let Some(modpack) = &config.modpack {
            let v: StandardVersion = modpack
                .prepare_modpack(
                    Arc::clone(&app),
                    info.instance_path.clone(),
                    &mut downloads,
                    subtasks,
                )
                .await
                .with_context(|| {
                    format!(
                        "Error preparing modpack `{:?}` at {} ",
                        &modpack,
                        &info.instance_path.get_root().to_string_lossy()
                    )
                })?;

            tracing::info!("Modpack version: {:?}", v);

            version = Some(v.clone());

            let path = app
                .settings_manager()
                .runtime_path
                .get_instances()
                .to_path()
                .join(info.instance_shortpath);

            config.game_configuration.version = Some(GameVersion::Standard(v.clone()));

            let json = make_instance_config(config.clone())?;
            tokio::fs::write(path.join("instance.json"), json).await?;

            instance_manager
                .instances
                .write()
                .await
                .get_mut(&info.instance_id)
                .ok_or_else(|| anyhow!("Instance was deleted while loading"))?
                .data_mut()?
                .config = config;

            is_initial_modpack_launch = true;
        }
    }

    let version = match version {
        Some(v) => v,
        None => bail!("Instance has no associated game version and cannot be launched"),
    };

    t_request_version_info.update_items(0, 3);
    let manifest = app.minecraft_manager().get_minecraft_manifest().await?;
    t_request_version_info.update_items(1, 3);

    let manifest_version = manifest
        .versions
        .into_iter()
        .find(|v| v.id == version.release)
        .ok_or_else(|| anyhow!("Could not find game version {}", version.release))?;

    let mut version_info = app
        .minecraft_manager()
        .get_minecraft_version(manifest_version.clone())
        .await?;

    let lwjgl_group = get_lwjgl_meta(
        &app.reqwest_client,
        &version_info,
        &app.minecraft_manager().meta_base_url,
    )
    .await?;

    t_request_version_info.update_items(2, 3);

    let java = {
        match prepare_java(Arc::clone(&app), &version_info, task).await? {
            Some(java) => java,
            None => return Err(anyhow!("No Java runtime available")),
        }
    };

    for modloader in version.modloaders.iter() {
        version_info = modloader
            .prepare_modloader(Arc::clone(&app), &version, version_info)
            .await?
    }

    t_request_version_info.update_items(3, 3);

    downloads.extend(
        app.minecraft_manager()
            .get_all_version_info_files(version_info.clone(), &java.arch)
            .await?,
    );

    let (progress_watch_tx, mut progress_watch_rx) =
        tokio::sync::watch::channel(carbon_net::Progress::new());

    // dropped when the sender is dropped
    tokio::spawn(async move {
        while progress_watch_rx.changed().await.is_ok() {
            {
                let progress = progress_watch_rx.borrow();
                t_download_files.update_download(
                    progress.current_size as u32,
                    progress.total_size as u32,
                    false,
                );
            }

            tokio::time::sleep(Duration::from_millis(200)).await;
        }

        t_download_files.complete_download();
    });

    let concurrency = app
        .settings_manager()
        .get_settings()
        .await?
        .concurrent_downloads;

    carbon_net::download_multiple(downloads, progress_watch_tx, concurrency as usize).await?;

    // update mod metadata after mods are downloaded
    if is_initial_modpack_launch {
        tracing::info!("queueing metadata caching for running instance");

        app.meta_cache_manager()
            .queue_local_caching(info.instance_id, true)
            .await;

        tracing::trace!("queued metadata caching");
    }

    t_extract_natives.start_opaque();
    managers::minecraft::minecraft::extract_natives(
        &info.runtime_path,
        &version_info,
        &lwjgl_group,
        &java.arch,
    )
    .await?;
    t_extract_natives.complete_opaque();

    t_reconstruct_assets.start_opaque();
    managers::minecraft::assets::reconstruct_assets(
        &version_info.assets,
        info.runtime_path.get_assets(),
        info.instance_path.get_resources_path(),
    )
    .await?;
    t_reconstruct_assets.complete_opaque();

    let libraries_path = info.runtime_path.get_libraries();
    let game_version = version_info.id.to_string();
    let client_path = info.runtime_path.get_libraries().get_mc_client(
        version_info
            .inherits_from
            .as_ref()
            .unwrap_or(&version_info.id),
    );

    if let Some(t_forge_processors) = &t_forge_processors {
        t_forge_processors.start_opaque();

        if let Some(processors) = &version_info.processors {
            managers::minecraft::forge::execute_processors(
                processors,
                version_info
                    .data
                    .as_ref()
                    .ok_or_else(|| anyhow::anyhow!("Data entries missing"))?,
                PathBuf::from(&java.path),
                info.instance_path.clone(),
                client_path,
                game_version,
                libraries_path,
                Some(Box::new(|current, total| {
                    t_forge_processors.update_items(current, total);
                })),
            )
            .await?;
        }

        t_forge_processors.complete_opaque();
    }

    let _ = tokio::fs::remove_file(first_run_path).await;

    if let Some(callback_task) = callback_task {
        callback_task(
            t_finalize_import.expect("If callback_task is Some, subtask will also be Some"),
        )
        .await?;
    }

    Ok((java, version_info, lwjgl_group))
}

struct LaunchJavaInfo {
    lwjgl_group: LibraryGroup,
    java: JavaComponent,
    xms_memory: u16,
    xmx_memory: u16,
    extra_java_args: String,
}

async fn prepare_game_launch_task(
    app: Arc<AppInner>,
    task: VisualTask,
    info: PrepareInstanceInfo,
    launch_account: Option<FullAccount>,
    version_info: VersionInfo,
    java_info: LaunchJavaInfo,
) {
    let try_result: anyhow::Result<_> = (|| async {
        match launch_account {
            Some(account) => Ok(Some(
                managers::minecraft::minecraft::launch_minecraft(
                    java_info.java,
                    account,
                    java_info.xmx_memory,
                    java_info.xms_memory,
                    &java_info.extra_java_args,
                    &info.runtime_path,
                    version_info,
                    &java_info.lwjgl_group,
                    info.instance_path,
                )
                .await?,
            )),
            None => {
                let _ = app
                    .instance_manager()
                    .change_launch_state(
                        info.instance_id,
                        LaunchState::Inactive { failed_task: None },
                    )
                    .await;

                Ok(None)
            }
        }
    })()
    .await;
    match try_result {
        Err(e) => {
            task.fail(e).await;

            let _ = app
                .instance_manager()
                .change_launch_state(
                    info.instance_id,
                    LaunchState::Inactive {
                        failed_task: Some(info.task_id),
                    },
                )
                .await;
        }
        Ok(None) => {}
        Ok(Some(mut child)) => {
            drop(task);

            let _ = app
                .rich_presence_manager()
                .update_activity("Playing Minecraft".to_string())
                .await;

            let (kill_tx, mut kill_rx) = mpsc::channel::<()>(1);

            let start_time = Utc::now();

            let (log_id, log) = app.instance_manager().create_log(info.instance_id).await;
            let _ = app
                .instance_manager()
                .change_launch_state(
                    info.instance_id,
                    LaunchState::Running(RunningInstance {
                        process_id: child.id().expect(
                            "child process id is not present even though child process was started",
                        ),
                        kill_tx,
                        start_time,
                        log: log_id,
                    }),
                )
                .await;

            let (Some(mut stdout), Some(mut stderr)) =
                (child.stdout.take(), child.stderr.take())
            else {
                panic!("stdout and stderr are not availible even though the child process was created with both enabled");
            };

            let read_logs = async {
                let mut outbuf = [0u8; 1024];
                let mut errbuf = [0u8; 1024];

                loop {
                    tokio::select!(biased;
                        r = stdout.read(&mut outbuf) => match r {
                            Ok(count) if count > 0 => {
                                let utf8 = String::from_utf8_lossy(&outbuf[0..count]);
                                #[cfg(debug_assertions)]
                                {
                                    tracing::trace!("stdout: {}", utf8);
                                }
                                log.send_if_modified(|log| {
                                    log.push(EntryType::StdOut, &utf8);
                                    false
                                });

                                loop {
                                    tokio::select!(biased;
                                        _ = tokio::time::sleep(Duration::from_millis(1)) => break,
                                        r = stdout.read(&mut outbuf) => match r {
                                            Ok(count) if count > 0 => {
                                                let utf8 = String::from_utf8_lossy(&outbuf[0..count]);
                                                log.send_if_modified(|log| {
                                                    log.push(EntryType::StdOut, &utf8);
                                                    false
                                                });
                                            },
                                            Ok(_) => return Ok(()),
                                            Err(e) => return Err(e),
                                        },
                                    );
                                }
                            },
                            Ok(_) => {},
                            Err(e) => return Err(e),
                        },
                        r = stderr.read(&mut errbuf) => match r {
                            Ok(count) if count > 0 => {
                                let utf8 = String::from_utf8_lossy(&errbuf[0..count]);
                                #[cfg(debug_assertions)]
                                {
                                    tracing::trace!("stderr: {}", utf8);
                                }
                                log.send_if_modified(|log| {
                                    log.push(EntryType::StdErr, &utf8);
                                    false
                                });

                                loop {
                                    tokio::select!(biased;
                                        _ = tokio::time::sleep(Duration::from_millis(1)) => break,
                                        r = stderr.read(&mut errbuf) => match r {
                                            Ok(count) if count > 0 => {
                                                let utf8 = String::from_utf8_lossy(&errbuf[0..count]);
                                                log.send_if_modified(|log| {
                                                    log.push(EntryType::StdErr, &utf8);
                                                    false
                                                });
                                            },
                                            Ok(_) => return Ok(()),
                                            Err(e) => return Err(e),
                                        },
                                    );
                                }
                            },
                            Ok(_) => {},
                            Err(e) => return Err(e),
                        },
                    );

                    log.send_if_modified(|_| true);
                }
            };

            let mut last_stored_time = start_time;
            let update_playtime = async {
                loop {
                    tokio::time::sleep(Duration::from_secs(60)).await;
                    let now = Utc::now();
                    let diff = now - last_stored_time;
                    last_stored_time = now;
                    let r = app
                        .instance_manager()
                        .update_playtime(info.instance_id, diff.num_seconds() as u64)
                        .await;
                    if let Err(e) = r {
                        tracing::error!({ error = ?e }, "error updating instance playtime");
                    }
                }
            };

            tokio::select! {
                _ = child.wait() => {},
                _ = kill_rx.recv() => drop(child.kill().await),
                // infallible, canceled by the above tasks
                _ = read_logs => {},
                _ = update_playtime => {}
            }

            let r = app
                .instance_manager()
                .update_playtime(
                    info.instance_id,
                    (Utc::now() - last_stored_time).num_seconds() as u64,
                )
                .await;
            if let Err(e) = r {
                tracing::error!({ error = ?e }, "error updating instance playtime");
            }

            if let Ok(exitcode) = child.wait().await {
                log.send_modify(|log| log.push(EntryType::System, &exitcode.to_string()));
            }

            let _ = app.rich_presence_manager().stop_activity().await;

            let _ = app
                .instance_manager()
                .change_launch_state(
                    info.instance_id,
                    LaunchState::Inactive { failed_task: None },
                )
                .await;
        }
    }
}

pub async fn prepare_java(
    app: Arc<AppInner>,
    version_info: &VersionInfo,
    task: &VisualTask,
) -> anyhow::Result<Option<JavaComponent>> {
    let required_java =
        SystemJavaProfileName::from(daedalus::minecraft::MinecraftJavaProfile::try_from(
            &version_info
                .java_version
                .as_ref()
                .ok_or_else(|| anyhow::anyhow!("instance java version unsupported"))?
                .component as &str,
        )?);

    match app.java_manager().get_usable_java(required_java).await? {
        Some(path) => Ok(Some(path)),
        None => {
            let t_download_java = task.subtask(Translation::InstanceTaskLaunchDownloadJava);

            let t_extract_java = task.subtask(Translation::InstanceTaskLaunchExtractJava);
            t_download_java.set_weight(0.0);
            t_extract_java.set_weight(0.0);

            let (progress_watch_tx, mut progress_watch_rx) = watch::channel(Step::Idle);

            // dropped when the sender is dropped
            tokio::spawn(async move {
                let mut started = false;
                let mut dl_completed = false;

                while progress_watch_rx.changed().await.is_ok() {
                    let step = progress_watch_rx.borrow();

                    if !started && !matches!(*step, Step::Idle) {
                        t_download_java.set_weight(10.0);
                        t_extract_java.set_weight(3.0);
                        started = true;
                    }

                    match *step {
                        Step::Downloading(downloaded, total) => {
                            t_download_java.update_download(downloaded as u32, total as u32, true)
                        }
                        Step::Extracting(count, total) => {
                            if !dl_completed {
                                t_download_java.complete_download();
                                dl_completed = true;
                            }

                            t_extract_java.update_items(count as u32, total as u32);
                        }

                        Step::Done => {
                            t_download_java.complete_download();
                            t_extract_java.complete_items();
                        }

                        Step::Idle => {}
                    }

                    // this is already debounced in setup_managed
                }
            });

            let path = app
                .java_manager()
                .require_java_install(required_java, true, Some(progress_watch_tx))
                .await?;

            match path {
                Some(path) => Ok(Some(path)),
                None => Ok(None),
            }
        }
    }
}

pub enum LaunchState {
    Inactive { failed_task: Option<VisualTaskId> },
    Preparing(VisualTaskId),
    Running(RunningInstance),
}

impl Debug for LaunchState {
    fn fmt(&self, f: &mut std::fmt::Formatter<'_>) -> std::fmt::Result {
        write!(
            f,
            "{}",
            match self {
                Self::Inactive { .. } => "Inactive",
                Self::Preparing(_) => "Preparing",
                Self::Running(_) => "Running",
            }
        )
    }
}

pub struct RunningInstance {
    process_id: u32,
    kill_tx: mpsc::Sender<()>,
    start_time: DateTime<Utc>,
    log: GameLogId,
}

impl From<&LaunchState> for domain::LaunchState {
    fn from(value: &LaunchState) -> Self {
        match value {
            LaunchState::Inactive { failed_task } => Self::Inactive {
                failed_task: *failed_task,
            },
            LaunchState::Preparing(t) => Self::Preparing(*t),
            LaunchState::Running(RunningInstance {
                start_time, log, ..
            }) => Self::Running {
                start_time: *start_time,
                log_id: *log,
            },
        }
    }
}

#[cfg(test)]
mod test {
    use std::collections::HashSet;

    use super::domain;
    use chrono::Utc;

    use crate::{
        api::keys,
        domain::instance::info::{self, StandardVersion},
        managers::{account::FullAccount, instance::InstanceVersionSource},
    };

    //#[tokio::test(flavor = "multi_thread", worker_threads = 12)]
    async fn test_launch() -> anyhow::Result<()> {
        let app = crate::setup_managers_for_test().await;

        let instance_id = app
            .instance_manager()
            .create_instance(
                app.instance_manager().get_default_group().await?,
                String::from("test"),
                false,
                InstanceVersionSource::Version(info::GameVersion::Standard(StandardVersion {
                    release: String::from("1.16.5"),
                    modloaders: HashSet::new(),
                })),
                String::new(),
            )
            .await?;

        let account = FullAccount {
            username: String::from("test"),
            uuid: String::from("very real uuid"),
            type_: crate::managers::account::FullAccountType::Offline,
            last_used: Utc::now().into(),
        };

        app.instance_manager()
            .prepare_game(instance_id, Some(account), None)
            .await?;

        let task = match app.instance_manager().get_launch_state(instance_id).await? {
            domain::LaunchState::Preparing(taskid) => taskid,
            _ => unreachable!(),
        };

        app.task_manager().wait_with_log(task).await?;
        app.wait_for_invalidation(keys::instance::INSTANCE_DETAILS)
            .await?;
        tracing::info!("Task exited");
        let log_id = match app.instance_manager().get_launch_state(instance_id).await? {
            domain::LaunchState::Inactive { .. } => {
                tracing::info!("Game not running");
                return Ok(());
            }
            domain::LaunchState::Running { log_id, .. } => log_id,
            _ => unreachable!(),
        };

        let mut log = app.instance_manager().get_log(log_id).await?;

        let mut idx = 0;
        while log.changed().await.is_ok() {
            let log = log.borrow();
            let new_lines = log.get_region(idx..);
            idx = log.len();
            for line in new_lines {
                tracing::info!("[{:?}]: {}", line.type_, line.text);
            }
        }

        Ok(())
    }
}<|MERGE_RESOLUTION|>--- conflicted
+++ resolved
@@ -1,38 +1,4 @@
-<<<<<<< HEAD
 use daedalus::minecraft::{LibraryGroup, VersionInfo};
-=======
-use crate::domain::instance::info::{Modpack, StandardVersion};
-use crate::domain::java::SystemJavaProfileName;
-use crate::domain::modplatforms::curseforge::filters::ModFileParameters;
-use crate::domain::modplatforms::modrinth::search::VersionID;
-use crate::domain::vtask::VisualTaskId;
-use crate::managers::java::managed::Step;
-use crate::managers::minecraft::curseforge;
-use crate::managers::minecraft::minecraft::get_lwjgl_meta;
-use crate::managers::minecraft::modrinth;
-use crate::managers::vtask::Subtask;
-
-use std::fmt::Debug;
-use std::io;
-use std::path::PathBuf;
-use std::pin::Pin;
-
-use std::time::Duration;
-use tokio::{io::AsyncReadExt, sync::mpsc};
-use tracing::{debug, info};
-
-use crate::api::keys::instance::*;
-use crate::api::translation::Translation;
-use crate::domain::instance::{self as domain, GameLogId};
-use crate::managers::instance::log::{EntryType, GameLog};
-use crate::managers::instance::schema::make_instance_config;
-use chrono::{DateTime, Utc};
-use futures::Future;
-use tokio::sync::{watch, Semaphore};
-use tokio::task::JoinHandle;
-
-use anyhow::{anyhow, bail};
->>>>>>> b37b8938
 
 use crate::{
     api::keys::instance::*,
@@ -164,13 +130,9 @@
             .get_instances()
             .get_instance_path(&instance.shortpath);
 
-<<<<<<< HEAD
-        let version = match config.game_configuration.version {
-=======
         tracing::debug!("instance path: {:?}", instance_path);
 
         let mut version = match config.game_configuration.version {
->>>>>>> b37b8938
             Some(GameVersion::Standard(ref v)) => Some(v.clone()),
             Some(GameVersion::Custom(_)) => bail!("Custom versions are not supported yet"),
             None if config.modpack.as_ref().is_some() => None,
@@ -354,65 +316,7 @@
 
     wait_task.complete_opaque();
 
-<<<<<<< HEAD
     let mut downloads = Vec::new();
-=======
-                    tracing::debug!("Required java: {:?}", required_java);
-
-                    let usable_java = app.java_manager().get_usable_java(required_java).await?;
-
-                    tracing::debug!("Usable java: {:?}", usable_java);
-
-                    match usable_java {
-                        Some(path) => path,
-                        None => {
-                            let t_download_java = task
-                                .subtask(Translation::InstanceTaskLaunchDownloadJava);
-
-                            let t_extract_java = task
-                                .subtask(Translation::InstanceTaskLaunchExtractJava);
-                            t_download_java.set_weight(0.0);
-                            t_extract_java.set_weight(0.0);
-
-                            let (progress_watch_tx, mut progress_watch_rx) = watch::channel(Step::Idle);
-
-                            // dropped when the sender is dropped
-                            tokio::spawn(async move {
-                                let mut started = false;
-                                let mut dl_completed = false;
-
-                                while progress_watch_rx.changed().await.is_ok() {
-                                    let step = progress_watch_rx.borrow();
-
-                                    if !started && !matches!(*step, Step::Idle) {
-                                        t_download_java.set_weight(10.0);
-                                        t_extract_java.set_weight(3.0);
-                                        started = true;
-                                    }
-
-                                    match *step {
-                                        Step::Downloading(downloaded, total) => t_download_java.update_download(downloaded as u32, total as u32, true),
-                                        Step::Extracting(count, total) => {
-                                            if !dl_completed {
-                                                t_download_java.complete_download();
-                                                dl_completed = true;
-                                            }
-
-                                            t_extract_java.update_items(count as u32, total as u32);
-                                        }
-
-                                        Step::Done => {
-                                            t_download_java.complete_download();
-                                            t_extract_java.complete_items();
-                                        }
-
-                                        Step::Idle => {}
-                                    }
-
-                                    // this is already debounced in setup_managed
-                                }
-                            });
->>>>>>> b37b8938
 
     let mut is_initial_modpack_launch = false;
     if let Some((t_request, t_download_files, t_extract_files, t_addon_metadata)) = t_modpack {
@@ -861,7 +765,13 @@
                 .component as &str,
         )?);
 
-    match app.java_manager().get_usable_java(required_java).await? {
+    tracing::debug!("Required java: {:?}", required_java);
+
+    let usable_java = app.java_manager().get_usable_java(required_java).await?;
+
+    tracing::debug!("Usable java: {:?}", usable_java);
+
+    match usable_java {
         Some(path) => Ok(Some(path)),
         None => {
             let t_download_java = task.subtask(Translation::InstanceTaskLaunchDownloadJava);
