--- conflicted
+++ resolved
@@ -345,94 +345,6 @@
                 {
                     let forge_manifest = app.minecraft_manager().get_forge_manifest().await?;
 
-<<<<<<< HEAD
-                        version_info =
-                            daedalus::modded::merge_partial_version(forge_version, version_info);
-                    }
-                    Some(ModLoader {
-                        type_: ModLoaderType::Fabric,
-                        version: fabric_version,
-                    }) => {
-                        let fabric_manifest = app.minecraft_manager().get_fabric_manifest().await?;
-
-                        let dummy_string = daedalus::BRANDING
-                            .get_or_init(daedalus::Branding::default)
-                            .dummy_replace_string
-                            .clone();
-
-                        let fabric_manifest_version = fabric_manifest
-                            .game_versions
-                            .into_iter()
-                            .find(|v| v.id == dummy_string)
-                            .ok_or_else(|| {
-                                anyhow!(
-                                    "Could not find fabric metadata template using {}",
-                                    dummy_string
-                                )
-                            })?
-                            .loaders
-                            .into_iter()
-                            .find(|v| &v.id == fabric_version)
-                            .ok_or_else(|| {
-                                anyhow!("Could not find fabric version {}", fabric_version)
-                            })?;
-
-                        let fabric_version = crate::managers::minecraft::fabric::replace_template(
-                            &crate::managers::minecraft::fabric::get_version(
-                                &app.reqwest_client,
-                                fabric_manifest_version,
-                            )
-                            .await?,
-                            &version.release,
-                            &dummy_string,
-                        );
-
-                        version_info =
-                            daedalus::modded::merge_partial_version(fabric_version, version_info);
-                    }
-                    Some(ModLoader {
-                        type_: ModLoaderType::Quilt,
-                        version: quilt_version,
-                    }) => {
-                        let quilt_manifest = app.minecraft_manager().get_quilt_manifest().await?;
-
-                        let dummy_string = daedalus::BRANDING
-                            .get_or_init(daedalus::Branding::default)
-                            .dummy_replace_string
-                            .clone();
-
-                        let quilt_manifest_version = quilt_manifest
-                            .game_versions
-                            .into_iter()
-                            .find(|v| v.id == dummy_string)
-                            .ok_or_else(|| {
-                                anyhow!(
-                                    "Could not find quilt metadata template using {}",
-                                    dummy_string
-                                )
-                            })?
-                            .loaders
-                            .into_iter()
-                            .find(|v| &v.id == quilt_version)
-                            .ok_or_else(|| {
-                                anyhow!("Could not find quilt version {}", quilt_version)
-                            })?;
-
-                        let quilt_version = crate::managers::minecraft::quilt::replace_template(
-                            &crate::managers::minecraft::quilt::get_version(
-                                &app.reqwest_client,
-                                quilt_manifest_version,
-                            )
-                            .await?,
-                            &version.release,
-                            &dummy_string,
-                        );
-
-                        version_info =
-                            daedalus::modded::merge_partial_version(quilt_version, version_info);
-                    }
-                    _ => {}
-=======
                     let forge_version =
                         match forge_version.strip_prefix(&format!("{}-", version.release)) {
                             None => forge_version.clone(),
@@ -464,9 +376,92 @@
                     )
                     .await?;
 
-                    version_info =
-                        daedalus::modded::merge_partial_version(forge_version, version_info);
->>>>>>> 717b4f2d
+                        version_info =
+                            daedalus::modded::merge_partial_version(forge_version, version_info);
+                    }
+                    Some(ModLoader {
+                        type_: ModLoaderType::Fabric,
+                        version: fabric_version,
+                    }) => {
+                        let fabric_manifest = app.minecraft_manager().get_fabric_manifest().await?;
+
+                        let dummy_string = daedalus::BRANDING
+                            .get_or_init(daedalus::Branding::default)
+                            .dummy_replace_string
+                            .clone();
+
+                        let fabric_manifest_version = fabric_manifest
+                            .game_versions
+                            .into_iter()
+                            .find(|v| v.id == dummy_string)
+                            .ok_or_else(|| {
+                                anyhow!(
+                                    "Could not find fabric metadata template using {}",
+                                    dummy_string
+                                )
+                            })?
+                            .loaders
+                            .into_iter()
+                            .find(|v| &v.id == fabric_version)
+                            .ok_or_else(|| {
+                                anyhow!("Could not find fabric version {}", fabric_version)
+                            })?;
+
+                        let fabric_version = crate::managers::minecraft::fabric::replace_template(
+                            &crate::managers::minecraft::fabric::get_version(
+                                &app.reqwest_client,
+                                fabric_manifest_version,
+                            )
+                            .await?,
+                            &version.release,
+                            &dummy_string,
+                        );
+
+                        version_info =
+                            daedalus::modded::merge_partial_version(fabric_version, version_info);
+                    }
+                    Some(ModLoader {
+                        type_: ModLoaderType::Quilt,
+                        version: quilt_version,
+                    }) => {
+                        let quilt_manifest = app.minecraft_manager().get_quilt_manifest().await?;
+
+                        let dummy_string = daedalus::BRANDING
+                            .get_or_init(daedalus::Branding::default)
+                            .dummy_replace_string
+                            .clone();
+
+                        let quilt_manifest_version = quilt_manifest
+                            .game_versions
+                            .into_iter()
+                            .find(|v| v.id == dummy_string)
+                            .ok_or_else(|| {
+                                anyhow!(
+                                    "Could not find quilt metadata template using {}",
+                                    dummy_string
+                                )
+                            })?
+                            .loaders
+                            .into_iter()
+                            .find(|v| &v.id == quilt_version)
+                            .ok_or_else(|| {
+                                anyhow!("Could not find quilt version {}", quilt_version)
+                            })?;
+
+                        let quilt_version = crate::managers::minecraft::quilt::replace_template(
+                            &crate::managers::minecraft::quilt::get_version(
+                                &app.reqwest_client,
+                                quilt_manifest_version,
+                            )
+                            .await?,
+                            &version.release,
+                            &dummy_string,
+                        );
+
+                        version_info =
+                            daedalus::modded::merge_partial_version(quilt_version, version_info);
+                    }
+                    _ => {}
                 }
 
                 t_request_version_info.update_items(3, 3);
