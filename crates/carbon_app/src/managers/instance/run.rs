use crate::domain::instance::info::{Modpack, StandardVersion};
use crate::domain::java::SystemJavaProfileName;
use crate::domain::metrics::Event;
use crate::domain::modplatforms::curseforge::filters::ModFileParameters;
use crate::domain::modplatforms::modrinth::search::VersionID;
use crate::domain::vtask::VisualTaskId;
use crate::managers::java::managed::Step;
use crate::managers::minecraft::minecraft::get_lwjgl_meta;
use crate::managers::minecraft::modrinth;
use crate::managers::minecraft::{curseforge, UpdateValue};
use crate::managers::vtask::Subtask;

use std::fmt::Debug;
use std::io;
use std::path::PathBuf;
use std::pin::Pin;

use std::time::Duration;
use tokio::{io::AsyncReadExt, sync::mpsc};
use tracing::{debug, info};

use crate::api::keys::instance::*;
use crate::api::translation::Translation;
use crate::domain::instance::{self as domain, GameLogId};
use crate::managers::instance::log::{EntryType, GameLog};
use crate::managers::instance::schema::make_instance_config;
use chrono::{DateTime, Local, Utc};
use futures::Future;
use tokio::sync::{watch, Semaphore};
use tokio::task::JoinHandle;

use anyhow::{anyhow, bail};

use crate::{
    domain::instance::info::{GameVersion, ModLoader, ModLoaderType},
    managers::{
        self,
        account::FullAccount,
        vtask::{NonFailedDismissError, TaskState, VisualTask},
        ManagerRef,
    },
};

use super::{InstanceId, InstanceManager, InstanceType, InvalidInstanceIdError};

#[derive(Debug)]
pub struct PersistenceManager {
    ensure_lock: Semaphore,
}

impl PersistenceManager {
    pub fn new() -> Self {
        Self {
            ensure_lock: Semaphore::new(1),
        }
    }
}
type InstanceCallback = Box<
    dyn FnOnce(Subtask) -> Pin<Box<dyn Future<Output = Result<(), anyhow::Error>> + Send>> + Send,
>;

impl ManagerRef<'_, InstanceManager> {
    #[tracing::instrument(skip(self, callback_task))]
    pub async fn prepare_game(
        self,
        instance_id: InstanceId,
        launch_account: Option<FullAccount>,
        callback_task: Option<InstanceCallback>,
    ) -> anyhow::Result<(JoinHandle<()>, VisualTaskId)> {
        let initial_time = Utc::now();

        let mut instances = self.instances.write().await;
        let instance = instances
            .get_mut(&instance_id)
            .ok_or(InvalidInstanceIdError(instance_id))?;

        let InstanceType::Valid(data) = &mut instance.type_ else {
            return Err(anyhow!("Instance {instance_id} is not in a valid state"));
        };

        match &data.state {
            LaunchState::Inactive { .. } => {}
            LaunchState::Preparing(task_id) => {
                // dismiss the existing task if its a failure, return if its still in progress.
                let r = self.app.task_manager().dismiss_task(*task_id).await;

                if let Err(e) = r {
                    if e.is::<NonFailedDismissError>() {
                        bail!("cannot prepare an instance that is already being prepared");
                    }
                }
            }
            LaunchState::Running(_) => {
                bail!("cannot prepare an instance that is already running");
            }
        }

        let mut config = data.config.clone();

        let (xms_memory, xmx_memory) = match config.game_configuration.memory {
            Some(memory) => memory,
            None => self
                .app
                .settings_manager()
                .get_settings()
                .await
                .map(|c| (c.xms as u16, c.xmx as u16))?,
        };

        let global_java_args = match config.game_configuration.global_java_args {
            true => self
                .app
                .settings_manager()
                .get_settings()
                .await
                .map(|c| c.java_custom_args)
                .unwrap_or(String::new()),
            false => String::new(),
        };

        let extra_java_args = global_java_args
            + " "
            + config
                .game_configuration
                .extra_java_args
                .as_ref()
                .map(|s| s as &str)
                .unwrap_or("");

        let runtime_path = self.app.settings_manager().runtime_path.clone();
        let instance_path = runtime_path
            .get_instances()
            .get_instance_path(&instance.shortpath);

        tracing::debug!("instance path: {:?}", instance_path);

        let mut version = match config.game_configuration.version {
            Some(GameVersion::Standard(ref v)) => Some(v.clone()),
            Some(GameVersion::Custom(_)) => bail!("Custom versions are not supported yet"),
            None if config.modpack.as_ref().is_some() => None,
            None => bail!("Instance has no associated game version and cannot be launched"),
        };

        let task = VisualTask::new(match &launch_account {
            Some(_) => Translation::InstanceTaskLaunch {
                name: config.name.clone(),
            },
            None => Translation::InstanceTaskPrepare {
                name: config.name.clone(),
            },
        });

        let wait_task = task.subtask(Translation::InstanceTaskLaunchWaiting);
        wait_task.set_weight(0.0);

        let id = self.app.task_manager().spawn_task(&task).await;

        data.state = LaunchState::Preparing(id);

        self.app.invalidate(GET_GROUPS, None);
        self.app.invalidate(GET_INSTANCES_UNGROUPED, None);
        self.app
            .invalidate(INSTANCE_DETAILS, Some((*instance_id).into()));

        let app = self.app.clone();
        let instance_shortpath = instance.shortpath.clone();
        let installation_task = tokio::spawn(async move {
            let instance_manager = app.instance_manager();
            let task = task;
            let _lock = instance_manager
                .persistence_manager
                .ensure_lock
                .acquire()
                .await
                .expect("the ensure lock semaphore should never be closed");

<<<<<<< HEAD
            let try_result: anyhow::Result<_> = async {
                let setup_path = instance_path.get_root().join(".setup");
                let is_first_run = setup_path.is_dir();
=======
            let setup_path = instance_path.get_root().join(".setup");
            let is_first_run = setup_path.is_dir();

            let mut time_at_start = None;

            let try_result: anyhow::Result<_> = async {
>>>>>>> e90f6d1d

                let do_modpack_install = is_first_run
                    && !setup_path.join("modpack-complete").is_dir();

                let t_modpack = match do_modpack_install {
                    true => Some((
                        task.subtask(Translation::InstanceTaskLaunchRequestModpack),
                        task.subtask(Translation::InstanceTaskLaunchDownloadModpackFiles),
                        task.subtask(Translation::InstanceTaskLaunchExtractModpackFiles),
                        task.subtask(Translation::InstanceTaskLaunchDownloadAddonMetadata),
                    )),
                    false => None,
                };

                let t_request_version_info = task
                    .subtask(Translation::InstanceTaskLaunchRequestVersions);

                let t_download_files = task
                    .subtask(Translation::InstanceTaskLaunchDownloadFiles);
                t_download_files.set_weight(20.0);
                let t_extract_natives = task
                    .subtask(Translation::InstanceTaskLaunchExtractNatives);

                let t_reconstruct_assets = task
                    .subtask(Translation::InstanceTaskReconstructAssets);

                let t_forge_processors = match is_first_run {
                    true => Some(
                        task.subtask(Translation::InstanceTaskLaunchRunForgeProcessors),
                    ),
                    false => None,
                };

                let t_neoforge_processors = match is_first_run {
                    true => Some(
                        task.subtask(Translation::InstanceTaskLaunchRunNeoforgeProcessors),
                    ),
                    false => None,
                };

                let t_finalize_import = if callback_task.is_some() {
                    Some(task.subtask(Translation::FinalizingImport))
                } else {
                    None
                };

                task.edit(|data| data.state = TaskState::KnownProgress)
                    .await;

                wait_task.complete_opaque();

                let mut downloads = Vec::new();

                if let Some((t_request, t_download_files, t_extract_files, t_addon_metadata)) =
                    t_modpack
                {
                    let cffile_path = setup_path.join("curseforge");
                    let mrfile_path = setup_path.join("modrinth");
                    let skip_overlays_path = setup_path.join("modpack-skip-overlays");
                    let skip_overlays = skip_overlays_path.is_dir();

                    enum Modplatform {
                        Curseforge,
                        Modrinth,
                    }

                    t_request.start_opaque();

                    let file = match (cffile_path.is_file(), mrfile_path.is_file(), &config.modpack) {
                        (false, false, None) => {
                            t_request.complete_opaque();
                            None
                        },
                        (true, _, _) => {
                            t_request.complete_opaque();
                            Some(Modplatform::Curseforge)
                        },
                        (_, true, _) => {
                            t_request.complete_opaque();
                            Some(Modplatform::Modrinth)
                        },
                        (false, false, Some(Modpack::Curseforge(modpack))) => {
                            let file = app
                                .modplatforms_manager()
                                .curseforge
                                .get_mod_file(ModFileParameters {
                                    file_id: modpack.file_id as i32,
                                    mod_id: modpack.project_id as i32,
                                })
                                .await?
                                .data;

                            t_request.complete_opaque();

                            let (modpack_progress_tx, mut modpack_progress_rx) =
                                tokio::sync::watch::channel(UpdateValue::<(u64,u64)>::new((0, 0)));

                            tokio::spawn(async move {
                                while modpack_progress_rx.changed().await.is_ok() {
                                    {
                                        let (downloaded, total) = modpack_progress_rx.borrow().0;
                                        t_download_files.update_download(downloaded as u32, total as u32, true);
                                    }

                                    tokio::time::sleep(Duration::from_millis(200)).await;
                                }

                                t_download_files.complete_download();
                            });

                            curseforge::download_modpack_zip(
                                &app,
                                &file,
                                &cffile_path,
                                modpack_progress_tx,
                            )
                                .await?;

                            Some(Modplatform::Curseforge)
                        },
                        (false, false, Some(Modpack::Modrinth(modpack))) => {
                            let file = app
                                .modplatforms_manager()
                                .modrinth
                                .get_version(VersionID(modpack.version_id.clone()))
                                .await?
                                .files
                                .into_iter()
                                .reduce(|a, b| {
                                    if b.primary {
                                        b
                                    } else {
                                        a
                                    }
                                })
                                .ok_or_else(|| anyhow!("Modrinth project '{}' version '{}' does not have a file", modpack.project_id, modpack.version_id))?;

                            t_request.complete_opaque();

                            let (modpack_progress_tx, mut modpack_progress_rx) =
                                tokio::sync::watch::channel(UpdateValue::<(u64, u64)>::new((0, 0)));

                            tokio::spawn(async move {
                                while modpack_progress_rx.changed().await.is_ok() {
                                    {
                                        let (downloaded, total) = modpack_progress_rx.borrow().0;
                                        t_download_files.update_download(downloaded as u32, total as u32, true);
                                    }

                                    tokio::time::sleep(Duration::from_millis(200)).await;
                                }

                                t_download_files.complete_download();
                            });

                            modrinth::download_mrpack(&app, &file, &mrfile_path, modpack_progress_tx).await?;

                            Some(Modplatform::Modrinth)
                       }
                    };

                    let v: Option<StandardVersion> = match file {
                        Some(Modplatform::Curseforge) => {
                            let (modpack_progress_tx, mut modpack_progress_rx) =
                                tokio::sync::watch::channel(curseforge::ProgressState::new());

                            tokio::spawn(async move {
                                let mut tracker = curseforge::ProgressState::new();

                                while modpack_progress_rx.changed().await.is_ok() {
                                    {
                                        let progress = modpack_progress_rx.borrow();

                                        tracker.extract_addon_overrides.update_from(&progress.extract_addon_overrides, |(completed, total)| {
                                            t_extract_files.update_items(completed as u32, total as u32);
                                        });

                                        tracker.acquire_addon_metadata.update_from(&progress.acquire_addon_metadata, |(completed, total)| {
                                            t_addon_metadata.update_items(completed as u32, total as u32);
                                        });
                                    }

                                    tokio::time::sleep(Duration::from_millis(200)).await;
                                }
                            });

                            let modpack_info = curseforge::prepare_modpack_from_zip(
                                &app,
                                &cffile_path,
                                &instance_path,
                                skip_overlays,
                                modpack_progress_tx,
                            )
                                .await?;

                            tokio::fs::create_dir_all(skip_overlays_path).await?;

                            downloads.extend(modpack_info.downloadables);

                            Some(modpack_info.manifest.minecraft.try_into()?)
                        }
                        Some(Modplatform::Modrinth) => {
                            let (modpack_progress_tx, mut modpack_progress_rx) =
                                tokio::sync::watch::channel(modrinth::ProgressState::Idle);

                            tokio::spawn(async move {
                                while modpack_progress_rx.changed().await.is_ok() {
                                    {
                                        let progress = modpack_progress_rx.borrow();
                                        match *progress {
                                            modrinth::ProgressState::Idle => {}
                                            modrinth::ProgressState::ExtractingPackOverrides(count, total) => {
                                                t_extract_files.update_items(count as u32, total as u32)
                                            }
                                            modrinth::ProgressState::AcquiringPackMetadata(count, total) => {
                                                t_addon_metadata
                                                    .update_items(count as u32, total as u32)
                                            }
                                        }
                                    }

                                    tokio::time::sleep(Duration::from_millis(200)).await;
                                }
                            });

                            let modpack_info = modrinth::prepare_modpack_from_mrpack(&app, &mrfile_path, &instance_path, skip_overlays, modpack_progress_tx).await?;

                            tokio::fs::create_dir_all(skip_overlays_path).await?;

                            downloads.extend(modpack_info.downloadables);

                            Some(modpack_info.index.dependencies.try_into()?)
                        }
                        None => None,
                    };

                    if let Some(v) = v {
                        tracing::info!("Modpack version: {v:?}");

                        version = Some(v.clone());
                        let path = app
                            .settings_manager()
                            .runtime_path
                            .get_instances()
                            .to_path()
                            .join(instance_shortpath);

                        config.game_configuration.version =
                            Some(GameVersion::Standard(StandardVersion {
                                release: v.release.clone(),
                                modloaders: v.modloaders.clone(),
                            }));

                        let json = make_instance_config(config.clone())?;
                        tokio::fs::write(path.join("instance.json"), json).await?;

                        instance_manager.instances.write().await
                            .get_mut(&instance_id)
                            .ok_or_else(|| anyhow!("Instance was deleted while loading"))?
                            .data_mut()?
                            .config = config;
                    }
                }

                let version = match version {
                    Some(v) => v,
                    None => bail!("Instance has no associated game version and cannot be launched"),
                };

                t_request_version_info.update_items(0, 3);
                let manifest = app.minecraft_manager().get_minecraft_manifest().await?;
                t_request_version_info.update_items(1, 3);

                let manifest_version = manifest
                    .versions
                    .into_iter()
                    .find(|v| v.id == version.release)
                    .ok_or_else(|| anyhow!("Could not find game version {}", version.release))?;

                let mut version_info = app
                    .minecraft_manager()
                    .get_minecraft_version(manifest_version.clone())
                    .await?;

                let lwjgl_group = get_lwjgl_meta(
                    &app.reqwest_client,
                    &version_info,
                    &app.minecraft_manager().meta_base_url,
                )
                .await?;

                t_request_version_info.update_items(2, 3);

                let java = {
                    let required_java = SystemJavaProfileName::from(
                        daedalus::minecraft::MinecraftJavaProfile::try_from(
                            &version_info
                                .java_version
                                .as_ref()
                                .ok_or_else(|| {
                                    anyhow::anyhow!("instance java version unsupported")
                                })?
                                .component as &str,
                        )?,
                    );

                    tracing::debug!("Required java: {:?}", required_java);

                    let usable_java = app.java_manager().get_usable_java(required_java).await?;

                    tracing::debug!("Usable java: {:?}", usable_java);

                    match usable_java {
                        Some(path) => path,
                        None => {
                            let t_download_java = task
                                .subtask(Translation::InstanceTaskLaunchDownloadJava);

                            let t_extract_java = task
                                .subtask(Translation::InstanceTaskLaunchExtractJava);
                            t_download_java.set_weight(0.0);
                            t_extract_java.set_weight(0.0);

                            let (progress_watch_tx, mut progress_watch_rx) = watch::channel(Step::Idle);

                            // dropped when the sender is dropped
                            tokio::spawn(async move {
                                let mut started = false;
                                let mut dl_completed = false;

                                while progress_watch_rx.changed().await.is_ok() {
                                    let step = progress_watch_rx.borrow();

                                    if !started && !matches!(*step, Step::Idle) {
                                        t_download_java.set_weight(10.0);
                                        t_extract_java.set_weight(3.0);
                                        started = true;
                                    }

                                    match *step {
                                        Step::Downloading(downloaded, total) => t_download_java.update_download(downloaded as u32, total as u32, true),
                                        Step::Extracting(count, total) => {
                                            if !dl_completed {
                                                t_download_java.complete_download();
                                                dl_completed = true;
                                            }

                                            t_extract_java.update_items(count as u32, total as u32);
                                        }

                                        Step::Done => {
                                            t_download_java.complete_download();
                                            t_extract_java.complete_items();
                                        }

                                        Step::Idle => {}
                                    }

                                    // this is already debounced in setup_managed
                                }
                            });

                            let path = app
                                .java_manager()
                                .require_java_install(required_java, true, Some(progress_watch_tx))
                                .await?;

                            match path {
                                Some(path) => path,
                                None => return Ok(None),
                            }
                        }
                    }
                };

                for modloader in version.modloaders.iter() {
                    match modloader {
                        ModLoader {
                            type_: ModLoaderType::Forge,
                            version: forge_version,
                        } => {
                            let forge_manifest = app.minecraft_manager().get_forge_manifest().await?;

                            let forge_version =
                                match forge_version.strip_prefix(&format!("{}-", version.release)) {
                                    None => forge_version.clone(),
                                    Some(sub) => sub.to_string(),
                                };

                            let forge_manifest_version = forge_manifest
                                .game_versions
                                .into_iter()
                                .find(|v| v.id == version.release)
                                .ok_or_else(|| {
                                    anyhow!("Could not find any forge versions for mc version {}", version.release)
                                })?
                                .loaders
                                .into_iter()
                                .find(|v| {
                                    let exact_match = v.id == format!("{}-{}", version.release, forge_version);
                                    let fuzzy_match = v.id.starts_with(&format!("{}-{}", version.release, forge_version));

                                    exact_match || fuzzy_match
                                })
                                .ok_or_else(|| {
                                    anyhow!(
                                        "Could not find forge version {}-{} for minecraft version {}",
                                        version.release,
                                        forge_version,
                                        version.release,
                                    )
                                })?;

                            let forge_version = crate::managers::minecraft::forge::get_version(
                                &app.reqwest_client,
                                forge_manifest_version,
                            )
                            .await?;

                            version_info =
                                daedalus::modded::merge_partial_version(forge_version, version_info);
                        }
                        ModLoader {
                            type_: ModLoaderType::Neoforge,
                            version: neoforge_version,
                        } => {
                            let neoforge_manifest = app.minecraft_manager().get_neoforge_manifest().await?;

                            let neoforge_version =
                                match neoforge_version.strip_prefix(&format!("{}-", version.release)) {
                                    None => neoforge_version.clone(),
                                    Some(sub) => sub.to_string(),
                                };

                            let neoforge_manifest_version = neoforge_manifest
                                .game_versions
                                .into_iter()
                                .find(|v| v.id == version.release)
                                .ok_or_else(|| {
                                    anyhow!("Could not find any neoforge versions for mc version {}", version.release)
                                })?
                                .loaders
                                .into_iter()
                                .find(|v| {
                                    let exact_match = v.id == format!("{}-{}", version.release, neoforge_version);
                                    let fuzzy_match = v.id.starts_with(&format!("{}-{}", version.release, neoforge_version));

                                    exact_match || fuzzy_match
                                })
                                .ok_or_else(|| {
                                    anyhow!(
                                        "Could not find neoforge version {}-{} for minecraft version {}",
                                        version.release,
                                        neoforge_version,
                                        version.release,
                                    )
                                })?;

                            let neoforge_version = crate::managers::minecraft::neoforge::get_version(
                                &app.reqwest_client,
                                neoforge_manifest_version,
                            )
                            .await?;

                            version_info =
                                daedalus::modded::merge_partial_version(neoforge_version, version_info);
                        }
                        ModLoader {
                            type_: ModLoaderType::Fabric,
                            version: fabric_version,
                        } => {
                            let fabric_manifest = app.minecraft_manager().get_fabric_manifest().await?;

                            let fabric_version =
                                match fabric_version.strip_prefix(&format!("{}-", version.release)) {
                                    None => fabric_version.clone(),
                                    Some(sub) => sub.to_string(),
                                };

                            let dummy_string = daedalus::BRANDING
                                .get_or_init(daedalus::Branding::default)
                                .dummy_replace_string
                                .clone();

                            let supported = fabric_manifest
                                    .game_versions
                                    .iter()
                                    .any(|v| v.id == version.release);

                            if !supported {
                                return Err(anyhow!("Fabric does not support version {}", version.release));
                            }

                            let fabric_manifest_version = fabric_manifest
                                .game_versions
                                .into_iter()
                                .find(|v| v.id == dummy_string)
                                .ok_or_else(|| {
                                    anyhow!(
                                        "Could not find fabric metadata template using {}",
                                        dummy_string
                                    )
                                })?
                                .loaders
                                .into_iter()
                                .find(|v| v.id == fabric_version)
                                .ok_or_else(|| {
                                    anyhow!("Could not find fabric version {}", fabric_version)
                                })?;

                            let fabric_version = crate::managers::minecraft::fabric::replace_template(
                                &crate::managers::minecraft::fabric::get_version(
                                    &app.reqwest_client,
                                    fabric_manifest_version,
                                )
                                .await?,
                                &version.release,
                                &dummy_string,
                            );

                            version_info =
                                daedalus::modded::merge_partial_version(fabric_version, version_info);
                        }
                        ModLoader {
                            type_: ModLoaderType::Quilt,
                            version: quilt_version,
                        } => {
                            let quilt_manifest = app.minecraft_manager().get_quilt_manifest().await?;

                            let quilt_version =
                                match quilt_version.strip_prefix(&format!("{}-", version.release)) {
                                    None => quilt_version.clone(),
                                    Some(sub) => sub.to_string(),
                                };

                            let dummy_string = daedalus::BRANDING
                                .get_or_init(daedalus::Branding::default)
                                .dummy_replace_string
                                .clone();

                            let supported = quilt_manifest
                                    .game_versions
                                    .iter()
                                    .any(|v| v.id == version.release);

                            if !supported {
                                return Err(anyhow!("Quilt does not support version {}", version.release));
                            }

                            let quilt_manifest_version = quilt_manifest
                                .game_versions
                                .into_iter()
                                .find(|v| v.id == dummy_string)
                                .ok_or_else(|| {
                                    anyhow!(
                                        "Could not find quilt metadata template using {}",
                                        dummy_string
                                    )
                                })?
                                .loaders
                                .into_iter()
                                .find(|v| v.id == quilt_version)
                                .ok_or_else(|| {
                                    anyhow!("Could not find quilt version {}", quilt_version)
                                })?;

                            let quilt_version = crate::managers::minecraft::quilt::replace_template(
                                &crate::managers::minecraft::quilt::get_version(
                                    &app.reqwest_client,
                                    quilt_manifest_version,
                                )
                                .await?,
                                &version.release,
                                &dummy_string,
                            );

                            version_info =
                                daedalus::modded::merge_partial_version(quilt_version, version_info);
                        }
                    }
                }

                t_request_version_info.update_items(3, 3);

                downloads.extend(
                    app.minecraft_manager()
                        .get_all_version_info_files(version_info.clone(), &java.arch)
                        .await?,
                );

                let (progress_watch_tx, mut progress_watch_rx) =
                    tokio::sync::watch::channel(carbon_net::Progress::new());

                // dropped when the sender is dropped
                tokio::spawn(async move {
                    while progress_watch_rx.changed().await.is_ok() {
                        {
                            let progress = progress_watch_rx.borrow();
                            t_download_files.update_download(
                                progress.current_size as u32,
                                progress.total_size as u32,
                                false,
                            );
                        }

                        tokio::time::sleep(Duration::from_millis(200)).await;
                    }

                    t_download_files.complete_download();
                });

                let concurrency = app.settings_manager().get_settings().await?.concurrent_downloads;

                carbon_net::download_multiple(downloads, progress_watch_tx, concurrency as usize).await?;

                // update mod metadata and add modpack complete flag after mods are downloaded
                if is_first_run {
                    tracing::trace!("marking modpack initialization as complete");
                    tokio::fs::create_dir_all(setup_path.join("modpack-complete")).await?;

                    tracing::info!("queueing metadata caching for running instance");

                    app.meta_cache_manager()
                        .queue_caching(instance_id, true)
                        .await;

                    tracing::trace!("queued metadata caching");
                }

                t_extract_natives.start_opaque();
                managers::minecraft::minecraft::extract_natives(
                    &runtime_path,
                    &version_info,
                    &lwjgl_group,
                    &java.arch,
                )
                .await?;
                t_extract_natives.complete_opaque();

                t_reconstruct_assets.start_opaque();
                managers::minecraft::assets::reconstruct_assets(
                    &version_info.assets,
                    runtime_path.get_assets(),
                    instance_path.get_resources_path(),
                ).await?;
                t_reconstruct_assets.complete_opaque();

                let libraries_path = runtime_path.get_libraries();
                let game_version = version_info.id.to_string();
                let client_path = runtime_path.get_libraries().get_mc_client(
                    version_info
                        .inherits_from
                        .as_ref()
                        .unwrap_or(&version_info.id),
                );

                for modloader in version.modloaders.iter() {
                    let instance_path = instance_path.clone();
                    let client_path = client_path.clone();
                    let game_version = game_version.clone();
                    let libraries_path = libraries_path.clone();

                    match modloader {
                        ModLoader {
                            type_: ModLoaderType::Forge,
                            ..
                        } => {
                            if let Some(t_forge_processors) = &t_forge_processors {
                                t_forge_processors.start_opaque();

                                if let Some(processors) = &version_info.processors {
                                    managers::minecraft::forge::execute_processors(
                                        processors,
                                        version_info
                                            .data
                                            .as_ref()
                                            .ok_or_else(|| anyhow::anyhow!("Data entries missing"))?,
                                        PathBuf::from(&java.path),
                                        instance_path,
                                        client_path,
                                        game_version,
                                        libraries_path,
                                        Some(Box::new(|current, total| {
                                            t_forge_processors.update_items(current, total);
                                        })),
                                    )
                                    .await?;
                                }

                                t_forge_processors.complete_opaque();
                            }
                        },
                        ModLoader {
                            type_: ModLoaderType::Neoforge,
                            ..
                        } => {
                            if let Some(t_neoforge_processors) = &t_neoforge_processors {
                                t_neoforge_processors.start_opaque();

                                if let Some(processors) = &version_info.processors {
                                    managers::minecraft::neoforge::execute_processors(
                                        processors,
                                        version_info
                                            .data
                                            .as_ref()
                                            .ok_or_else(|| anyhow::anyhow!("Data entries missing"))?,
                                        PathBuf::from(&java.path),
                                        instance_path.clone(),
                                        client_path,
                                        game_version,
                                        libraries_path,
                                        Some(Box::new(|current, total| {
                                            t_neoforge_processors.update_items(current, total);
                                        })),
                                    )
                                    .await?;
                                }

                                t_neoforge_processors.complete_opaque();
                            }
                        },
                        _ => {}
                    }
                }

                if is_first_run {
                    tokio::fs::remove_dir_all(setup_path).await?;
                }

                match launch_account {
                    Some(account) => Ok(Some(
                        managers::minecraft::minecraft::launch_minecraft(
                            java,
                            account,
                            xmx_memory,
                            xms_memory,
                            &extra_java_args,
                            &runtime_path,
                            version_info,
                            &lwjgl_group,
                            instance_path,
                        )
                        .await?,
                    )),
                    None => {
                        if let Some(callback_task) = callback_task {
                            callback_task(t_finalize_import.expect("If callback_task is Some, subtask will also be Some")).await?;
                        }

                        let _ = app
                            .instance_manager()
                            .change_launch_state(
                                instance_id,
                                LaunchState::Inactive { failed_task: None },
                            )
                            .await;

                        Ok(None)
                    }
                }
<<<<<<< HEAD
            }.await;
=======
            }
            .await;
>>>>>>> e90f6d1d

            match try_result {
                Err(e) => {
                    task.fail(e).await;

                    let _ = app
                        .instance_manager()
                        .change_launch_state(
                            instance_id,
                            LaunchState::Inactive {
                                failed_task: Some(id),
                            },
                        )
                        .await;
                }
                Ok(None) => {}
                Ok(Some(mut child)) => {
                    drop(task);

                    let _ = app
                        .rich_presence_manager()
                        .update_activity("Playing Minecraft".to_string())
                        .await;

                    let (kill_tx, mut kill_rx) = mpsc::channel::<()>(1);

                    let start_time = Utc::now();

                    let (log_id, log) = app.instance_manager().create_log(instance_id).await;
                    let _ = app.instance_manager()
                        .change_launch_state(
                            instance_id,
                            LaunchState::Running(RunningInstance {
                                process_id: child.id().expect("child process id is not present even though child process was started"),
                                kill_tx,
                                start_time,
                                log: log_id,
                            }),
                        )
                        .await;

                    let (Some(mut stdout), Some(mut stderr)) =
                        (child.stdout.take(), child.stderr.take())
                    else {
                        panic!("stdout and stderr are not availible even though the child process was created with both enabled");
                    };

                    let read_logs = async {
                        async fn read_step<'a>(
                            log: &'a watch::Sender<GameLog>,
                            entry_type: EntryType,
                            stream: &'a mut (impl AsyncReadExt + Unpin),
                        ) -> io::Result<impl Future<Output = io::Result<()>> + 'a>
                        {
                            let mut buf = [0u8; 1024];
                            stream.read(&mut buf[..]).await.map(|count| async move {
                                if count > 0 {
                                    let utf8 = String::from_utf8_lossy(&buf[0..count]);
                                    log.send_if_modified(|log| {
                                        log.push(entry_type, &*utf8);
                                        false
                                    });

                                    loop {
                                        tokio::select!(biased;
                                            _ = tokio::time::sleep(Duration::from_millis(1)) => break,
                                            count = stream.read(&mut buf[..]) => count.map(|count| {
                                                if count > 0 {
                                                    let utf8 = String::from_utf8_lossy(&buf[0..count]);
                                                    log.send_if_modified(|log| {
                                                        log.push(entry_type, &*utf8);
                                                        false
                                                    });
                                                }
                                            })?
                                        );
                                    }
                                }

                                Ok(())
                            })
                        }

                        loop {
                            let r = async {
                                tokio::select!(biased;
                                    cont = read_step(&log, EntryType::StdOut, &mut stdout) => cont?.await,
                                    cont = read_step(&log, EntryType::StdErr, &mut stderr) => cont?.await,
                                )
                            }.await;

                            if let Err(e) = r {
                                tracing::error!({ error = ?e }, "game log reader died");
                            }

                            log.send_if_modified(|_| true);
                        }
                    };

                    let mut last_stored_time = start_time;
                    let update_playtime = async {
                        loop {
                            tokio::time::sleep(Duration::from_secs(60)).await;
                            let now = Utc::now();
                            let diff = now - last_stored_time;
                            last_stored_time = now;
                            let r = app
                                .instance_manager()
                                .update_playtime(instance_id, diff.num_seconds() as u64)
                                .await;
                            if let Err(e) = r {
                                tracing::error!({ error = ?e }, "error updating instance playtime");
                            }
                        }
                    };

                    time_at_start = Some(Utc::now());

                    tokio::select! {
                        _ = child.wait() => {},
                        _ = kill_rx.recv() => drop(child.kill().await),
                        // infallible, canceled by the above tasks
                        _ = read_logs => {},
                        _ = update_playtime => {}
                    }

                    let r = app
                        .instance_manager()
                        .update_playtime(
                            instance_id,
                            (Utc::now() - last_stored_time).num_seconds() as u64,
                        )
                        .await;
                    if let Err(e) = r {
                        tracing::error!({ error = ?e }, "error updating instance playtime");
                    }

                    if let Ok(exitcode) = child.wait().await {
                        log.send_modify(|log| log.push(EntryType::System, &exitcode.to_string()));
                    }

                    let _ = app.rich_presence_manager().stop_activity().await;

                    let _ = app
                        .instance_manager()
                        .change_launch_state(
                            instance_id,
                            LaunchState::Inactive { failed_task: None },
                        )
                        .await;
                }
            }

            let now = Utc::now();
            let offset_in_sec = Local::now().offset().local_minus_utc();

            let mods = app
                .instance_manager()
                .list_mods(instance_id)
                .await
                .unwrap_or_default()
                .len();

            let Ok(instance_details) = app.instance_manager().instance_details(instance_id).await
            else {
                return;
            };

            if is_first_run {
                let res = app
                    .metrics_manager()
                    .track_event(Event::InstanceInstalled {
                        mods_count: mods as u32,
                        modloader_name: instance_details
                            .modloaders
                            .get(0)
                            .cloned()
                            .map(|v| v.type_.to_string()),
                        modloader_version: instance_details
                            .modloaders
                            .get(0)
                            .cloned()
                            .map(|v| v.version),
                        modplatform: instance_details.modpack.map(|v| v.to_string()),
                        version: instance_details.version.unwrap_or(String::from("unknown")),
                        seconds_taken: (now - initial_time).num_seconds() as u32,
                    })
                    .await;

                if let Err(e) = res {
                    tracing::error!({ error = ?e }, "failed to track instance installed event");
                }
            } else {
                let Some(time_at_start) = time_at_start else {
                    tracing::error!("time_at_start is None even though this is not the first run");
                    return;
                };

                let res = app
                    .metrics_manager()
                    .track_event(Event::InstanceLaunched {
                        mods_count: mods as u32,
                        modloader_name: instance_details
                            .modloaders
                            .get(0)
                            .cloned()
                            .map(|v| v.type_.to_string()),
                        modloader_version: instance_details
                            .modloaders
                            .get(0)
                            .cloned()
                            .map(|v| v.version),
                        modplatform: instance_details.modpack.map(|v| v.to_string()),
                        version: instance_details.version.unwrap_or(String::from("unknown")),
                        xmx_memory: xmx_memory as u32,
                        xms_memory: xms_memory as u32,
                        time_to_start_secs: (now - time_at_start).num_seconds() as u64,
                        timestamp_start: initial_time.timestamp(),
                        timestamp_end: now.timestamp(),
                        timezone_offset: offset_in_sec / 60 / 60,
                    })
                    .await;

                if let Err(e) = res {
                    tracing::error!({ error = ?e }, "failed to track instance installed event");
                }
            }
        });

        Ok((installation_task, id))
    }

    async fn change_launch_state(
        self,
        instance_id: InstanceId,
        state: LaunchState,
    ) -> anyhow::Result<()> {
        let mut instances = self.instances.write().await;
        let instance = instances
            .get_mut(&instance_id)
            .ok_or(InvalidInstanceIdError(instance_id))?;

        debug!("changing state of instance {instance_id} to {state:?}");
        instance.data_mut()?.state = state;
        self.app.invalidate(GET_INSTANCES_UNGROUPED, None);
        self.app
            .invalidate(INSTANCE_DETAILS, Some((*instance_id).into()));

        Ok(())
    }

    pub async fn get_launch_state(
        self,
        instance_id: InstanceId,
    ) -> anyhow::Result<domain::LaunchState> {
        let instances = self.instances.read().await;
        let instance = instances
            .get(&instance_id)
            .ok_or(InvalidInstanceIdError(instance_id))?;

        Ok((&instance.data()?.state).into())
    }

    pub async fn kill_instance(self, instance_id: InstanceId) -> anyhow::Result<()> {
        let instances = self.instances.read().await;
        let instance = instances
            .get(&instance_id)
            .ok_or(InvalidInstanceIdError(instance_id))?;

        let LaunchState::Running(running) = &instance.data()?.state else {
            bail!("kill_instance called on instance that was not running")
        };

        info!("killing instance {instance_id}");
        running.kill_tx.send(()).await?;

        Ok(())
    }
}

pub enum LaunchState {
    Inactive { failed_task: Option<VisualTaskId> },
    Preparing(VisualTaskId),
    Running(RunningInstance),
}

impl Debug for LaunchState {
    fn fmt(&self, f: &mut std::fmt::Formatter<'_>) -> std::fmt::Result {
        write!(
            f,
            "{}",
            match self {
                Self::Inactive { .. } => "Inactive",
                Self::Preparing(_) => "Preparing",
                Self::Running(_) => "Running",
            }
        )
    }
}

pub struct RunningInstance {
    process_id: u32,
    kill_tx: mpsc::Sender<()>,
    start_time: DateTime<Utc>,
    log: GameLogId,
}

impl From<&LaunchState> for domain::LaunchState {
    fn from(value: &LaunchState) -> Self {
        match value {
            LaunchState::Inactive { failed_task } => Self::Inactive {
                failed_task: failed_task.clone(),
            },
            LaunchState::Preparing(t) => Self::Preparing(*t),
            LaunchState::Running(RunningInstance {
                start_time, log, ..
            }) => Self::Running {
                start_time: *start_time,
                log_id: *log,
            },
        }
    }
}

#[cfg(test)]
mod test {
    use std::collections::HashSet;

    use super::domain;
    use chrono::Utc;

    use crate::{
        api::keys,
        domain::instance::info::{self, StandardVersion},
        managers::{account::FullAccount, instance::InstanceVersionSource},
    };

    //#[tokio::test(flavor = "multi_thread", worker_threads = 12)]
    async fn test_launch() -> anyhow::Result<()> {
        let app = crate::setup_managers_for_test().await;

        let instance_id = app
            .instance_manager()
            .create_instance(
                app.instance_manager().get_default_group().await?,
                String::from("test"),
                false,
                InstanceVersionSource::Version(info::GameVersion::Standard(StandardVersion {
                    release: String::from("1.16.5"),
                    modloaders: HashSet::new(),
                })),
                String::new(),
            )
            .await?;

        let account = FullAccount {
            username: String::from("test"),
            uuid: String::from("very real uuid"),
            type_: crate::managers::account::FullAccountType::Offline,
            last_used: Utc::now().into(),
        };

        app.instance_manager()
            .prepare_game(instance_id, Some(account), None)
            .await?;

        let task = match app.instance_manager().get_launch_state(instance_id).await? {
            domain::LaunchState::Preparing(taskid) => taskid,
            _ => unreachable!(),
        };

        app.task_manager().wait_with_log(task).await?;
        app.wait_for_invalidation(keys::instance::INSTANCE_DETAILS)
            .await?;
        tracing::info!("Task exited");
        let log_id = match app.instance_manager().get_launch_state(instance_id).await? {
            domain::LaunchState::Inactive { .. } => {
                tracing::info!("Game not running");
                return Ok(());
            }
            domain::LaunchState::Running { log_id, .. } => log_id,
            _ => unreachable!(),
        };

        let mut log = app.instance_manager().get_log(log_id).await?;

        let mut idx = 0;
        while log.changed().await.is_ok() {
            let log = log.borrow();
            let new_lines = log.get_region(idx..);
            idx = log.len();
            for line in new_lines {
                tracing::info!("[{:?}]: {}", line.type_, line.text);
            }
        }

        Ok(())
    }
}<|MERGE_RESOLUTION|>--- conflicted
+++ resolved
@@ -174,18 +174,12 @@
                 .await
                 .expect("the ensure lock semaphore should never be closed");
 
-<<<<<<< HEAD
-            let try_result: anyhow::Result<_> = async {
-                let setup_path = instance_path.get_root().join(".setup");
-                let is_first_run = setup_path.is_dir();
-=======
             let setup_path = instance_path.get_root().join(".setup");
             let is_first_run = setup_path.is_dir();
 
             let mut time_at_start = None;
 
             let try_result: anyhow::Result<_> = async {
->>>>>>> e90f6d1d
 
                 let do_modpack_install = is_first_run
                     && !setup_path.join("modpack-complete").is_dir();
@@ -946,12 +940,8 @@
                         Ok(None)
                     }
                 }
-<<<<<<< HEAD
-            }.await;
-=======
             }
             .await;
->>>>>>> e90f6d1d
 
             match try_result {
                 Err(e) => {
