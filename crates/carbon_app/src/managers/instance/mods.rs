--- conflicted
+++ resolved
@@ -1,39 +1,18 @@
-<<<<<<< HEAD
-use std::time::Duration;
-=======
-use std::{
-    ffi::{OsStr, OsString},
-    io::Cursor,
-    sync::Arc,
-    time::Duration,
+use anyhow::bail;
+use thiserror::Error;
+
+use crate::{
+    domain::{instance::info::ModLoaderType, vtask::VisualTaskId},
+    managers::ManagerRef,
 };
->>>>>>> d1e1e473
-
-use anyhow::bail;
-use carbon_net::Downloadable;
-use thiserror::Error;
-use tracing::log::info;
-
-use crate::{
-    api::translation::Translation,
-    domain::{
-        instance::info::ModLoaderType, modplatforms::curseforge::filters::ModFileParameters,
-        vtask::VisualTaskId,
-    },
-    managers::{vtask::VisualTask, ManagerRef},
-};
-
-<<<<<<< HEAD
+
 use crate::db::{mod_file_cache as fcdb, mod_metadata as metadb};
 use crate::{db::read_filters::IntFilter, domain::instance as domain};
 
-use super::{Instance, InstanceId, InstanceManager, InstanceType, InvalidInstanceIdError};
-=======
 use super::{
     installer::{CurseforgeModInstaller, IntoInstaller},
-    Instance, InstanceId, InstanceManager, InstanceType, InvalidInstanceIdError, Mod,
+    InstanceId, InstanceManager, InvalidInstanceIdError,
 };
->>>>>>> d1e1e473
 
 impl ManagerRef<'_, InstanceManager> {
     pub async fn list_mods(self, instance_id: InstanceId) -> anyhow::Result<Vec<domain::Mod>> {
@@ -214,118 +193,11 @@
         project_id: u32,
         file_id: u32,
     ) -> anyhow::Result<VisualTaskId> {
-<<<<<<< HEAD
-        info!("downloading mod file for {project_id}/{file_id}");
-
-        let file = self
-            .app
-            .modplatforms_manager()
-            .curseforge
-            .get_mod_file(ModFileParameters {
-                mod_id: project_id as i32,
-                file_id: file_id as i32,
-            })
-            .await?
-            .data;
-
-        let instances = self.instances.read().await;
-        let instance = instances
-            .get(&instance_id)
-            .ok_or(InvalidInstanceIdError(instance_id))?;
-
-        let Instance { type_: InstanceType::Valid(data), shortpath, .. } = &instance else {
-            bail!("install_mod called on invalid instance");
-        };
-
-        // TODO: check with fingerprint?
-        let is_installed = self
-            .app
-            .prisma_client
-            .mod_file_cache()
-            .find_unique(fcdb::UniqueWhereParam::InstanceIdFilenameEquals(
-                *instance_id,
-                file.file_name.clone(),
-            ))
-            .exec()
-            .await?
-            .is_some();
-
-        if is_installed {
-            bail!("mod is already installed");
-        }
-
-        let downloadable = Downloadable::new(
-            file.download_url.ok_or_else(|| {
-                anyhow::anyhow!("mod cannot be downloaded without privileged api key")
-            })?,
-            self.app
-                .settings_manager()
-                .runtime_path
-                .get_instances()
-                .get_instance_path(&shortpath)
-                .get_mods_path()
-                .join(&file.file_name),
-        );
-
-        let task = VisualTask::new(Translation::InstanceTaskInstallMod {
-            mod_name: file.display_name,
-            instance_name: data.config.name.clone(),
-        });
-
-        let id = self.app.task_manager().spawn_task(&task).await;
-
-        drop(instances);
-
-        let t_download_file = task
-            .subtask(Translation::InstanceTaskInstallModDownloadFile)
-            .await;
-
-        let app = self.app.clone();
-        tokio::spawn(async move {
-            let r = (|| async {
-                let (progress_watch_tx, mut progress_watch_rx) =
-                    tokio::sync::watch::channel(carbon_net::Progress::new());
-
-                // dropped when the sender is dropped
-                tokio::spawn(async move {
-                    while progress_watch_rx.changed().await.is_ok() {
-                        {
-                            let progress = progress_watch_rx.borrow();
-                            t_download_file.update_download(
-                                progress.current_size as u32,
-                                progress.total_size as u32,
-                            );
-                        }
-
-                        tokio::time::sleep(Duration::from_millis(200)).await;
-                    }
-
-                    t_download_file.complete_download();
-                });
-
-                carbon_net::download_file(&downloadable, Some(progress_watch_tx)).await?;
-
-                // invalidates INSTANCE_MODS
-                app.meta_cache_manager()
-                    .queue_local_caching(instance_id, true)
-                    .await;
-
-                Ok::<_, anyhow::Error>(())
-            })()
-            .await;
-
-            match r {
-                Ok(()) => {}
-                Err(e) => task.fail(e).await,
-            }
-        });
-=======
         let installer = CurseforgeModInstaller::create(self.app, project_id, file_id)
             .await?
             .into_installer();
 
-        let install_result = installer.install(self.app, &instance_id).await?;
->>>>>>> d1e1e473
+        let install_result = installer.install(self.app, instance_id).await?;
 
         Ok(install_result)
     }
