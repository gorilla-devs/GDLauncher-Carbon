use anyhow::{anyhow, bail};
use thiserror::Error;

use crate::api::keys::instance::INSTANCE_MODS;
use crate::db::{
    curse_forge_mod_cache as cfdb, mod_file_cache as fcdb, mod_metadata as metadb,
    modrinth_mod_cache as mrdb,
};
use crate::domain::instance as domain;
use crate::domain::instance::info::{GameVersion, ModLoaderType};
use crate::domain::modplatforms::curseforge;
use crate::domain::modplatforms::curseforge::filters::{
    ModFilesParameters, ModFilesParametersQuery,
};
use crate::domain::modplatforms::modrinth::project::ProjectVersionsFilters;
use crate::domain::modplatforms::modrinth::search::ProjectID;
use crate::managers::instance::InstanceType;
use crate::{domain::vtask::VisualTaskId, managers::ManagerRef};

use super::{
    installer::{CurseforgeModInstaller, IntoInstaller, ModrinthModInstaller},
    InstanceId, InstanceManager, InvalidInstanceIdError,
};

impl ManagerRef<'_, InstanceManager> {
    pub async fn list_mods(self, instance_id: InstanceId) -> anyhow::Result<Vec<domain::Mod>> {
        let instances = self.instances.read().await;
        let instance = instances
            .get(&instance_id)
            .ok_or(InvalidInstanceIdError(instance_id))?;

        let InstanceType::Valid(data) = &instance.type_ else {
            bail!("instance {} is not valid", *instance_id);
        };

        let update_paths = match &data.config.game_configuration.version {
            Some(GameVersion::Standard(version)) => {
                let v = version.release.to_lowercase();

                version
                    .modloaders
                    .iter()
                    .map(|loader| (v.clone(), loader.type_.to_string().to_lowercase()))
                    .collect::<Vec<_>>()
            }
            _ => Vec::new(),
        };

        drop(instances);

        fn split_paths<'a>(paths: &'a str) -> Vec<(&'a str, &'a str)> {
            paths
                .split(';')
                .filter_map(|path| path.split_once(','))
                .collect()
        }

        let has_update_for_paths = |paths: &Vec<(&str, &str)>| {
            update_paths
                .iter()
                .any(|(v1, l1)| paths.iter().any(|(v2, l2)| v1 == v2 && l1 == l2))
        };

        let mods = self
            .app
            .prisma_client
            .mod_file_cache()
            .find_many(vec![fcdb::instance_id::equals(*instance_id)])
            .with(
                fcdb::metadata::fetch()
                    .with(metadb::logo_image::fetch())
                    .with(metadb::curseforge::fetch().with(cfdb::logo_image::fetch()))
                    .with(metadb::modrinth::fetch().with(mrdb::logo_image::fetch())),
            )
            .exec()
            .await?
            .into_iter()
<<<<<<< HEAD
            .map(|m| {
                let (cf, mr) = m
=======
            .map(|m| domain::Mod {
                id: m.id,
                filename: m.filename,
                enabled: m.enabled,
                metadata: m.metadata.as_ref().map(|m| domain::ModFileMetadata {
                    modid: m.modid.clone(),
                    name: m.name.clone(),
                    version: m.version.clone(),
                    description: m.description.clone(),
                    authors: m.authors.clone(),
                    modloaders: m
                        .modloaders
                        .split(',')
                        // ignore unknown modloaders
                        .flat_map(|loader| ModLoaderType::try_from(loader).ok())
                        .collect::<Vec<_>>(),
                    sha_512: m.sha_512.clone(),
                    sha_1: m.sha_1.clone(),
                    murmur_2: m.murmur_2,
                    has_image: m
                        .logo_image
                        .as_ref()
                        .map(|v| v.as_ref().map(|_| ()))
                        .flatten()
                        .is_some(),
                }),
                curseforge: m
>>>>>>> 63ddd166
                    .metadata
                    .clone()
                    .map(|m| (m.curseforge.flatten(), m.modrinth.flatten()))
                    .unwrap_or((None, None));

                domain::Mod {
                    id: m.id,
                    filename: m.filename,
                    enabled: m.enabled,
                    metadata: m.metadata.as_ref().map(|m| domain::ModFileMetadata {
                        modid: m.modid.clone(),
                        name: m.name.clone(),
                        version: m.version.clone(),
                        description: m.description.clone(),
                        authors: m.authors.clone(),
                        modloaders: m
                            .modloaders
                            .split(',')
                            // ignore unknown modloaders
                            .flat_map(|loader| ModLoaderType::try_from(loader).ok())
                            .collect::<Vec<_>>(),
                        has_image: m
                            .logo_image
                            .as_ref()
                            .map(|v| v.as_ref().map(|_| ()))
                            .flatten()
                            .is_some(),
                    }),
                    has_curseforge_update: cf
                        .as_ref()
                        .map(|v| has_update_for_paths(&split_paths(&v.update_paths)))
                        .unwrap_or(false),
                    curseforge: cf.map(|m| domain::CurseForgeModMetadata {
                        project_id: m.project_id as u32,
                        file_id: m.file_id as u32,
                        name: m.name,
                        urlslug: m.urlslug,
                        summary: m.summary,
                        authors: m.authors,
                        has_image: m
                            .logo_image
                            .flatten()
                            .as_ref()
                            .map(|row| row.data.as_ref().map(|_| ()))
                            .flatten()
                            .is_some(),
                    }),
                    has_modrinth_update: mr
                        .as_ref()
                        .map(|v| has_update_for_paths(&split_paths(&v.update_paths)))
                        .unwrap_or(false),
                    modrinth: m.metadata.and_then(|m| m.modrinth).flatten().map(|m| {
                        domain::ModrinthModMetadata {
                            project_id: m.project_id,
                            version_id: m.version_id,
                            title: m.title,
                            urlslug: m.urlslug,
                            description: m.description,
                            authors: m.authors,
                            has_image: m
                                .logo_image
                                .flatten()
                                .as_ref()
                                .map(|row| row.data.as_ref().map(|_| ()))
                                .flatten()
                                .is_some(),
                        }
                    }),
                }
            });

        Ok(mods.collect::<Vec<_>>())
    }

    pub async fn enable_mod(
        self,
        instance_id: InstanceId,
        id: String,
        enabled: bool,
    ) -> anyhow::Result<()> {
        let instances = self.instances.read().await;
        let instance = instances
            .get(&instance_id)
            .ok_or(InvalidInstanceIdError(instance_id))?;

        let shortpath = &instance.shortpath;

        let m = self
            .app
            .prisma_client
            .mod_file_cache()
            .find_unique(fcdb::UniqueWhereParam::IdEquals(id.clone()))
            .exec()
            .await?
            .ok_or(InvalidInstanceModIdError(instance_id, id.clone()))?;

        let mut disabled_path = self
            .app
            .settings_manager()
            .runtime_path
            .get_instances()
            .get_instance_path(shortpath)
            .get_mods_path();

        let enabled_path = disabled_path.join(&m.filename);

        let mut disabled = m.filename.clone();
        disabled.push_str(".disabled");
        disabled_path.push(disabled);

        if enabled {
            if enabled_path.exists() {
                bail!("mod is already enabled");
            }

            if !disabled_path.exists() {
                bail!("mod does not exist on disk");
            }

            tokio::fs::rename(disabled_path, enabled_path).await?;
        } else {
            if disabled_path.exists() {
                bail!("mod is already disabled");
            }

            if !enabled_path.exists() {
                bail!("mod does not exist on disk");
            }

            tokio::fs::rename(enabled_path, disabled_path).await?;
        }

        self.app
            .prisma_client
            .mod_file_cache()
            .update(
                fcdb::UniqueWhereParam::IdEquals(id),
                vec![fcdb::SetParam::SetEnabled(enabled)],
            )
            .exec()
            .await?;

        self.app
            .invalidate(INSTANCE_MODS, Some(instance_id.0.into()));
        Ok(())
    }

    pub async fn delete_mod(self, instance_id: InstanceId, id: String) -> anyhow::Result<()> {
        let instances = self.instances.read().await;
        let instance = instances
            .get(&instance_id)
            .ok_or(InvalidInstanceIdError(instance_id))?;

        let shortpath = &instance.shortpath;

        let m = self
            .app
            .prisma_client
            .mod_file_cache()
            .find_unique(fcdb::UniqueWhereParam::IdEquals(id.clone()))
            .exec()
            .await?
            .ok_or(InvalidInstanceModIdError(instance_id, id))?;

        let mut disabled_path = self
            .app
            .settings_manager()
            .runtime_path
            .get_instances()
            .get_instance_path(shortpath)
            .get_mods_path();

        let enabled_path = disabled_path.join(&m.filename);

        let mut disabled = m.filename.clone();
        disabled.push_str(".disabled");
        disabled_path.push(disabled);

        if enabled_path.is_file() {
            tokio::fs::remove_file(enabled_path).await?;
        } else if disabled_path.is_file() {
            tokio::fs::remove_file(disabled_path).await?;
        }

        self.app
            .meta_cache_manager()
            .queue_caching(instance_id, true)
            .await;

        Ok(())
    }

    pub async fn install_curseforge_mod(
        self,
        instance_id: InstanceId,
        project_id: u32,
        file_id: u32,
        install_deps: bool,
        replaces_mod_id: Option<String>,
    ) -> anyhow::Result<VisualTaskId> {
        let installer = CurseforgeModInstaller::create(self.app, project_id, file_id)
            .await?
            .into_installer();

        let task_id = installer
            .install(self.app, instance_id, install_deps, replaces_mod_id)
            .await?;

        Ok(task_id)
    }

    pub async fn install_modrinth_mod(
        &self,
        instance_id: InstanceId,
        project_id: String,
        version_id: String,
        install_deps: bool,
        replaces_mod_id: Option<String>,
    ) -> anyhow::Result<VisualTaskId> {
        let installer = ModrinthModInstaller::create(self.app, project_id, version_id)
            .await?
            .into_installer();

        let task_id = installer
            .install(self.app, instance_id, install_deps, replaces_mod_id)
            .await?;

        Ok(task_id)
    }

    pub async fn update_curseforge_mod(
        self,
        instance_id: InstanceId,
        id: String,
    ) -> anyhow::Result<VisualTaskId> {
        let instances = self.instances.read().await;
        let instance = instances
            .get(&instance_id)
            .ok_or(InvalidInstanceIdError(instance_id))?;

        let InstanceType::Valid(data) = &instance.type_ else {
            bail!("instance is in an invalid state");
        };

        let Some(GameVersion::Standard(version)) = data.config.game_configuration.version.clone()
        else {
            bail!("Instance uses a custom game version file. Cannot resolve minecraft version for mod installation");
        };

        drop(instances);

        let m = self
            .app
            .prisma_client
            .mod_file_cache()
            .find_unique(fcdb::UniqueWhereParam::IdEquals(id.clone()))
            .with(fcdb::metadata::fetch().with(metadb::curseforge::fetch()))
            .exec()
            .await?
            .ok_or_else(|| InvalidInstanceModIdError(instance_id, id.clone()))?;

        let cf = m.metadata
            .expect("metadata must be associated with a ModFileCache entry")
            .curseforge
            .expect("curseforge metadata was queried but not returned")
            .ok_or_else(|| anyhow!("Attempted to use update_curseforge_mod to update a mod not availible on curseforge"))?;

        let mod_files = self
            .app
            .modplatforms_manager()
            .curseforge
            .get_mod_files(ModFilesParameters {
                mod_id: cf.project_id,
                query: ModFilesParametersQuery {
                    game_version: Some(version.release),
                    game_version_type_id: None,
                    mod_loader_type: version.modloaders.iter().next().map(|v| v.type_.into()),
                    index: None,
                    page_size: None,
                },
            })
            .await?;

        let version = mod_files.data.into_iter().next();

        let Some(version) = version else {
            bail!("unable to find newer mod version");
        };

        if version.id == cf.file_id {
            bail!("unable to find newer mod version");
        }

        self.install_curseforge_mod(
            instance_id,
            version.mod_id as u32,
            version.id as u32,
            false,
            Some(id),
        )
        .await
    }

    pub async fn update_modrinth_mod(
        self,
        instance_id: InstanceId,
        id: String,
    ) -> anyhow::Result<VisualTaskId> {
        let instances = self.instances.read().await;
        let instance = instances
            .get(&instance_id)
            .ok_or(InvalidInstanceIdError(instance_id))?;

        let InstanceType::Valid(data) = &instance.type_ else {
            bail!("instance is in an invalid state");
        };

        let Some(GameVersion::Standard(version)) = data.config.game_configuration.version.clone()
        else {
            bail!("Instance uses a custom game version file. Cannot resolve minecraft version for mod installation");
        };

        drop(instances);

        let m = self
            .app
            .prisma_client
            .mod_file_cache()
            .find_unique(fcdb::UniqueWhereParam::IdEquals(id.clone()))
            .with(fcdb::metadata::fetch().with(metadb::modrinth::fetch()))
            .exec()
            .await?
            .ok_or_else(|| InvalidInstanceModIdError(instance_id, id.clone()))?;

        let mr = m.metadata
            .expect("metadata must be associated with a ModFileCache entry")
            .modrinth
            .expect("curseforge metadata was queried but not returned")
            .ok_or_else(|| anyhow!("Attempted to use update_modrinth_mod to update a mod not availible on modrinth"))?;

        let mod_files = self
            .app
            .modplatforms_manager()
            .modrinth
            .get_project_versions(ProjectVersionsFilters {
                project_id: ProjectID(mr.project_id),
                game_versions: vec![version.release],
                loaders: version
                    .modloaders
                    .iter()
                    .map(|ml| ml.type_.to_string())
                    .collect(),
            })
            .await?;

        let version = mod_files.0.into_iter().next();

        let Some(version) = version else {
            bail!("unable to find newer mod version");
        };

        if version.id == mr.version_id {
            bail!("unable to find newer mod version");
        }

        self.install_modrinth_mod(instance_id, version.project_id, version.id, false, Some(id))
            .await
    }

    pub async fn get_mod_icon(
        &self,
        instance_id: InstanceId,
        mod_id: String,
        platformid: i32,
    ) -> anyhow::Result<Option<Vec<u8>>> {
        let instances = self.instances.read().await;
        let _ = instances
            .get(&instance_id)
            .ok_or(InvalidInstanceIdError(instance_id))?;

        let r = self
            .app
            .prisma_client
            .mod_file_cache()
            .find_unique(fcdb::UniqueWhereParam::IdEquals(mod_id.clone()))
            .with(
                fcdb::metadata::fetch()
                    .with(metadb::logo_image::fetch())
                    .with(metadb::curseforge::fetch().with(cfdb::logo_image::fetch()))
                    .with(metadb::modrinth::fetch().with(mrdb::logo_image::fetch())),
            )
            .exec()
            .await?
            .ok_or(InvalidModIdError(mod_id))?
            .metadata
            .ok_or_else(|| anyhow!("broken db state"))?;

        let logo_image = match platformid {
            0 => r
                .logo_image
                .ok_or_else(|| anyhow!("broken db state"))?
                .map(|m| m.data),
            1 => r
                .curseforge
                .ok_or_else(|| anyhow!("broken db state"))?
                .map(|cf| cf.logo_image.ok_or_else(|| anyhow!("broken db state")))
                .transpose()?
                .flatten()
                .map(|img| img.data)
                .flatten(),
            2 => r
                .modrinth
                .ok_or_else(|| anyhow!("broken db state"))?
                .map(|mr| mr.logo_image.ok_or_else(|| anyhow!("broken db state")))
                .transpose()?
                .flatten()
                .map(|img| img.data)
                .flatten(),
            _ => bail!("unsupported platform"),
        };

        Ok(logo_image)
    }
}

#[derive(Error, Debug)]
#[error("invalid mod id '{1}' given for instance '{0}'")]
pub struct InvalidInstanceModIdError(InstanceId, String);

#[derive(Error, Debug)]
#[error("invalid mod id '{0}'")]
pub struct InvalidModIdError(String);

#[cfg(test)]
mod test {
    use std::collections::HashSet;

    use crate::managers::instance::InstanceVersionSource;
    use crate::{api::keys::instance::INSTANCE_MODS, domain::instance::info};

    #[tokio::test]
    #[ignore]
    async fn test_mod_metadata() -> anyhow::Result<()> {
        dbg!();
        let app = crate::setup_managers_for_test().await;
        let group = app.instance_manager().get_default_group().await?;
        let instance_id = app
            .instance_manager()
            .create_instance(
                group,
                String::from("test"),
                false,
                InstanceVersionSource::Version(info::GameVersion::Standard(
                    info::StandardVersion {
                        release: String::from("1.16.5"),
                        modloaders: HashSet::new(),
                    },
                )),
                String::new(),
            )
            .await?;

        app.meta_cache_manager()
            .cache_with_priority(instance_id)
            .await;

        app.instance_manager()
            .install_curseforge_mod(instance_id, 331723, 4022327, true, None)
            .await?;

        // first invalidation will happen when the mod is scanned locally
        app.wait_for_invalidation(INSTANCE_MODS).await?;

        let mods = app.instance_manager().list_mods(instance_id).await?;
        dbg!(&mods);
        assert_ne!(mods.get(0), None);

        // second invalidation will happen when the curseforge metadata is fetched
        app.wait_for_invalidation(INSTANCE_MODS).await?;

        let mods = app.instance_manager().list_mods(instance_id).await?;
        dbg!(&mods);
        assert_ne!(mods[0].curseforge, None);

        Ok(())
    }
}<|MERGE_RESOLUTION|>--- conflicted
+++ resolved
@@ -75,38 +75,8 @@
             .exec()
             .await?
             .into_iter()
-<<<<<<< HEAD
             .map(|m| {
                 let (cf, mr) = m
-=======
-            .map(|m| domain::Mod {
-                id: m.id,
-                filename: m.filename,
-                enabled: m.enabled,
-                metadata: m.metadata.as_ref().map(|m| domain::ModFileMetadata {
-                    modid: m.modid.clone(),
-                    name: m.name.clone(),
-                    version: m.version.clone(),
-                    description: m.description.clone(),
-                    authors: m.authors.clone(),
-                    modloaders: m
-                        .modloaders
-                        .split(',')
-                        // ignore unknown modloaders
-                        .flat_map(|loader| ModLoaderType::try_from(loader).ok())
-                        .collect::<Vec<_>>(),
-                    sha_512: m.sha_512.clone(),
-                    sha_1: m.sha_1.clone(),
-                    murmur_2: m.murmur_2,
-                    has_image: m
-                        .logo_image
-                        .as_ref()
-                        .map(|v| v.as_ref().map(|_| ()))
-                        .flatten()
-                        .is_some(),
-                }),
-                curseforge: m
->>>>>>> 63ddd166
                     .metadata
                     .clone()
                     .map(|m| (m.curseforge.flatten(), m.modrinth.flatten()))
@@ -128,6 +98,9 @@
                             // ignore unknown modloaders
                             .flat_map(|loader| ModLoaderType::try_from(loader).ok())
                             .collect::<Vec<_>>(),
+                        sha_512: m.sha_512.clone(),
+                        sha_1: m.sha_1.clone(),
+                        murmur_2: m.murmur_2,
                         has_image: m
                             .logo_image
                             .as_ref()
