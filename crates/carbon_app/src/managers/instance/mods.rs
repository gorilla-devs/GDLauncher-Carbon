--- conflicted
+++ resolved
@@ -434,17 +434,11 @@
             .await?
             .data
             .iter()
-<<<<<<< HEAD
-            .find(|value| value.game_version == version)
-            .ok_or(anyhow!("Can't find a valid version for this instance"))?
-            .file_id
-=======
             .find(|value| value.game_versions.contains(&version))
             .ok_or(anyhow::anyhow!(
                 "Can't find a valid version for this instance"
             ))?
             .id
->>>>>>> 9420e067
             .try_into()?;
 
         let installer = CurseforgeModInstaller::create(self.app, project_id, file_id)
