use std::collections::HashSet;
use std::ffi::{OsStr, OsString};
use std::fmt::Display;

use std::{collections::HashMap, io, ops::Deref, path::PathBuf};

use crate::api::keys::instance::*;
use crate::db::read_filters::StringFilter;
use crate::domain::instance::info::{GameVersion, InstanceIcon};
use anyhow::bail;
use anyhow::{anyhow, Context};
use chrono::Utc;
use fs_extra::dir::CopyOptions;
use futures::future::BoxFuture;

use prisma_client_rust::Direction;
use rspc::Type;
use serde::Serialize;
use serde_json::error::Category as JsonErrorType;
use thiserror::Error;
use tokio::sync::{watch, Mutex, MutexGuard, RwLock};

use crate::db::{self, read_filters::IntFilter};
use db::instance::Data as CachedInstance;

use self::log::GameLog;
use self::run::PersistenceManager;

use super::ManagerRef;

use crate::domain::instance::{self as domain, GameLogId, GroupId, InstanceFolder, InstanceId};
use domain::info;

pub mod log;
mod mods;
mod run;
mod schema;

pub struct InstanceManager {
    pub(crate) instances: RwLock<HashMap<InstanceId, Instance>>,
    index_lock: Mutex<()>,
    // seperate lock to prevent a deadlock with the index lock
    path_lock: Mutex<()>,
    loaded_icon: Mutex<Option<(String, Vec<u8>)>>,
    persistence_manager: PersistenceManager,
    game_logs: RwLock<HashMap<GameLogId, (InstanceId, watch::Receiver<GameLog>)>>,
}

impl InstanceManager {
    pub fn new() -> Self {
        Self {
            instances: RwLock::new(HashMap::new()),
            index_lock: Mutex::new(()),
            path_lock: Mutex::new(()),
            loaded_icon: Mutex::new(None),
            persistence_manager: PersistenceManager::new(),
            game_logs: RwLock::new(HashMap::new()),
        }
    }
}

impl<'s> ManagerRef<'s, InstanceManager> {
    pub async fn scan_instances(self) -> anyhow::Result<()> {
        let instance_cache = self
            .app
            .prisma_client
            .instance()
            .find_many(vec![])
            .exec()
            .await?;

        let instance_path = self
            .app
            .settings_manager()
            .runtime_path
            .get_instances()
            .to_path();

        let mut stream = tokio::fs::read_dir(instance_path).await?;

        while let Some(dir) = stream.next_entry().await? {
            let path = dir.path();

            let shortpath = path
                .file_name()
                .expect("path given to scan_instance should never have a null filename")
                .to_str()
                .expect("current GDL versions only support UTF8 paths")
                .to_string();

            let cached = instance_cache
                .iter()
                .find(|instance| instance.shortpath == shortpath);

            let Some(mut instance) = self.scan_instance(shortpath, path, cached).await? else { continue };
            let InstanceType::Valid(data) = &instance.type_ else { continue };

            let instance_id = match cached {
                Some(cached) => InstanceId(cached.id),
                None => {
                    self.add_instance(
                        data.config.name.clone(),
                        instance.shortpath.clone(),
                        self.get_default_group().await?,
                    )
                    .await?
                }
            };

<<<<<<< HEAD
            self.instances.write().await.insert(instance_id, instance);

            self.app
                .meta_cache_manager()
                .queue_local_caching(instance_id, false)
                .await;
=======
            let mut instances = self.instances.write().await;

            if let (
                Instance {
                    type_: InstanceType::Valid(data),
                    ..
                },
                Some(Instance {
                    type_: InstanceType::Valid(old_data),
                    ..
                }),
            ) = (&mut instance, instances.remove(&instance_id))
            {
                data.state = old_data.state;
            }

            instances.insert(instance_id, instance);
>>>>>>> 7f8e9faa
        }

        self.app.invalidate(GET_GROUPS, None);
        self.app.invalidate(GET_INSTANCES_UNGROUPED, None);

        Ok(())
    }

    /// Scan the given path as an instance folder.
    ///
    /// If cached is Some an Instance will always be returned, though it may be missing files.
    /// If cached is None an Instance will only be returned if a config file is present.
    async fn scan_instance(
        self,
        shortpath: String,
        path: PathBuf,
        cached: Option<&CachedInstance>,
    ) -> anyhow::Result<Option<Instance>> {
        let config_path = path.join("instance.json");

        let config_text = match tokio::fs::read_to_string(config_path).await {
            Ok(x) => x,
            Err(e) => {
                // if we aren't already tracking this instance just ignore it.
                if cached.is_some() {
                    let invalid_type = match e.kind() {
                        io::ErrorKind::NotFound => InvalidConfiguration::NoFile,
                        _ => InvalidConfiguration::IoError(e.to_string()),
                    };

                    return Ok(Some(Instance {
                        shortpath: shortpath.clone(),
                        type_: InstanceType::Invalid(invalid_type),
                    }));
                } else {
                    return Ok(None);
                }
            }
        };

        match schema::parse_instance_config(&config_text) {
            Ok(config) => {
<<<<<<< HEAD
=======
                let mods_path = path.join("instance/mods");
                let mut mod_futures = Vec::new();

                if mods_path.is_dir() {
                    let mut reader = tokio::fs::read_dir(mods_path).await?;

                    while let Some(entry) = reader.next_entry().await? {
                        mod_futures.push(async move {
                            let mut path = entry.path();
                            let is_jar = path.extension() == Some(OsStr::new("jar"));
                            let is_jar_disabled = path.extension() == Some(OsStr::new("disabled"));

                            if (is_jar || is_jar_disabled) && entry.file_type().await?.is_file() {
                                let mut md5 = Md5::new();
                                let file = tokio::fs::read(&path).await?;
                                md5.update(&file);
                                let md5hash = md5.finalize();

                                let mod_ = tokio::task::spawn_blocking(|| {
                                    mod_meta::parse_metadata(Cursor::new(file))
                                })
                                    .await??
                                    .map(|metadata| {
                                        let id = hex::encode(md5hash);

                                        let mut filename = path.file_name()
                                            .expect("this path cannot end in .. since we have used it as a file");

                                        if is_jar_disabled {
                                            // remove the .disabled extension
                                            path = path.with_extension("");
                                            filename = path.file_name()
                                                .expect("this path cannot end in .. or the above expect would've failed");
                                        }

                                        Mod {
                                            id,
                                            filename: filename.to_owned(),
                                            enabled: !is_jar_disabled,
                                            modloaders: metadata.modloaders.clone().unwrap_or_else(|| vec![info::ModLoaderType::Unknown]),
                                            metadata,
                                        }
                                    });

                                Ok(mod_)
                            } else {
                                Ok::<_, anyhow::Error>(None)
                            }
                        });
                    }
                };

                let mods = futures::future::join_all(mod_futures)
                    .await
                    .into_iter()
                    .map(|r| r.unwrap_or(None))
                    .filter_map(|x| x)
                    .collect::<Vec<_>>();

>>>>>>> 7f8e9faa
                let instance = InstanceData {
                    favorite: cached.map(|cached| cached.favorite).unwrap_or(false),
                    config,
                    state: run::LaunchState::Inactive { failed_task: None },
                };

                Ok(Some(Instance {
                    shortpath: shortpath.clone(),
                    type_: InstanceType::Valid(instance),
                }))
            }
            Err(e) => {
                let error = InvalidConfiguration::Invalid(ConfigurationParseError {
                    type_: match e.classify() {
                        JsonErrorType::Data => ConfigurationParseErrorType::Data,
                        JsonErrorType::Syntax => ConfigurationParseErrorType::Syntax,
                        JsonErrorType::Eof => ConfigurationParseErrorType::Eof,
                        JsonErrorType::Io => unreachable!(),
                    },
                    line: e.line() as u32, // will panic with more lines but that dosen't really seem like a problem
                    message: e.to_string(),
                    config_text,
                });

                Ok(Some(Instance {
                    shortpath,
                    type_: InstanceType::Invalid(error),
                }))
            }
        }
    }

    pub async fn list_groups(self) -> anyhow::Result<Vec<ListGroup>> {
        use db::{instance, instance_group};

        let groups = self
            .app
            .prisma_client
            .instance_group()
            .find_many(vec![])
            .order_by(instance_group::OrderByParam::GroupIndex(Direction::Asc))
            .with(
                db::instance_group::instances::fetch(vec![])
                    .order_by(instance::OrderByParam::Index(Direction::Asc)),
            )
            .exec()
            .await?;

        let active_instances = self.instances.read().await;
        Ok(groups
            .into_iter()
            .map(|group| ListGroup {
                id: GroupId(group.id),
                name: group.name,
                instances: group
                    .instances
                    .expect("instance groups were requested with group list yet are not present")
                    .into_iter()
                    .filter_map(
                        |instance| match active_instances.get(&InstanceId(instance.id)) {
                            Some(data) => Some((instance, &data.type_)),
                            None => None,
                        },
                    )
                    .map(|(instance, status)| ListInstance {
                        id: InstanceId(instance.id),
                        name: instance.name,
                        favorite: instance.favorite,
                        status: match status {
                            InstanceType::Valid(status) => {
                                ListInstanceStatus::Valid(ValidListInstance {
                                    mc_version: match &status.config.game_configuration.version {
                                        Some(GameVersion::Standard(version)) => {
                                            Some(version.release.clone())
                                        }
                                        Some(GameVersion::Custom(name)) => Some(name.clone()),
                                        None => None,
                                    },
                                    modloader: match &status.config.game_configuration.version {
                                        Some(GameVersion::Standard(version)) => {
                                            match version.modloaders.iter().next() {
                                                Some(modloader) => Some(modloader.type_),
                                                None => None,
                                            }
                                        }
                                        Some(GameVersion::Custom(_)) => None,
                                        None => None,
                                    },
                                    modpack_platform: status
                                        .config
                                        .modpack
                                        .as_ref()
                                        .map(info::Modpack::as_platform),
                                    state: (&status.state).into(),
                                })
                            }
                            InstanceType::Invalid(status) => {
                                ListInstanceStatus::Invalid(match status {
                                    InvalidConfiguration::NoFile => {
                                        InvalidListInstance::JsonMissing
                                    }
                                    InvalidConfiguration::Invalid(error) => {
                                        InvalidListInstance::JsonError(error.clone())
                                    }
                                    InvalidConfiguration::IoError(error) => {
                                        InvalidListInstance::Other(error.clone())
                                    }
                                })
                            }
                        },
                    })
                    .collect::<Vec<_>>(),
            })
            .collect::<Vec<_>>())
    }

    /// Move the given group to the index directly before `before`.
    /// If `before` is None, move to the end of the list.
    pub async fn move_group(self, group: GroupId, before: Option<GroupId>) -> anyhow::Result<()> {
        use db::instance_group::{SetParam, UniqueWhereParam, WhereParam};

        // lock indexes while we're changing them
        let _index_lock = self.index_lock.lock().await;

        let start_idx = self
            .app
            .prisma_client
            .instance_group()
            .find_unique(UniqueWhereParam::IdEquals(*group))
            .exec()
            .await?
            .ok_or_else(|| anyhow!("GroupId is not in database, this should never happen"))?
            .group_index;

        let target_idx = match before {
            Some(target) => {
                self.app
                    .prisma_client
                    .instance_group()
                    .find_unique(UniqueWhereParam::IdEquals(*target))
                    .exec()
                    .await?
                    .ok_or_else(|| anyhow!("GroupId is not in database, this should never happen"))?
                    .group_index
            }
            None => {
                self.app
                    .prisma_client
                    .instance_group()
                    .count(vec![])
                    .exec()
                    .await? as i32
            }
        };

        let (reamining_query, target_idx) = match (start_idx, target_idx) {
            (start, target) if start < target => (
                self.app.prisma_client.instance_group().update_many(
                    vec![
                        WhereParam::GroupIndex(IntFilter::Gt(start)),
                        WhereParam::GroupIndex(IntFilter::Lt(target)),
                    ],
                    vec![SetParam::DecrementGroupIndex(1)],
                ),
                target - 1,
            ),
            (start, target) if start > target => (
                self.app.prisma_client.instance_group().update_many(
                    vec![
                        WhereParam::GroupIndex(IntFilter::Gte(target)),
                        WhereParam::GroupIndex(IntFilter::Lt(start)),
                    ],
                    vec![SetParam::IncrementGroupIndex(1)],
                ),
                target,
            ),
            _ => return Ok(()),
        };

        self.app
            .prisma_client
            ._batch((
                reamining_query,
                self.app.prisma_client.instance_group().update(
                    UniqueWhereParam::IdEquals(*group),
                    vec![SetParam::SetGroupIndex(target_idx)],
                ),
            ))
            .await?;

        self.app.invalidate(GET_GROUPS, None);
        self.app.invalidate(GET_INSTANCES_UNGROUPED, None);
        Ok(())
    }

    /// Move the given instance to the index directly before `target` in the target instance group.
    /// If `target` is None, move to the end of the instance group.
    pub async fn move_instance(
        self,
        instance: InstanceId,
        target: InstanceMoveTarget,
    ) -> anyhow::Result<()> {
        use db::instance::{SetParam, UniqueWhereParam, WhereParam};

        // lock indexes while we're changing them
        let _index_lock = self.index_lock.lock().await;

        let (start_group, start_idx) = {
            let instance = self
                .app
                .prisma_client
                .instance()
                .find_unique(UniqueWhereParam::IdEquals(*instance))
                .exec()
                .await?
                .ok_or_else(|| {
                    anyhow!("InstanceId is not in database, this should never happen")
                })?;

            (GroupId(instance.group_id), instance.index)
        };

        let (target_group, target_idx) = match target {
            InstanceMoveTarget::Before(target) => {
                let instance = self
                    .app
                    .prisma_client
                    .instance()
                    .find_unique(UniqueWhereParam::IdEquals(*target))
                    .exec()
                    .await?
                    .ok_or_else(|| {
                        anyhow!("InstanceId is not in database, this should never happen")
                    })?;

                (GroupId(instance.group_id), instance.index)
            }
            InstanceMoveTarget::BeginningOfGroup(group) => (group, 0),
            InstanceMoveTarget::EndOfGroup(group) => {
                let target_idx = self
                    .app
                    .prisma_client
                    .instance()
                    .count(vec![WhereParam::GroupId(IntFilter::Equals(*group))])
                    .exec()
                    .await? as i32;

                (group, target_idx)
            }
        };

        let index_shifts = if start_group == target_group {
            vec![match (start_idx, target_idx) {
                (start, target) if start < target => self.app.prisma_client.instance().update_many(
                    vec![
                        WhereParam::GroupId(IntFilter::Equals(*target_group)),
                        WhereParam::Index(IntFilter::Gt(start)),
                        WhereParam::Index(IntFilter::Lte(target)),
                    ],
                    vec![SetParam::DecrementIndex(1)],
                ),
                (start, target) if start > target => self.app.prisma_client.instance().update_many(
                    vec![
                        WhereParam::GroupId(IntFilter::Equals(*target_group)),
                        WhereParam::Index(IntFilter::Gte(target)),
                        WhereParam::Index(IntFilter::Lt(start)),
                    ],
                    vec![SetParam::IncrementIndex(1)],
                ),
                _ => return Ok(()),
            }]
        } else {
            vec![
                self.app.prisma_client.instance().update_many(
                    vec![
                        WhereParam::GroupId(IntFilter::Equals(*start_group)),
                        WhereParam::Index(IntFilter::Gt(start_idx)),
                    ],
                    vec![SetParam::DecrementIndex(1)],
                ),
                self.app.prisma_client.instance().update_many(
                    vec![
                        WhereParam::GroupId(IntFilter::Equals(*target_group)),
                        WhereParam::Index(IntFilter::Gte(target_idx)),
                    ],
                    vec![SetParam::IncrementIndex(1)],
                ),
            ]
        };

        self.app
            .prisma_client
            ._batch((
                index_shifts,
                self.app.prisma_client.instance().update(
                    UniqueWhereParam::IdEquals(*instance),
                    vec![
                        SetParam::SetGroupId(*target_group),
                        SetParam::SetIndex(target_idx),
                    ],
                ),
            ))
            .await?;

        self.app.invalidate(GET_GROUPS, None);
        self.app.invalidate(GET_INSTANCES_UNGROUPED, None);
        Ok(())
    }

    pub fn get_default_group(self) -> BoxFuture<'s, anyhow::Result<GroupId>> {
        Box::pin(async move {
            use db::instance_group::WhereParam;

            static DEFAULT_MUTEX: Mutex<()> = Mutex::const_new(());

            let groupid = self
                .app
                .settings_manager()
                .get()
                .await?
                .default_instance_group;

            match groupid {
                Some(groupid) => {
                    let group = self
                        .app
                        .prisma_client
                        .instance_group()
                        .find_first(vec![WhereParam::Id(IntFilter::Equals(groupid))])
                        .exec()
                        .await?;

                    match group {
                        Some(x) => Ok(GroupId(x.id)),
                        None => bail!("invalid database state: default group specified in configuration, but missing from groups"),
                    }
                }
                None => {
                    match DEFAULT_MUTEX.try_lock() {
                        Ok(_lock) => {
                            let index = self.next_group_index().await?;

                            self.app
                                .prisma_client
                                ._transaction()
                                .run(|prisma| async move {
                                    let group = prisma
                                        .instance_group()
                                        .create(
                                            String::from("localize➽default"),
                                            index.value,
                                            vec![],
                                        )
                                        .exec()
                                        .await?;

                                    use db::app_configuration::{SetParam, UniqueWhereParam};

                                    prisma
                                        .app_configuration()
                                        .update(
                                            UniqueWhereParam::IdEquals(0),
                                            vec![SetParam::SetDefaultInstanceGroup(Some(group.id))],
                                        )
                                        .exec()
                                        .await?;

                                    Ok(GroupId(group.id))
                                })
                                .await
                        }
                        Err(_) => {
                            // Wait for the lock to finish, some other thread probably
                            // wrote the group to the DB at this point, so just retry getting it from the db.
                            let _ = DEFAULT_MUTEX.lock().await;
                            self.get_default_group().await
                        }
                    }
                }
            }
        })
    }

    pub async fn create_group(self, name: String) -> anyhow::Result<GroupId> {
        use db::instance_group::WhereParam;
        let index = self.next_group_index().await?;

        let group = self
            .app
            .prisma_client
            .instance_group()
            .find_first(vec![WhereParam::Name(StringFilter::Equals(name.clone()))])
            .exec()
            .await?;

        if let Some(group) = group {
            return Ok(GroupId(group.id));
        }

        let group = self
            .app
            .prisma_client
            .instance_group()
            .create(name, index.value, vec![])
            .exec()
            .await?;

        self.app.invalidate(GET_GROUPS, None);
        self.app.invalidate(GET_INSTANCES_UNGROUPED, None);

        Ok(GroupId(group.id))
    }

    /// Add an instance to the database without checking if it exists.
    /// Does not invalidate.
    async fn add_instance(
        self,
        name: String,
        shortpath: String,
        group: GroupId,
    ) -> anyhow::Result<InstanceId> {
        use db::instance::WhereParam;
        use db::instance_group::UniqueWhereParam;
        let index = self.next_instance_index(group).await?;

        let (_, instance) = self
            .app
            .prisma_client
            ._batch((
                // delete any existing entry at the same shortpath
                self.app
                    .prisma_client
                    .instance()
                    .delete_many(vec![WhereParam::Shortpath(StringFilter::Contains(
                        shortpath.clone(),
                    ))]),
                self.app.prisma_client.instance().create(
                    name,
                    shortpath,
                    index.value,
                    UniqueWhereParam::IdEquals(*group),
                    vec![],
                ),
            ))
            .await?;

        Ok(InstanceId(instance.id))
    }

    /// Remove an instance from the database without checking if it exists.
    /// Does not invalidate.
    async fn remove_instance(self, instance: InstanceId) -> anyhow::Result<()> {
        use db::instance::UniqueWhereParam;

        self.app
            .prisma_client
            .instance()
            .delete(UniqueWhereParam::IdEquals(*instance))
            .exec()
            .await?;

        self.app.meta_cache_manager().gc_mod_metadata().await;

        Ok(())
    }

    pub async fn set_favorite(self, instance_id: InstanceId, favorite: bool) -> anyhow::Result<()> {
        use db::instance::{SetParam, UniqueWhereParam};

        let mut instances = self.instances.write().await;
        let instance = instances
            .get_mut(&instance_id)
            .ok_or(InvalidInstanceIdError(instance_id))?;

        let data = instance.data_mut()?;

        data.favorite = favorite;
        drop(instances);

        self.app
            .prisma_client
            .instance()
            .update(
                UniqueWhereParam::IdEquals(*instance_id),
                vec![SetParam::SetFavorite(favorite)],
            )
            .exec()
            .await?;

        self.app.invalidate(GET_GROUPS, None);
        self.app.invalidate(GET_INSTANCES_UNGROUPED, None);
        self.app
            .invalidate(INSTANCE_DETAILS, Some(instance_id.0.into()));

        Ok(())
    }

    async fn next_folder(self, name: &str) -> anyhow::Result<(String, PathBuf)> {
        if name.is_empty() {
            bail!("Attempted to find an instance directory name for an unnamed instance");
        }

        #[rustfmt::skip]
        const ILLEGAL_CHARS: &[char] = &[
            // linux / windows / macos
            '/',
            // macos / windows
            ':',
            // ntfs
            '\\', '<', '>', '*', '|', '"', '?',
            // FAT
            '^',
        ];

        #[rustfmt::skip]
        const ILLEGAL_NAMES: &[&str] = &[
            // windows
            "con", "prn", "aux", "clock$", "nul",
            "com1", "com2", "com3", "com4", "com5", "com6", "com7", "com8", "com9",
            "lpt1", "lpt2", "lpt3", "lpt4", "lpt5", "lpt6", "lpt7", "lpt8", "lpt9",
        ];

        // trim whitespace (including windows does not end with ' ' requirement)
        let name = name.trim();
        // max 28 character name. this gives us 3 digets for numbers to use as discriminators
        let name = &name[0..usize::min(name.len(), 28)];

        // sanitize any illegal filenames
        let mut name = match ILLEGAL_NAMES.contains(&(&name.to_lowercase() as &str)) {
            true => format!("_{name}"),
            false => name.to_string(),
        };

        // stop us from making hidden files on macos/linux ('~' disallowed for sanity)
        if name.starts_with('.') || name.starts_with('~') {
            name.replace_range(0..1, "_");
        }

        // '.' disallowed when ending filenames on windows ('~' disallowed for sanity)
        if name.ends_with('.') || name.ends_with('~') {
            name.replace_range(name.len() - 1..name.len(), "_");
        }

        let mut sanitized_name = name
            .chars()
            .map(|c| match ILLEGAL_CHARS.contains(&c) {
                true => '_',
                false => c,
            })
            .collect::<String>();

        let mut instance_path = self
            .app
            .settings_manager()
            .runtime_path
            .get_instances()
            .to_path();

        // cant conflict with anything if it dosen't exist
        if !instance_path.exists() {
            instance_path.push(&sanitized_name);
            return Ok((sanitized_name, instance_path));
        }

        if !instance_path.is_dir() {
            bail!("GDL instances path is not a directory. Please move the file blocking it.")
        }

        let base_length = sanitized_name.len();

        for i in 1..1000 {
            // at this point sanitized_name can't be '..' or '.' or have any other escapes in it
            instance_path.push(&sanitized_name);

            if !instance_path.exists() {
                return Ok((sanitized_name, instance_path));
            }

            instance_path.pop();

            sanitized_name.truncate(base_length);
            sanitized_name.push_str(&i.to_string());
        }

        bail!("unable to sanitize instance name")
    }

    pub async fn load_icon(self, icon: PathBuf) -> anyhow::Result<Vec<u8>> {
        let data = tokio::fs::read(icon.clone())
            .await
            .with_context(|| format!("Reading file `{}`", icon.to_string_lossy()))?;

        let extension = match icon.extension() {
            Some(ext) => ext,
            None => OsStr::new(""),
        };

        let icon_name = PathBuf::from("icon")
            .with_extension(extension)
            .to_string_lossy()
            .to_string();

        *self.loaded_icon.lock().await = Some((icon_name, data.clone()));

        Ok(data)
    }

    pub async fn download_icon(self, url: String) -> anyhow::Result<()> {
        let extension = url
            .rsplit_once('/')
            .map(|(_, name)| name.rsplit_once('.'))
            .flatten()
            .map(|(_, ext)| ext)
            .unwrap_or("png");

        let data = self
            .app
            .reqwest_client
            .get(&url)
            .send()
            .await?
            .bytes()
            .await?;

        *self.loaded_icon.lock().await = Some((format!("icon.{extension}"), data.to_vec()));

        Ok(())
    }

    pub async fn create_instance(
        self,
        group: GroupId,
        name: String,
        use_loaded_icon: bool,
        version: InstanceVersionSource,
        notes: String,
    ) -> anyhow::Result<InstanceId> {
        let tmpdir = self
            .app
            .settings_manager()
            .runtime_path
            .get_temp()
            .maketmp()
            .await?;

        //let tmpdir = tempdir::TempDir::new("gdl_carbon_create_instance")?;
        tokio::fs::create_dir(tmpdir.join("instance")).await?;

        let icon = match (use_loaded_icon, self.loaded_icon.lock().await.take()) {
            (true, Some((path, data))) => {
                tokio::fs::write(tmpdir.join(&path), data)
                    .await
                    .context("saving instance icon")?;

                InstanceIcon::RelativePath(path)
            }
            _ => InstanceIcon::Default,
        };

        let (version, modpack) = match version {
            InstanceVersionSource::Version(version) => (Some(version), None),
            InstanceVersionSource::Modpack(modpack) => (None, Some(modpack)),
        };

        let info = info::Instance {
            name: name.clone(),
            icon,
            last_played: Utc::now(),
            seconds_played: 0,
            modpack,
            game_configuration: info::GameConfig {
                version,
                global_java_args: true,
                extra_java_args: None,
                memory: None,
            },
            notes,
        };

        let json = schema::make_instance_config(info.clone())?;
        tokio::fs::write(tmpdir.join("instance.json"), json)
            .await
            .context("writing instance json")?;

        tokio::fs::write(tmpdir.join(".first_run_incomplete"), "")
            .await
            .context("writing incomplete instance marker")?;

        let _lock = self.path_lock.lock().await;
        let (shortpath, path) = self.next_folder(&name).await?;

        tokio::fs::create_dir_all(
            self.app
                .settings_manager()
                .runtime_path
                .get_instances()
                .to_path(),
        )
        .await?;

        tmpdir
            .rename(path)
            .await
            .context("moving tmpdir to instance location")?;

        let id = self.add_instance(name, shortpath.clone(), group).await?;

        self.instances.write().await.insert(
            id,
            Instance {
                shortpath,
                type_: InstanceType::Valid(InstanceData {
                    favorite: false,
                    config: info,
                    state: run::LaunchState::Inactive { failed_task: None },
                }),
            },
        );

        self.app.invalidate(GET_GROUPS, None);
        self.app.invalidate(GET_INSTANCES_UNGROUPED, None);

        Ok(id)
    }

    pub async fn update_instance(
        self,
        update: domain::InstanceSettingsUpdate,
    ) -> anyhow::Result<()> {
        use db::instance::{SetParam, UniqueWhereParam};

        let mut instances = self.instances.write().await;
        let instance = instances
            .get_mut(&update.instance_id)
            .ok_or(InvalidInstanceIdError(update.instance_id))?;

        let shortpath = &mut instance.shortpath;
        let data = instance.type_.data_mut()?;

        let path = self
            .app
            .settings_manager()
            .runtime_path
            .get_instances()
            .to_path()
            .join(shortpath as &str);

        let mut info = data.config.clone();

        if let Some(use_loaded_icon) = update.use_loaded_icon {
            let icon = match (use_loaded_icon, self.loaded_icon.lock().await.take()) {
                (true, Some((ipath, data))) => {
                    tokio::fs::write(path.join(&ipath), data)
                        .await
                        .context("saving instance icon")?;

                    InstanceIcon::RelativePath(ipath)
                }
                _ => InstanceIcon::Default,
            };

            info.icon = icon;
        }

        if let Some(name) = update.name.clone() {
            info.name = name;
        }

        if let Some(notes) = update.notes {
            info.notes = notes;
        }

        if let Some(version) = update.version {
            info.game_configuration.version =
                Some(info::GameVersion::Standard(info::StandardVersion {
                    release: version,
                    modloaders: match &info.game_configuration.version {
                        Some(info::GameVersion::Standard(info::StandardVersion {
                            modloaders,
                            ..
                        })) => modloaders.clone(),
                        _ => HashSet::new(),
                    },
                }));
        }

        if let Some(modloader) = update.modloader {
            info.game_configuration.version =
                Some(info::GameVersion::Standard(info::StandardVersion {
                    release: match &info.game_configuration.version {
                        Some(info::GameVersion::Standard(info::StandardVersion {
                            release,
                            ..
                        })) => release.clone(),
                        _ => bail!("custom versions are not yet supported"),
                    },
                    modloaders: match modloader {
                        Some(modloader) => HashSet::from([modloader]),
                        None => HashSet::new(),
                    },
                }));
        }

        if let Some(global_java_args) = update.global_java_args {
            info.game_configuration.global_java_args = global_java_args;
        }

        if let Some(extra_java_args) = update.extra_java_args {
            info.game_configuration.extra_java_args = extra_java_args;
        }

        if let Some(memory) = update.memory {
            info.game_configuration.memory = memory;
        }

        let json = schema::make_instance_config(info.clone())?;
        tokio::fs::write(path.join("instance.json"), json).await?;
        data.config = info;

        if let Some(name) = update.name {
            let _lock = self.path_lock.lock().await;
            let (new_shortpath, new_path) = self.next_folder(&name).await?;
            tokio::fs::rename(path, new_path).await?;
            *shortpath = new_shortpath.clone();

            self.app
                .prisma_client
                .instance()
                .update(
                    UniqueWhereParam::IdEquals(*update.instance_id),
                    vec![
                        SetParam::SetName(name),
                        SetParam::SetShortpath(new_shortpath),
                    ],
                )
                .exec()
                .await?;
        }

        self.app.invalidate(GET_GROUPS, None);
        self.app.invalidate(GET_INSTANCES_UNGROUPED, None);
        self.app
            .invalidate(INSTANCE_DETAILS, Some(update.instance_id.0.into()));

        Ok(())
    }

    pub async fn delete_instance(self, instance_id: InstanceId) -> anyhow::Result<()> {
        let mut instances = self.instances.write().await;
        let instance = instances
            .get(&instance_id)
            .ok_or(InvalidInstanceIdError(instance_id))?;

        let path = self
            .app
            .settings_manager()
            .runtime_path
            .get_instances()
            .to_path()
            .join(&instance.shortpath as &str);

        tokio::task::spawn_blocking(|| trash::delete(path)).await??;
        instances.remove(&instance_id);
        drop(instances);
        self.remove_instance(instance_id).await?;

        self.app.invalidate(GET_GROUPS, None);
        self.app.invalidate(GET_INSTANCES_UNGROUPED, None);
        self.app
            .invalidate(INSTANCE_DETAILS, Some(instance_id.0.into()));

        Ok(())
    }

    /// # Locks
    /// - [InstanceManager::instances] (w)
    pub async fn duplicate_instance(
        self,
        instance_id: InstanceId,
        name: String,
    ) -> anyhow::Result<InstanceId> {
        let mut instances = self.instances.write().await;
        let instance = instances
            .get(&instance_id)
            .ok_or(InvalidInstanceIdError(instance_id))?;

        let group_id = self
            .app
            .prisma_client
            .instance()
            .find_unique(db::instance::UniqueWhereParam::IdEquals(*instance_id))
            .exec()
            .await?
            .ok_or_else(|| {
                anyhow::anyhow!(
                    "instance was not listed in db while being present in internal list"
                )
            })?
            .group_id;

        let mut new_info = instance.data()?.config.clone();
        let (new_shortpath, new_path) = self.next_folder(&instance.shortpath).await?;
        new_info.name = name;

        let path = self
            .app
            .settings_manager()
            .runtime_path
            .get_instances()
            .get_instance_path(&instance.shortpath)
            .get_root();

        let tmpdir = self
            .app
            .settings_manager()
            .runtime_path
            .get_temp()
            .maketmp()
            .await?;

        let path2 = path.clone();
        let tmpdir2 = tmpdir.to_path_buf();
        let tmppath = tmpdir.join(
            path.file_name()
                .expect("instance path cannot end in .. or be empty"),
        );
        tokio::task::spawn_blocking(move || {
            fs_extra::dir::copy(path2, tmpdir2, &CopyOptions::new())
        })
        .await??;

        let json = schema::make_instance_config(new_info.clone())?;
        tokio::fs::write(&tmpdir.join("instance.json"), json).await?;

        tokio::fs::rename(&tmppath, new_path).await?;
        let id = self
            .add_instance(
                new_info.name.clone(),
                new_shortpath.clone(),
                GroupId(group_id),
            )
            .await?;

        instances.insert(
            id,
            Instance {
                shortpath: new_shortpath,
                type_: InstanceType::Valid(InstanceData {
                    favorite: false,
                    config: new_info,
                    state: run::LaunchState::Inactive { failed_task: None },
                }),
            },
        );

        self.app.invalidate(GET_GROUPS, None);
        self.app.invalidate(GET_INSTANCES_UNGROUPED, None);
        self.app
            .meta_cache_manager()
            .queue_local_caching(id, false)
            .await;

        Ok(id)
    }

    pub async fn open_folder(
        self,
        instance_id: InstanceId,
        folder: InstanceFolder,
    ) -> anyhow::Result<()> {
        let instances = self.instances.read().await;
        let instance = instances
            .get(&instance_id)
            .ok_or(InvalidInstanceIdError(instance_id))?;

        let path = self
            .app
            .settings_manager()
            .runtime_path
            .get_instances()
            .get_instance_path(&instance.shortpath);

        let path = match folder {
            InstanceFolder::Root => path.get_root().to_path_buf(),
            InstanceFolder::Data => path.get_data_path().to_path_buf(),
            InstanceFolder::Mods => path.get_mods_path().to_path_buf(),
            InstanceFolder::Configs => path.get_config_path().to_path_buf(),
            InstanceFolder::Screenshots => path.get_screenshots_path().to_path_buf(),
            InstanceFolder::Saves => path.get_saves_path().to_path_buf(),
            InstanceFolder::Logs => path.get_logs_path().to_path_buf(),
            InstanceFolder::CrashReports => path.get_crash_reports_path().to_path_buf(),
            InstanceFolder::ResourcePacks => path.get_resourcepacks_path().to_path_buf(),
            InstanceFolder::TexturePacks => path.get_texturepacks_path().to_path_buf(),
            InstanceFolder::ShaderPacks => path.get_shaderpacks_path().to_path_buf(),
        };

        if !path.is_dir() {
            bail!("folder does not exist");
        }

        opener::open(path)?;

        Ok(())
    }

    /// Delete an instance group and move all contained instances into the default group.
    // TODO: handle deleting the default group while it has instances.
    pub async fn delete_group(self, group: GroupId) -> anyhow::Result<()> {
        use db::{instance, instance_group};

        // lock indexes before checking for instances to make sure none can be moved or created.
        let _index_lock = self.index_lock.lock().await;

        let any_instances = self
            .app
            .prisma_client
            .instance()
            .count(vec![instance::WhereParam::GroupId(IntFilter::Equals(
                *group,
            ))])
            .exec()
            .await?
            != 0;

        // a default group will be created if get_default_group is called, so
        // we check if any instances exist before creating it to avoid making an
        // empty group every time a group is deleted.
        if any_instances {
            let default_group = self.get_default_group().await?;

            // next_instance_index can't be used due to _index_lock, and dropping it
            // first would be a race condition.
            let base_index = self
                .app
                .prisma_client
                .instance()
                .count(vec![instance::WhereParam::GroupId(IntFilter::Equals(
                    *group,
                ))])
                .exec()
                .await?;

            self.app
                .prisma_client
                ._batch((
                    self.app.prisma_client.instance().update_many(
                        vec![instance::WhereParam::GroupId(IntFilter::Equals(*group))],
                        vec![
                            instance::SetParam::SetGroupId(*default_group),
                            instance::SetParam::IncrementIndex(base_index as i32),
                        ],
                    ),
                    self.app
                        .prisma_client
                        .instance_group()
                        .delete(instance_group::UniqueWhereParam::IdEquals(*group)),
                ))
                .await?;
        } else {
            self.app
                .prisma_client
                .instance_group()
                .delete(instance_group::UniqueWhereParam::IdEquals(*group))
                .exec()
                .await?;
        }

        self.app.invalidate(GET_GROUPS, None);
        self.app.invalidate(GET_INSTANCES_UNGROUPED, None);
        Ok(())
    }

    pub async fn instance_details(
        self,
        instance_id: InstanceId,
    ) -> anyhow::Result<domain::InstanceDetails> {
        let instances = self.instances.read().await;
        let instance = instances
            .get(&instance_id)
            .ok_or(InvalidInstanceIdError(instance_id))?;

        let instance = match &instance.type_ {
            InstanceType::Invalid(_) => bail!(InvalidInstanceDataError),
            InstanceType::Valid(x) => x,
        };

        Ok(domain::InstanceDetails {
            favorite: instance.favorite,
            name: instance.config.name.clone(),
            version: match &instance.config.game_configuration.version {
                Some(info::GameVersion::Standard(version)) => Some(version.release.clone()),
                Some(info::GameVersion::Custom(custom)) => Some(custom.clone()),
                None => None,
            },
            modpack: instance.config.modpack.clone(),
            global_java_args: instance.config.game_configuration.global_java_args,
            extra_java_args: instance.config.game_configuration.extra_java_args.clone(),
            memory: instance.config.game_configuration.memory,
            last_played: instance.config.last_played,
            seconds_played: instance.config.seconds_played as u32,
            modloaders: match &instance.config.game_configuration.version {
                Some(info::GameVersion::Standard(version)) => {
                    version.modloaders.iter().map(Clone::clone).collect()
                }
                Some(info::GameVersion::Custom(_)) => Vec::new(), // todo
                None => Vec::new(),
            },
            state: (&instance.state).into(),
            notes: instance.config.notes.clone(),
<<<<<<< HEAD
=======
            mods: instance
                .mods
                .iter()
                .map(|m| domain::Mod {
                    id: m.id.clone(),
                    filename: m.filename.to_string_lossy().to_string(),
                    enabled: m.enabled,
                    modloaders: m.modloaders.clone(),
                    metadata: m.metadata.clone(),
                })
                .collect(),
>>>>>>> 7f8e9faa
        })
    }

    pub async fn instance_icon(
        self,
        instance_id: InstanceId,
    ) -> anyhow::Result<Option<(String, Vec<u8>)>> {
        let instances = self.instances.read().await;

        let instance = instances
            .get(&instance_id)
            .ok_or(InvalidInstanceIdError(instance_id))?;

        let InstanceType::Valid(data) = &instance.type_ else { return Ok(None) };

        match &data.config.icon {
            InstanceIcon::Default => Ok(None),
            InstanceIcon::RelativePath(icon_path) => {
                let path = self
                    .app
                    .settings_manager()
                    .runtime_path
                    .get_instances()
                    .to_path()
                    .join(&instance.shortpath)
                    .join(icon_path);
                let icon = tokio::fs::read(path).await?;

                Ok(Some((icon_path.clone(), icon)))
            }
        }
    }

    async fn next_group_index(self) -> anyhow::Result<IdLock<'s, i32>> {
        let guard = self.manager.index_lock.lock().await;

        let count = self
            .app
            .prisma_client
            .instance_group()
            .count(vec![])
            .exec()
            .await?;

        Ok(IdLock {
            value: count as i32,
            guard,
        })
    }

    async fn next_instance_index(self, group: GroupId) -> anyhow::Result<IdLock<'s, i32>> {
        use db::instance::WhereParam;

        let guard = self.manager.index_lock.lock().await;

        let count = self
            .app
            .prisma_client
            .instance()
            .count(vec![WhereParam::GroupId(IntFilter::Equals(*group))])
            .exec()
            .await?;

        Ok(IdLock {
            value: count as i32,
            guard,
        })
    }
}

#[derive(Debug, PartialEq, Eq)]
pub struct ListGroup {
    pub id: GroupId,
    pub name: String,
    pub instances: Vec<ListInstance>,
}

#[derive(Debug, PartialEq, Eq)]
pub struct ListInstance {
    pub id: InstanceId,
    pub name: String,
    pub favorite: bool,
    pub status: ListInstanceStatus,
}

#[derive(Debug, PartialEq, Eq)]
pub enum ListInstanceStatus {
    Valid(ValidListInstance),
    Invalid(InvalidListInstance),
}

#[derive(Debug, PartialEq, Eq)]
pub struct ValidListInstance {
    pub mc_version: Option<String>,
    pub modloader: Option<info::ModLoaderType>,
    pub modpack_platform: Option<info::ModpackPlatform>,
    pub state: domain::LaunchState,
}

#[derive(Debug, PartialEq, Eq)]
pub enum InvalidListInstance {
    JsonMissing,
    JsonError(ConfigurationParseError),
    Other(String),
}

/// Lock used to prevent race conditions when modifying group or instance indexes
struct IdLock<'a, V: Copy + Clone> {
    value: V,
    guard: MutexGuard<'a, ()>,
}

impl Display for GroupId {
    fn fmt(&self, f: &mut std::fmt::Formatter<'_>) -> std::fmt::Result {
        write!(f, "{}", self.0)
    }
}

impl Display for InstanceId {
    fn fmt(&self, f: &mut std::fmt::Formatter<'_>) -> std::fmt::Result {
        write!(f, "{}", self.0)
    }
}

impl Deref for GroupId {
    type Target = i32;

    fn deref(&self) -> &Self::Target {
        &self.0
    }
}

impl Deref for InstanceId {
    type Target = i32;

    fn deref(&self) -> &Self::Target {
        &self.0
    }
}

pub enum InstanceMoveTarget {
    Before(InstanceId),
    BeginningOfGroup(GroupId),
    EndOfGroup(GroupId),
}

pub struct Instance {
    pub shortpath: String,
    pub type_: InstanceType,
}

pub enum InstanceType {
    Valid(InstanceData),
    Invalid(InvalidConfiguration),
}

impl InstanceType {
    pub fn data(&self) -> Result<&InstanceData, InvalidInstanceDataError> {
        match self {
            Self::Valid(data) => Ok(data),
            Self::Invalid(_) => Err(InvalidInstanceDataError),
        }
    }

    pub fn data_mut(&mut self) -> Result<&mut InstanceData, InvalidInstanceDataError> {
        match self {
            Self::Valid(data) => Ok(data),
            Self::Invalid(_) => Err(InvalidInstanceDataError),
        }
    }
}

impl Instance {
    pub fn data(&self) -> Result<&InstanceData, InvalidInstanceDataError> {
        self.type_.data()
    }

    pub fn data_mut(&mut self) -> Result<&mut InstanceData, InvalidInstanceDataError> {
        self.type_.data_mut()
    }
}

pub enum InvalidConfiguration {
    NoFile,
    Invalid(ConfigurationParseError),
    IoError(String),
}

#[derive(Debug, Clone, PartialEq, Eq)]
pub struct ConfigurationParseError {
    pub type_: ConfigurationParseErrorType,
    pub message: String,
    pub line: u32,
    pub config_text: String,
}

#[derive(Debug, Clone, PartialEq, Eq, Type, Serialize)]
pub enum ConfigurationParseErrorType {
    Syntax,
    Data,
    Eof,
}

#[derive(Debug)]
pub enum Late<T> {
    Loading,
    Ready(T),
}

pub struct InstanceData {
    favorite: bool,
    config: info::Instance,
    state: run::LaunchState,
}

#[derive(Debug, Clone)]
pub struct Mod {
    id: String,
    filename: OsString,
    enabled: bool,
    modloaders: Vec<domain::info::ModLoaderType>,
    metadata: domain::ModFileMetadata,
}

pub enum InstanceVersionSource {
    Version(info::GameVersion),
    Modpack(info::Modpack),
}

#[derive(Error, Debug)]
#[error("attempted to use invalid InstanceId {0}")]
pub struct InvalidInstanceIdError(InstanceId);

#[derive(Error, Debug)]
#[error("attempted to use invalid GroupId {0}")]
pub struct InvalidGroupIdError(GroupId);

#[derive(Error, Debug)]
#[error("attempted to get data of an invalid instance")]
pub struct InvalidInstanceDataError;

#[cfg(test)]
mod test {
    use std::{collections::HashSet, time::Duration};

    use super::domain;
    use prisma_client_rust::Direction;

    use crate::{
        db::{self, read_filters::IntFilter, PrismaClient},
        domain::instance::{info, InstanceSettingsUpdate},
        managers::instance::{
            GroupId, InstanceId, InstanceMoveTarget, ListGroup, ListInstance, ListInstanceStatus,
            ValidListInstance,
        },
    };

    use super::InstanceVersionSource;

    #[tokio::test]
    async fn move_groups() -> anyhow::Result<()> {
        let app = crate::setup_managers_for_test().await;

        async fn get_ordered_groups(prisma_client: &PrismaClient) -> anyhow::Result<Vec<GroupId>> {
            use crate::db::instance_group::OrderByParam;

            Ok(prisma_client
                .instance_group()
                .find_many(vec![])
                .order_by(OrderByParam::GroupIndex(Direction::Asc))
                .exec()
                .await?
                .into_iter()
                .map(|group| GroupId(group.id))
                .collect())
        }

        let mut groups = [
            app.instance_manager()
                .create_group(String::from("move0"))
                .await?,
            app.instance_manager()
                .create_group(String::from("move1"))
                .await?,
            app.instance_manager()
                .create_group(String::from("move2"))
                .await?,
            app.instance_manager()
                .create_group(String::from("move3"))
                .await?,
            app.instance_manager()
                .create_group(String::from("move4"))
                .await?,
        ];

        // move 1 to 1 (do nothing)
        app.instance_manager()
            .move_group(groups[1], Some(groups[1]))
            .await?;
        assert_eq!(
            groups[..],
            get_ordered_groups(&app.prisma_client).await?[..]
        );

        // move 1 to 3 as if dragged
        app.instance_manager()
            .move_group(groups[1], Some(groups[3]))
            .await?;
        groups = [groups[0], groups[2], groups[1], groups[3], groups[4]];
        assert_eq!(
            groups[..],
            get_ordered_groups(&app.prisma_client).await?[..]
        );

        // move 3 back to 1
        app.instance_manager()
            .move_group(groups[3], Some(groups[1]))
            .await?;
        groups = [groups[0], groups[3], groups[1], groups[2], groups[4]];
        assert_eq!(
            groups[..],
            get_ordered_groups(&app.prisma_client).await?[..]
        );

        // move 1 to end of list
        app.instance_manager().move_group(groups[1], None).await?;
        groups = [groups[0], groups[2], groups[3], groups[4], groups[1]];
        assert_eq!(
            groups[..],
            get_ordered_groups(&app.prisma_client).await?[..]
        );

        // move 4 to beginning of list
        app.instance_manager()
            .move_group(groups[4], Some(groups[0]))
            .await?;
        groups = [groups[4], groups[0], groups[1], groups[2], groups[3]];
        assert_eq!(
            groups[..],
            get_ordered_groups(&app.prisma_client).await?[..]
        );

        Ok(())
    }

    #[tokio::test]
    async fn move_instances() -> anyhow::Result<()> {
        let app = crate::setup_managers_for_test().await;

        async fn get_ordered_instances(
            prisma_client: &PrismaClient,
            group: GroupId,
        ) -> anyhow::Result<Vec<InstanceId>> {
            use crate::db::instance::{OrderByParam, WhereParam};

            Ok(prisma_client
                .instance()
                .find_many(vec![WhereParam::GroupId(IntFilter::Equals(*group))])
                .order_by(OrderByParam::Index(Direction::Asc))
                .exec()
                .await?
                .into_iter()
                .map(|instance| InstanceId(instance.id))
                .collect())
        }

        let [group0, group1] = [
            app.instance_manager()
                .create_group(String::from("group0"))
                .await?,
            app.instance_manager()
                .create_group(String::from("group1"))
                .await?,
        ];

        let mk_instance = |shortpath: &'static str, group| {
            let app = &app;
            async move {
                let id = app
                    .instance_manager()
                    .add_instance(shortpath.to_string(), shortpath.to_string(), group)
                    .await?;

                Ok::<_, anyhow::Error>(id)
            }
        };

        let mut group0_instances = [
            mk_instance("g0i0", group0.clone()).await?,
            mk_instance("g0i1", group0.clone()).await?,
            mk_instance("g0i2", group0.clone()).await?,
        ];

        let group1_instances = [
            mk_instance("g1i0", group1.clone()).await?,
            mk_instance("g1i1", group1.clone()).await?,
        ];

        // move 1 to 1 (do nothing)
        app.instance_manager()
            .move_instance(
                group0_instances[1],
                InstanceMoveTarget::Before(group0_instances[1]),
            )
            .await?;

        assert_eq!(
            group0_instances[..],
            get_ordered_instances(&app.prisma_client, group0).await?[..],
        );

        // move 1 to end of list
        app.instance_manager()
            .move_instance(group0_instances[1], InstanceMoveTarget::EndOfGroup(group0))
            .await?;

        group0_instances = [
            group0_instances[0],
            group0_instances[2],
            group0_instances[1],
        ];

        assert_eq!(
            group0_instances[..],
            get_ordered_instances(&app.prisma_client, group0).await?[..],
        );

        // move 0 to end of list
        app.instance_manager()
            .move_instance(group0_instances[0], InstanceMoveTarget::EndOfGroup(group0))
            .await?;

        group0_instances = [
            group0_instances[1],
            group0_instances[2],
            group0_instances[0],
        ];

        assert_eq!(
            group0_instances[..],
            get_ordered_instances(&app.prisma_client, group0).await?[..],
        );

        // move 2 back to 0
        app.instance_manager()
            .move_instance(
                group0_instances[2],
                InstanceMoveTarget::Before(group0_instances[0]),
            )
            .await?;

        group0_instances = [
            group0_instances[2],
            group0_instances[0],
            group0_instances[1],
        ];

        assert_eq!(
            group0_instances[..],
            get_ordered_instances(&app.prisma_client, group0).await?[..],
        );

        app.instance_manager()
            .move_instance(
                group0_instances[2],
                InstanceMoveTarget::BeginningOfGroup(group0),
            )
            .await?;

        group0_instances = [
            group0_instances[2],
            group0_instances[0],
            group0_instances[1],
        ];

        assert_eq!(
            group0_instances[..],
            get_ordered_instances(&app.prisma_client, group0).await?[..],
        );

        // move 0:1 to 1:1
        app.instance_manager()
            .move_instance(
                group0_instances[1],
                InstanceMoveTarget::Before(group1_instances[1]),
            )
            .await?;

        let group1_instances = [
            group1_instances[0],
            group0_instances[1],
            group1_instances[1],
        ];

        let group0_instances = [group0_instances[0], group0_instances[2]];

        assert_eq!(
            group0_instances[..],
            get_ordered_instances(&app.prisma_client, group0).await?[..],
        );

        assert_eq!(
            group1_instances[..],
            get_ordered_instances(&app.prisma_client, group1).await?[..],
        );

        // move 0:0 to end of group 1
        app.instance_manager()
            .move_instance(group0_instances[0], InstanceMoveTarget::EndOfGroup(group1))
            .await?;

        let group1_instances = [
            group1_instances[0],
            group1_instances[1],
            group1_instances[2],
            group0_instances[0],
        ];

        let group0_instances = [group0_instances[1]];

        assert_eq!(
            group0_instances[..],
            get_ordered_instances(&app.prisma_client, group0).await?[..],
        );

        assert_eq!(
            group1_instances[..],
            get_ordered_instances(&app.prisma_client, group1).await?[..],
        );

        Ok(())
    }

    #[tokio::test]
    async fn delete_group() -> anyhow::Result<()> {
        use db::instance::UniqueWhereParam::ShortpathEquals;

        let app = crate::setup_managers_for_test().await;

        let default_group = app.instance_manager().get_default_group().await?;
        let group = app
            .instance_manager()
            .create_group(String::from("foo"))
            .await?;
        app.instance_manager()
            .add_instance(String::from("baz"), String::from("baz"), default_group)
            .await?;
        app.instance_manager()
            .add_instance(String::from("bar"), String::from("bar"), group)
            .await?;

        let instance = app
            .prisma_client
            .instance()
            .find_unique(ShortpathEquals(String::from("bar")))
            .exec()
            .await?
            .unwrap();

        assert_eq!(instance.index, 0);
        assert_eq!(instance.group_id, *group);

        app.instance_manager().delete_group(group).await?;

        let instance = app
            .prisma_client
            .instance()
            .find_unique(ShortpathEquals(String::from("bar")))
            .exec()
            .await?
            .unwrap();

        // index should be `1` due to instance already present in default group.
        assert_eq!(instance.index, 1);
        assert_eq!(
            instance.group_id,
            *app.instance_manager().get_default_group().await?
        );

        Ok(())
    }

    #[tokio::test]
    async fn delete_group_empty() -> anyhow::Result<()> {
        let app = crate::setup_managers_for_test().await;

        let group_count = app
            .prisma_client
            .instance_group()
            .count(vec![])
            .exec()
            .await?;

        // assert no default group exists
        assert_eq!(group_count, 0);

        let group = app
            .instance_manager()
            .create_group(String::from("foo"))
            .await?;

        let group_count = app
            .prisma_client
            .instance_group()
            .count(vec![])
            .exec()
            .await?;

        // assert only the created group exists
        assert_eq!(group_count, 1);

        app.instance_manager().delete_group(group).await?;

        let group_count = app
            .prisma_client
            .instance_group()
            .count(vec![])
            .exec()
            .await?;

        // assert the default group was not created while deleting the new group
        assert_eq!(group_count, 0);

        Ok(())
    }

    #[tokio::test]
    async fn instance_crud() -> anyhow::Result<()> {
        let mut app = crate::setup_managers_for_test().await;

        // create
        let default_group_id = app.instance_manager().get_default_group().await?;
        let default_group = &app.instance_manager().list_groups().await?[0];
        let instance_id = app
            .instance_manager()
            .create_instance(
                default_group_id,
                String::from("test"),
                false,
                InstanceVersionSource::Version(info::GameVersion::Standard(
                    info::StandardVersion {
                        release: String::from("1.7.10"),
                        modloaders: HashSet::new(),
                    },
                )),
                String::new(),
            )
            .await?;

        let mut list = app.instance_manager().list_groups().await?;
        let mut expected = vec![ListGroup {
            id: default_group.id,
            name: default_group.name.clone(),
            instances: vec![ListInstance {
                id: instance_id,
                name: String::from("test"),
                favorite: false,
                status: ListInstanceStatus::Valid(ValidListInstance {
                    mc_version: Some(String::from("1.7.10")),
                    modloader: None,
                    modpack_platform: None,
                    state: domain::LaunchState::Inactive { failed_task: None },
                }),
            }],
        }];

        assert_eq!(list, expected);

        // check that it was persisted
        app.restart_in_place().await;

        // wait for instance scan
        tokio::time::sleep(Duration::from_millis(100)).await;

        list = app.instance_manager().list_groups().await?;
        assert_eq!(list, expected);

        // update
        app.instance_manager()
            .update_instance(InstanceSettingsUpdate {
                instance_id,
                name: Some(String::from("test2")),
                use_loaded_icon: None,
                notes: None,
                version: None,
                modloader: None,
                global_java_args: None,
                extra_java_args: None,
                memory: None,
            })
            .await?;

        expected[0].instances[0].name = String::from("test2");

        list = app.instance_manager().list_groups().await?;
        assert_eq!(list, expected);

        // check that it was persisted
        app.restart_in_place().await;

        // wait for instance scan
        tokio::time::sleep(Duration::from_millis(100)).await;

        list = app.instance_manager().list_groups().await?;
        assert_eq!(list, expected);

        // delete
        app.instance_manager().delete_instance(instance_id).await?;
        expected[0].instances.clear();

        list = app.instance_manager().list_groups().await?;
        assert_eq!(list, expected);

        // check that it was persisted
        app.restart_in_place().await;

        // wait for instance scan
        tokio::time::sleep(Duration::from_millis(100)).await;

        list = app.instance_manager().list_groups().await?;
        assert_eq!(list, expected);

        Ok(())
    }
}<|MERGE_RESOLUTION|>--- conflicted
+++ resolved
@@ -107,14 +107,6 @@
                 }
             };
 
-<<<<<<< HEAD
-            self.instances.write().await.insert(instance_id, instance);
-
-            self.app
-                .meta_cache_manager()
-                .queue_local_caching(instance_id, false)
-                .await;
-=======
             let mut instances = self.instances.write().await;
 
             if let (
@@ -132,7 +124,11 @@
             }
 
             instances.insert(instance_id, instance);
->>>>>>> 7f8e9faa
+
+            self.app
+                .meta_cache_manager()
+                .queue_local_caching(instance_id, false)
+                .await;
         }
 
         self.app.invalidate(GET_GROUPS, None);
@@ -175,68 +171,6 @@
 
         match schema::parse_instance_config(&config_text) {
             Ok(config) => {
-<<<<<<< HEAD
-=======
-                let mods_path = path.join("instance/mods");
-                let mut mod_futures = Vec::new();
-
-                if mods_path.is_dir() {
-                    let mut reader = tokio::fs::read_dir(mods_path).await?;
-
-                    while let Some(entry) = reader.next_entry().await? {
-                        mod_futures.push(async move {
-                            let mut path = entry.path();
-                            let is_jar = path.extension() == Some(OsStr::new("jar"));
-                            let is_jar_disabled = path.extension() == Some(OsStr::new("disabled"));
-
-                            if (is_jar || is_jar_disabled) && entry.file_type().await?.is_file() {
-                                let mut md5 = Md5::new();
-                                let file = tokio::fs::read(&path).await?;
-                                md5.update(&file);
-                                let md5hash = md5.finalize();
-
-                                let mod_ = tokio::task::spawn_blocking(|| {
-                                    mod_meta::parse_metadata(Cursor::new(file))
-                                })
-                                    .await??
-                                    .map(|metadata| {
-                                        let id = hex::encode(md5hash);
-
-                                        let mut filename = path.file_name()
-                                            .expect("this path cannot end in .. since we have used it as a file");
-
-                                        if is_jar_disabled {
-                                            // remove the .disabled extension
-                                            path = path.with_extension("");
-                                            filename = path.file_name()
-                                                .expect("this path cannot end in .. or the above expect would've failed");
-                                        }
-
-                                        Mod {
-                                            id,
-                                            filename: filename.to_owned(),
-                                            enabled: !is_jar_disabled,
-                                            modloaders: metadata.modloaders.clone().unwrap_or_else(|| vec![info::ModLoaderType::Unknown]),
-                                            metadata,
-                                        }
-                                    });
-
-                                Ok(mod_)
-                            } else {
-                                Ok::<_, anyhow::Error>(None)
-                            }
-                        });
-                    }
-                };
-
-                let mods = futures::future::join_all(mod_futures)
-                    .await
-                    .into_iter()
-                    .map(|r| r.unwrap_or(None))
-                    .filter_map(|x| x)
-                    .collect::<Vec<_>>();
-
->>>>>>> 7f8e9faa
                 let instance = InstanceData {
                     favorite: cached.map(|cached| cached.favorite).unwrap_or(false),
                     config,
@@ -1346,20 +1280,6 @@
             },
             state: (&instance.state).into(),
             notes: instance.config.notes.clone(),
-<<<<<<< HEAD
-=======
-            mods: instance
-                .mods
-                .iter()
-                .map(|m| domain::Mod {
-                    id: m.id.clone(),
-                    filename: m.filename.to_string_lossy().to_string(),
-                    enabled: m.enabled,
-                    modloaders: m.modloaders.clone(),
-                    metadata: m.metadata.clone(),
-                })
-                .collect(),
->>>>>>> 7f8e9faa
         })
     }
 
