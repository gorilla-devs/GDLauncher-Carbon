--- conflicted
+++ resolved
@@ -35,10 +35,7 @@
 use crate::domain::instance::{self as domain, GameLogId, GroupId, InstanceFolder, InstanceId};
 use domain::info;
 
-<<<<<<< HEAD
 pub mod explore;
-=======
->>>>>>> e90f6d1d
 pub mod export;
 pub mod importer;
 pub mod installer;
