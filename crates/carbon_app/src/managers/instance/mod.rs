--- conflicted
+++ resolved
@@ -1117,10 +1117,10 @@
             info.game_configuration.memory = memory;
         }
 
-<<<<<<< HEAD
         if let Some(mod_sources) = update.mod_sources {
             info.mod_sources = mod_sources;
-=======
+        }
+
         if let Some(modpack_locked) = update.modpack_locked {
             if let Some(modpack_locked) = modpack_locked {
                 if let Some(modpack) = &mut info.modpack {
@@ -1129,7 +1129,6 @@
             } else {
                 info.modpack = None;
             }
->>>>>>> 9420e067
         }
 
         info.date_updated = Utc::now();
