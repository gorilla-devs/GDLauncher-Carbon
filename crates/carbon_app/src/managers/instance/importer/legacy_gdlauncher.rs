--- conflicted
+++ resolved
@@ -5,23 +5,15 @@
     io::{AsyncReadExt, AsyncWriteExt},
     sync::Mutex,
 };
-<<<<<<< HEAD
-=======
-
->>>>>>> 3f581b3c
+
 
 use crate::{
     api::{instance::import::FEEntity, keys},
     domain::{
-<<<<<<< HEAD
-        instance::info::{
-            CurseforgeModpack, GameVersion, ModLoader, ModLoaderType, Modpack, StandardVersion,
-=======
         instance::{
             info::{
                 CurseforgeModpack, GameVersion, ModLoader, ModLoaderType, Modpack, StandardVersion,
             },
->>>>>>> 3f581b3c
         },
         vtask::VisualTaskId,
     },
