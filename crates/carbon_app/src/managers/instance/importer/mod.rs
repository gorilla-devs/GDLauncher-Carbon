--- conflicted
+++ resolved
@@ -7,10 +7,7 @@
 use tracing::debug;
 
 use crate::{
-<<<<<<< HEAD
-=======
     api::keys::instance::*,
->>>>>>> 0903c411
     api::translation::Translation,
     domain::vtask::VisualTaskId,
     managers::{AppInner, ManagerRef},
@@ -78,11 +75,6 @@
                         .write()
                         .await = Some((true, scanner.clone()));
 
-<<<<<<< HEAD
-                    let fut = async {
-                        let r = scanner.scan(&app, path.clone()).await;
-
-=======
                     app.invalidate(GET_IMPORT_SCAN_STATUS, None);
 
                     let fut = async {
@@ -98,17 +90,13 @@
                             }
                         }
 
->>>>>>> 0903c411
                         if let Err(e) = r {
                             tracing::error!({ error = ?e }, "instance scanning failed for path {path:?}");
                         }
                     };
 
-<<<<<<< HEAD
-=======
                     app.invalidate(GET_IMPORT_SCAN_STATUS, None);
 
->>>>>>> 0903c411
                     let target_changed = async {
                         while rx.changed().await.is_ok() {
                             if matches!(&*rx.borrow(), Some((e, p)) if e == &entity && p == &path) {
@@ -136,18 +124,6 @@
         }
     }
 
-<<<<<<< HEAD
-    pub async fn begin_import(self, index: u32) -> anyhow::Result<VisualTaskId> {
-        match self.scanner.read().await.as_ref() {
-            Some((_, scanner)) => Ok(scanner.begin_import(self.app, index).await?),
-            None => Err(anyhow!("scan target is not set")),
-        }
-    }
-
-    pub async fn get_scan_path(self) -> anyhow::Result<Option<PathBuf>> {
-        match self.scanner.read().await.as_ref() {
-            Some((_, scanner)) => Ok(scanner.get_default_scan_path(self.app).await?),
-=======
     pub async fn begin_import(
         self,
         index: u32,
@@ -155,7 +131,6 @@
     ) -> anyhow::Result<VisualTaskId> {
         match self.scanner.read().await.as_ref() {
             Some((_, scanner)) => Ok(scanner.begin_import(self.app, index, name).await?),
->>>>>>> 0903c411
             None => Err(anyhow!("scan target is not set")),
         }
     }
@@ -212,15 +187,6 @@
             _ => None,
         })
     }
-
-    pub fn create_importer(self) -> Arc<dyn InstanceImporter> {
-        match self {
-            Self::LegacyGDLauncher => Arc::new(LegacyGDLauncherImporter::new()),
-            Self::CurseForgeZip => Arc::new(CurseforgeArchiveImporter::new()),
-            Self::MRPack => Arc::new(ModrinthArchiveImporter::new()),
-            _ => todo!(),
-        }
-    }
 }
 
 #[derive(Debug)]
@@ -255,10 +221,13 @@
 #[async_trait::async_trait]
 pub trait InstanceImporter: std::fmt::Debug + Send + Sync {
     async fn scan(&self, app: &Arc<AppInner>, scan_path: PathBuf) -> anyhow::Result<()>;
-<<<<<<< HEAD
-    async fn get_default_scan_path(&self, app: &Arc<AppInner>) -> anyhow::Result<Option<PathBuf>>;
     async fn get_status(&self) -> ImportScanStatus;
-    async fn begin_import(&self, app: &Arc<AppInner>, index: u32) -> anyhow::Result<VisualTaskId>;
+    async fn begin_import(
+        &self,
+        app: &Arc<AppInner>,
+        index: u32,
+        name: Option<String>,
+    ) -> anyhow::Result<VisualTaskId>;
 }
 
 #[derive(Debug, Clone)]
@@ -317,73 +286,6 @@
     }
 }
 
-=======
-    async fn get_status(&self) -> ImportScanStatus;
-    async fn begin_import(
-        &self,
-        app: &Arc<AppInner>,
-        index: u32,
-        name: Option<String>,
-    ) -> anyhow::Result<VisualTaskId>;
-}
-
-#[derive(Debug, Clone)]
-enum ImporterState<T: Clone + Into<ImportableInstance>> {
-    NoResults,
-    SingleResult(InternalImportEntry<T>),
-    MultiResult(Vec<InternalImportEntry<T>>),
-}
-
-#[derive(Debug, Clone)]
-enum InternalImportEntry<T: Clone + Into<ImportableInstance>> {
-    Valid(T),
-    Invalid(InvalidImportEntry),
-}
-
-impl<T: Clone + Into<ImportableInstance>> ImporterState<T> {
-    async fn set_single(&mut self, entry: InternalImportEntry<T>) {
-        *self = Self::SingleResult(entry);
-    }
-
-    async fn push_multi(&mut self, entry: InternalImportEntry<T>) {
-        match self {
-            Self::NoResults | Self::SingleResult(_) => {
-                *self = Self::MultiResult(vec![entry]);
-            }
-            Self::MultiResult(entries) => {
-                entries.push(entry);
-            }
-        }
-    }
-
-    async fn get(&self, index: u32) -> Option<&T> {
-        match self {
-            Self::SingleResult(InternalImportEntry::Valid(entry)) => Some(entry),
-            Self::MultiResult(entries) => entries
-                .get(index as usize)
-                .map(|r| match r {
-                    InternalImportEntry::Valid(entry) => Some(entry),
-                    _ => None,
-                })
-                .flatten(),
-            _ => None,
-        }
-    }
-}
-
-impl<T: Clone + Into<ImportableInstance>> From<ImporterState<T>> for ImportScanStatus {
-    fn from(value: ImporterState<T>) -> Self {
-        match value {
-            ImporterState::NoResults => ImportScanStatus::NoResults,
-            ImporterState::SingleResult(r) => ImportScanStatus::SingleResult(r.into()),
-            ImporterState::MultiResult(r) => {
-                ImportScanStatus::MultiResult(r.into_iter().map(Into::into).collect())
-            }
-        }
-    }
-}
-
->>>>>>> 0903c411
 impl<T: Clone + Into<ImportableInstance>> From<InternalImportEntry<T>> for ImportEntry {
     fn from(value: InternalImportEntry<T>) -> Self {
         match value {
