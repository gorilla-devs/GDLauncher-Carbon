--- conflicted
+++ resolved
@@ -8,21 +8,13 @@
 use std::cell::UnsafeCell;
 use std::sync::{Arc, Weak};
 use thiserror::Error;
-<<<<<<< HEAD
-use tokio::sync::broadcast;
-use tokio::sync::broadcast::error::RecvError;
-=======
 use tokio::sync::broadcast::{self, error::RecvError};
->>>>>>> 6c2294ab
 
 use self::account::AccountManager;
 use self::minecraft::MinecraftManager;
 
-<<<<<<< HEAD
+pub mod account;
 mod instance;
-=======
-pub mod account;
->>>>>>> 6c2294ab
 mod minecraft;
 mod persistence;
 pub mod representation;
@@ -37,18 +29,11 @@
 }
 
 pub struct ManagersInner {
-<<<<<<< HEAD
     pub(crate) instance_manager: InstanceManager,
     pub(crate) configuration_manager: ConfigurationManager,
     pub(crate) persistence_manager: PersistenceManager,
     pub(crate) minecraft_manager: MinecraftManager,
-=======
-    //instances: Instances,
-    pub(crate) configuration_manager: ConfigurationManager,
-    pub(crate) persistence_manager: PersistenceManager,
-    pub(crate) minecraft_manager: MinecraftManager,
     pub(crate) account_manager: AccountManager,
->>>>>>> 6c2294ab
     invalidation_channel: broadcast::Sender<InvalidationEvent>,
     pub(crate) reqwest_client: reqwest::Client,
 }
