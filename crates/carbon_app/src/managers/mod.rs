use crate::api::keys::Key;
use crate::api::InvalidationEvent;
use crate::db::PrismaClient;
use crate::managers::settings::SettingsManager;
<<<<<<< HEAD
=======
use std::cell::UnsafeCell;
use std::mem::MaybeUninit;
>>>>>>> e2214cd7
use std::ops::Deref;
use std::path::PathBuf;
use std::sync::{Arc, Weak};
use thiserror::Error;
use tokio::sync::broadcast::{self, error::RecvError};

use self::account::AccountManager;
use self::download::DownloadManager;
use self::minecraft::MinecraftManager;
<<<<<<< HEAD
use self::queue::TaskQueue;
=======
use self::vtask::VisualTaskManager;
use crate::reqwest_cache;
>>>>>>> e2214cd7

pub mod account;
pub mod download;
pub mod java;
mod minecraft;
mod prisma_client;
pub mod queue;
pub mod reqwest_cached_client;
mod settings;
<<<<<<< HEAD
=======
pub mod vtask;
>>>>>>> e2214cd7

pub type App = Arc<AppInner>;

#[derive(Error, Debug)]
pub enum AppError {
    #[error("manager {0} not found")]
    ManagerNotFound(String),
}

mod app {
    use super::{java::JavaManager, *};

    pub struct AppInner {
<<<<<<< HEAD
        //instances: Instances,
        settings_manager: SettingsManager,
=======
        settings_manager: SettingsManager,
        java_manager: JavaManager,
>>>>>>> e2214cd7
        minecraft_manager: MinecraftManager,
        account_manager: AccountManager,
        invalidation_channel: broadcast::Sender<InvalidationEvent>,
        download_manager: DownloadManager,
        pub(crate) reqwest_client: reqwest_middleware::ClientWithMiddleware,
        pub(crate) prisma_client: Arc<PrismaClient>,
        pub(crate) task_queue: TaskQueue,
    }

    macro_rules! manager_getter {
        ($manager:ident: $type:path) => {
            pub(crate) fn $manager<'a>(self: &'a Arc<Self>) -> ManagerRef<'a, $type> {
                ManagerRef {
                    manager: &self.$manager,
                    app: &self,
                }
            }
        };
    }

    impl AppInner {
        pub async fn new(
            invalidation_channel: broadcast::Sender<InvalidationEvent>,
            runtime_path: PathBuf,
        ) -> App {
            let db_client = prisma_client::load_and_migrate(runtime_path.clone())
                .await
                .unwrap();

<<<<<<< HEAD
            let app = Arc::new(AppInner {
                settings_manager: SettingsManager::new(runtime_path),
                minecraft_manager: MinecraftManager::new(),
                account_manager: AccountManager::new(),
                download_manager: DownloadManager::new(),
                invalidation_channel,
                reqwest_client: reqwest_cached_client::new(),
                prisma_client: Arc::new(db_client),
                task_queue: TaskQueue::new(2 /* todo: download slots */),
            });
=======
            let app = Arc::new(UnsafeCell::new(MaybeUninit::<AppInner>::uninit()));
            let unsaferef = UnsafeAppRef(Arc::downgrade(&app));

            // SAFETY: cannot be used until after the ref is initialized.
            let reqwest = reqwest_cache::new(unsaferef);

            let app = unsafe {
                let inner = Arc::into_raw(app);

                (*inner).get().write(MaybeUninit::new(AppInner {
                    settings_manager: SettingsManager::new(runtime_path),
                    java_manager: JavaManager::new(),
                    minecraft_manager: MinecraftManager::new(),
                    account_manager: AccountManager::new(),
                    download_manager: DownloadManager::new(),
                    invalidation_channel,
                    reqwest_client: reqwest,
                    prisma_client: Arc::new(db_client),
                    task_manager: VisualTaskManager::new(),
                }));

                // SAFETY: This pointer cast is safe because UnsafeCell and MaybeUninit do not
                // change the repr of their contained type.
                Arc::from_raw(inner.cast::<AppInner>())
            };
>>>>>>> e2214cd7

            account::AccountRefreshService::start(Arc::downgrade(&app));

            app
        }

        manager_getter!(settings_manager: SettingsManager);
<<<<<<< HEAD
=======
        manager_getter!(java_manager: JavaManager);
>>>>>>> e2214cd7
        manager_getter!(minecraft_manager: MinecraftManager);
        manager_getter!(account_manager: AccountManager);
        manager_getter!(download_manager: DownloadManager);

        pub fn invalidate(&self, key: Key, args: Option<serde_json::Value>) {
            match self
                .invalidation_channel
                .send(InvalidationEvent::new(key.full, args))
            {
                Ok(_) => (),
                Err(e) => {
                    println!("Error sending invalidation request: {e}");
                }
            }
        }

        pub async fn wait_for_invalidation(&self) -> Result<InvalidationEvent, RecvError> {
            self.invalidation_channel.subscribe().recv().await
        }
    }
}

pub use app::AppInner;

pub struct ManagerRef<'a, T> {
    manager: &'a T,
    pub app: &'a Arc<AppInner>,
}

impl<T> Copy for ManagerRef<'_, T> {}
impl<T> Clone for ManagerRef<'_, T> {
    fn clone(&self) -> Self {
        *self
    }
}

impl<T> Deref for ManagerRef<'_, T> {
    type Target = T;

    fn deref(&self) -> &Self::Target {
        self.manager
    }
}

pub struct AppRef(pub Weak<AppInner>);

impl AppRef {
    pub fn upgrade(&self) -> App {
        self.0
            .upgrade()
            .expect("App was dropped before its final usage")
    }
}

<<<<<<< HEAD
=======
// Unsafe, possibly uninitialized weak ref to AppInner
//
// SAFETY:
// This type (both MaybeUninits) must be initialized before it is used or dropped.
pub struct UnsafeAppRef(Weak<UnsafeCell<MaybeUninit<AppInner>>>);

unsafe impl Send for UnsafeAppRef {}
unsafe impl Sync for UnsafeAppRef {}

impl UnsafeAppRef {
    // SAFETY:
    // This type must me initialized before it is used.
    pub unsafe fn upgrade(&self) -> App {
        let arc = self
            .0
            .upgrade()
            .expect("App was dropped before its final usage");

        let inner = Arc::into_raw(arc);
        // SAFETY: This pointer cast is safe because UnsafeCell and MaybeUninit do not
        // change the repr of their contained type.
        Arc::from_raw(inner.cast::<AppInner>())
    }
}

>>>>>>> e2214cd7
// mod test {
//     use crate::app::App;
//     use env_logger::Builder;
//     use log::{trace, LevelFilter};
//     use std::time::Duration;

//     #[tokio::test]
//     #[tracing_test::traced_test]
//     async fn read_write_theme_ok() {
//         Builder::new().filter_level(LevelFilter::Trace).init();

//         let theme = "super good theme";
//         trace!("trying write theme {}", theme);

//         let (invalidation_channel, _) = tokio::sync::broadcast::channel(1);

//         let app = App::new_with_invalidation_channel(invalidation_channel).await;
//         let app = app.read().await;

//         let configuration_manager = app.configuration_manager.as_ref().expect("");
//         let configuration_manager = configuration_manager.read().await;

//         configuration_manager
//             .set_theme(theme.to_string())
//             .await
//             .expect("unable to write theme");

//         let read_theme = configuration_manager
//             .get_theme()
//             .await
//             .expect("unable to read theme");

//         assert_eq!(read_theme, theme);

//         trace!("read correctly theme from configuration");
//     }
// }<|MERGE_RESOLUTION|>--- conflicted
+++ resolved
@@ -2,11 +2,8 @@
 use crate::api::InvalidationEvent;
 use crate::db::PrismaClient;
 use crate::managers::settings::SettingsManager;
-<<<<<<< HEAD
-=======
 use std::cell::UnsafeCell;
 use std::mem::MaybeUninit;
->>>>>>> e2214cd7
 use std::ops::Deref;
 use std::path::PathBuf;
 use std::sync::{Arc, Weak};
@@ -16,12 +13,8 @@
 use self::account::AccountManager;
 use self::download::DownloadManager;
 use self::minecraft::MinecraftManager;
-<<<<<<< HEAD
-use self::queue::TaskQueue;
-=======
 use self::vtask::VisualTaskManager;
 use crate::reqwest_cache;
->>>>>>> e2214cd7
 
 pub mod account;
 pub mod download;
@@ -31,10 +24,7 @@
 pub mod queue;
 pub mod reqwest_cached_client;
 mod settings;
-<<<<<<< HEAD
-=======
 pub mod vtask;
->>>>>>> e2214cd7
 
 pub type App = Arc<AppInner>;
 
@@ -48,13 +38,8 @@
     use super::{java::JavaManager, *};
 
     pub struct AppInner {
-<<<<<<< HEAD
-        //instances: Instances,
-        settings_manager: SettingsManager,
-=======
         settings_manager: SettingsManager,
         java_manager: JavaManager,
->>>>>>> e2214cd7
         minecraft_manager: MinecraftManager,
         account_manager: AccountManager,
         invalidation_channel: broadcast::Sender<InvalidationEvent>,
@@ -84,18 +69,6 @@
                 .await
                 .unwrap();
 
-<<<<<<< HEAD
-            let app = Arc::new(AppInner {
-                settings_manager: SettingsManager::new(runtime_path),
-                minecraft_manager: MinecraftManager::new(),
-                account_manager: AccountManager::new(),
-                download_manager: DownloadManager::new(),
-                invalidation_channel,
-                reqwest_client: reqwest_cached_client::new(),
-                prisma_client: Arc::new(db_client),
-                task_queue: TaskQueue::new(2 /* todo: download slots */),
-            });
-=======
             let app = Arc::new(UnsafeCell::new(MaybeUninit::<AppInner>::uninit()));
             let unsaferef = UnsafeAppRef(Arc::downgrade(&app));
 
@@ -121,7 +94,6 @@
                 // change the repr of their contained type.
                 Arc::from_raw(inner.cast::<AppInner>())
             };
->>>>>>> e2214cd7
 
             account::AccountRefreshService::start(Arc::downgrade(&app));
 
@@ -129,10 +101,7 @@
         }
 
         manager_getter!(settings_manager: SettingsManager);
-<<<<<<< HEAD
-=======
         manager_getter!(java_manager: JavaManager);
->>>>>>> e2214cd7
         manager_getter!(minecraft_manager: MinecraftManager);
         manager_getter!(account_manager: AccountManager);
         manager_getter!(download_manager: DownloadManager);
@@ -187,8 +156,6 @@
     }
 }
 
-<<<<<<< HEAD
-=======
 // Unsafe, possibly uninitialized weak ref to AppInner
 //
 // SAFETY:
@@ -214,7 +181,6 @@
     }
 }
 
->>>>>>> e2214cd7
 // mod test {
 //     use crate::app::App;
 //     use env_logger::Builder;
