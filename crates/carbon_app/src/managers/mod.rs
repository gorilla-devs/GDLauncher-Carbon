--- conflicted
+++ resolved
@@ -16,11 +16,8 @@
 
 pub mod account;
 pub mod download;
-<<<<<<< HEAD
 pub mod instance;
-=======
 pub mod java;
->>>>>>> 4ee404ca
 mod minecraft;
 mod prisma_client;
 pub mod reqwest_cached_client;
@@ -95,11 +92,8 @@
         manager_getter!(minecraft_manager: MinecraftManager);
         manager_getter!(account_manager: AccountManager);
         manager_getter!(download_manager: DownloadManager);
-<<<<<<< HEAD
+        manager_getter!(task_manager: VisualTaskManager);
         manager_getter!(instance_manager: InstanceManager);
-=======
-        manager_getter!(task_manager: VisualTaskManager);
->>>>>>> 4ee404ca
 
         pub fn invalidate(&self, key: Key, args: Option<serde_json::Value>) {
             match self
