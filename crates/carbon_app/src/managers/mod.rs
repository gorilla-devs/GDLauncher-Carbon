--- conflicted
+++ resolved
@@ -44,12 +44,8 @@
         account_manager: AccountManager,
         invalidation_channel: broadcast::Sender<InvalidationEvent>,
         download_manager: DownloadManager,
-<<<<<<< HEAD
         instance_manager: InstanceManager,
-        pub(crate) reqwest_client: reqwest::Client,
-=======
         pub(crate) reqwest_client: reqwest_middleware::ClientWithMiddleware,
->>>>>>> 5ba0bdd9
         pub(crate) prisma_client: Arc<PrismaClient>,
         pub(crate) task_manager: VisualTaskManager,
     }
@@ -74,20 +70,6 @@
                 .await
                 .unwrap();
 
-<<<<<<< HEAD
-            let app = Arc::new(AppInner {
-                settings_manager: SettingsManager::new(runtime_path),
-                java_manager: JavaManager::new(),
-                minecraft_manager: MinecraftManager::new(),
-                account_manager: AccountManager::new(),
-                download_manager: DownloadManager::new(),
-                instance_manager: InstanceManager::new(),
-                invalidation_channel,
-                reqwest_client: reqwest_cached_client::new(),
-                prisma_client: Arc::new(db_client),
-                task_manager: VisualTaskManager::new(),
-            });
-=======
             let app = Arc::new(UnsafeCell::new(MaybeUninit::<AppInner>::uninit()));
             let unsaferef = UnsafeAppRef(Arc::downgrade(&app));
 
@@ -103,6 +85,7 @@
                     minecraft_manager: MinecraftManager::new(),
                     account_manager: AccountManager::new(),
                     download_manager: DownloadManager::new(),
+                    instance_manager: InstanceManager::new(),
                     invalidation_channel,
                     reqwest_client: reqwest,
                     prisma_client: Arc::new(db_client),
@@ -113,7 +96,6 @@
                 // change the repr of their contained type.
                 Arc::from_raw(inner.cast::<AppInner>())
             };
->>>>>>> 5ba0bdd9
 
             account::AccountRefreshService::start(Arc::downgrade(&app));
 
