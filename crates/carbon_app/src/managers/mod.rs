use crate::api::keys::{app::*, Key};
use crate::api::router::router;
use crate::api::InvalidationEvent;
use crate::db::PrismaClient;
use crate::error;
use crate::managers::configuration::ConfigurationManager;
use rspc::RouterBuilderLike;
use std::ops::Deref;
use std::path::PathBuf;
use std::sync::{Arc, Weak};
use thiserror::Error;
use tokio::sync::broadcast::{self, error::RecvError};

use self::account::AccountManager;
use self::download::DownloadManager;
use self::minecraft::MinecraftManager;
use self::queue::TaskQueue;

pub mod account;
mod configuration;
pub mod download;
mod minecraft;
mod prisma_client;
pub mod queue;

pub type Managers = Arc<ManagersInner>;

#[derive(Error, Debug)]
pub enum AppError {
    #[error("manager {0} not found")]
    ManagerNotFound(String),
}

pub struct ManagersInner {
    //instances: Instances,
    configuration_manager: ConfigurationManager,
    minecraft_manager: MinecraftManager,
    account_manager: AccountManager,
    invalidation_channel: broadcast::Sender<InvalidationEvent>,
    pub(crate) reqwest_client: reqwest::Client,
    pub(crate) download_manager: DownloadManager,
    pub(crate) prisma_client: Arc<PrismaClient>,
    pub(crate) task_queue: TaskQueue,
}

pub struct ManagerRef<'a, T> {
    manager: &'a T,
    pub app: &'a Arc<ManagersInner>,
}

impl<T> Copy for ManagerRef<'_, T> {}
impl<T> Clone for ManagerRef<'_, T> {
    fn clone(&self) -> Self {
        *self
    }
}

impl<T> Deref for ManagerRef<'_, T> {
    type Target = T;

    fn deref(&self) -> &Self::Target {
        self.manager
    }
}

pub struct AppRef(pub Weak<ManagersInner>);

impl AppRef {
    pub fn upgrade(&self) -> Managers {
        self.0
            .upgrade()
            .expect("App was dropped before its final usage")
    }
}

macro_rules! manager_getter {
    ($manager:ident: $type:path) => {
        pub(crate) fn $manager<'a>(self: &'a Arc<Self>) -> ManagerRef<'a, $type> {
            ManagerRef {
                manager: &self.$manager,
                app: &self,
            }
        }
    };
}

impl ManagersInner {
    pub async fn new(
        invalidation_channel: broadcast::Sender<InvalidationEvent>,
        runtime_path: PathBuf,
    ) -> Managers {
        let db_client = prisma_client::load_and_migrate().await.unwrap();

        let app = Arc::new(ManagersInner {
            configuration_manager: ConfigurationManager::new(runtime_path),
            minecraft_manager: MinecraftManager::new(),
            account_manager: AccountManager::new(),
            download_manager: DownloadManager::new(),
            invalidation_channel,
            reqwest_client: reqwest::Client::new(),
            prisma_client: Arc::new(db_client),
            task_queue: TaskQueue::new(2 /* todo: download slots */),
        });

<<<<<<< HEAD
        let weak = Arc::downgrade(&app);

        // SAFETY: This is safe as long as `get_appref` only returns
        // the appref, without doing anything else, and `new` does
        // not spawn tasks that may access `app`.
        // Before this block, attempting to access the appref will
        // panic, and after this block it will be safe. The appref
        // CANNOT be safely accessed inside of this block.
        unsafe {
            app.configuration_manager.get_appref().init(weak.clone());
            app.minecraft_manager.get_appref().init(weak.clone());
            app.account_manager.get_appref().init(weak.clone());
            app.download_manager.get_appref().init(weak.clone());
        }

=======
>>>>>>> 949e4776
        app
    }

    manager_getter!(configuration_manager: ConfigurationManager);
    manager_getter!(minecraft_manager: MinecraftManager);
    manager_getter!(account_manager: AccountManager);

    pub fn invalidate(&self, key: Key, args: Option<serde_json::Value>) {
        match self
            .invalidation_channel
            .send(InvalidationEvent::new(key.full, args))
        {
            Ok(_) => (),
            Err(e) => {
                println!("Error sending invalidation request: {}", e);
            }
        }
    }

    pub async fn wait_for_invalidation(&self) -> Result<InvalidationEvent, RecvError> {
        self.invalidation_channel.subscribe().recv().await
    }
}

pub(super) fn mount() -> impl RouterBuilderLike<Managers> {
    router! {
        query GET_THEME[app, _args: ()] {
            app.configuration_manager()
                .get_theme()
                .await
                .map_err(error::into_rspc)
        }

        mutation SET_THEME[app, new_theme: String] {
            app.configuration_manager()
                .set_theme(new_theme.clone())
                .await
                .map_err(error::into_rspc)?;
            Ok(())
        }
    }
}

// mod test {
//     use crate::app::App;
//     use env_logger::Builder;
//     use log::{trace, LevelFilter};
//     use std::time::Duration;

//     #[tokio::test]
//     #[tracing_test::traced_test]
//     async fn read_write_theme_ok() {
//         Builder::new().filter_level(LevelFilter::Trace).init();

//         let theme = "super good theme";
//         trace!("trying write theme {}", theme);

//         let (invalidation_channel, _) = tokio::sync::broadcast::channel(1);

//         let app = App::new_with_invalidation_channel(invalidation_channel).await;
//         let app = app.read().await;

//         let configuration_manager = app.configuration_manager.as_ref().expect("");
//         let configuration_manager = configuration_manager.read().await;

//         configuration_manager
//             .set_theme(theme.to_string())
//             .await
//             .expect("unable to write theme");

//         let read_theme = configuration_manager
//             .get_theme()
//             .await
//             .expect("unable to read theme");

//         assert_eq!(read_theme, theme);

//         trace!("read correctly theme from configuration");
//     }
// }<|MERGE_RESOLUTION|>--- conflicted
+++ resolved
@@ -37,8 +37,8 @@
     minecraft_manager: MinecraftManager,
     account_manager: AccountManager,
     invalidation_channel: broadcast::Sender<InvalidationEvent>,
+    download_manager: DownloadManager,
     pub(crate) reqwest_client: reqwest::Client,
-    pub(crate) download_manager: DownloadManager,
     pub(crate) prisma_client: Arc<PrismaClient>,
     pub(crate) task_queue: TaskQueue,
 }
@@ -102,30 +102,13 @@
             task_queue: TaskQueue::new(2 /* todo: download slots */),
         });
 
-<<<<<<< HEAD
-        let weak = Arc::downgrade(&app);
-
-        // SAFETY: This is safe as long as `get_appref` only returns
-        // the appref, without doing anything else, and `new` does
-        // not spawn tasks that may access `app`.
-        // Before this block, attempting to access the appref will
-        // panic, and after this block it will be safe. The appref
-        // CANNOT be safely accessed inside of this block.
-        unsafe {
-            app.configuration_manager.get_appref().init(weak.clone());
-            app.minecraft_manager.get_appref().init(weak.clone());
-            app.account_manager.get_appref().init(weak.clone());
-            app.download_manager.get_appref().init(weak.clone());
-        }
-
-=======
->>>>>>> 949e4776
         app
     }
 
     manager_getter!(configuration_manager: ConfigurationManager);
     manager_getter!(minecraft_manager: MinecraftManager);
     manager_getter!(account_manager: AccountManager);
+    manager_getter!(download_manager: DownloadManager);
 
     pub fn invalidate(&self, key: Key, args: Option<serde_json::Value>) {
         match self
