--- conflicted
+++ resolved
@@ -1,14 +1,10 @@
 use crate::api::keys::Key;
 use crate::api::InvalidationEvent;
 use crate::db::PrismaClient;
-<<<<<<< HEAD
-use crate::managers::configuration::ConfigurationManager;
+use crate::managers::settings::SettingsManager;
 use rspc::RouterBuilderLike;
 use std::cell::UnsafeCell;
 use std::mem::MaybeUninit;
-=======
-use crate::managers::settings::SettingsManager;
->>>>>>> 41af3197
 use std::ops::Deref;
 use std::path::PathBuf;
 use std::sync::{Arc, Weak};
@@ -42,13 +38,8 @@
     use super::{java::JavaManager, *};
 
     pub struct AppInner {
-<<<<<<< HEAD
-        configuration_manager: ConfigurationManager,
-=======
-        //instances: Instances,
         settings_manager: SettingsManager,
         java_manager: JavaManager,
->>>>>>> 41af3197
         minecraft_manager: MinecraftManager,
         account_manager: AccountManager,
         invalidation_channel: broadcast::Sender<InvalidationEvent>,
@@ -78,7 +69,6 @@
                 .await
                 .unwrap();
 
-<<<<<<< HEAD
             let app = Arc::new(UnsafeCell::new(MaybeUninit::<AppInner>::uninit()));
             let unsaferef = UnsafeAppRef(Arc::downgrade(&app));
 
@@ -89,7 +79,8 @@
                 let inner = Arc::into_raw(app);
 
                 (*inner).get().write(MaybeUninit::new(AppInner {
-                    configuration_manager: ConfigurationManager::new(runtime_path),
+                    settings_manager: SettingsManager::new(runtime_path),
+                    java_manager: JavaManager::new(),
                     minecraft_manager: MinecraftManager::new(),
                     account_manager: AccountManager::new(),
                     download_manager: DownloadManager::new(),
@@ -103,19 +94,6 @@
                 // change the repr of their contained type.
                 Arc::from_raw(inner.cast::<AppInner>())
             };
-=======
-            let app = Arc::new(AppInner {
-                settings_manager: SettingsManager::new(runtime_path),
-                java_manager: JavaManager::new(),
-                minecraft_manager: MinecraftManager::new(),
-                account_manager: AccountManager::new(),
-                download_manager: DownloadManager::new(),
-                invalidation_channel,
-                reqwest_client: reqwest_cached_client::new(),
-                prisma_client: Arc::new(db_client),
-                task_manager: VisualTaskManager::new(),
-            });
->>>>>>> 41af3197
 
             account::AccountRefreshService::start(Arc::downgrade(&app));
 
@@ -179,7 +157,6 @@
     }
 }
 
-<<<<<<< HEAD
 // Unsafe, possibly uninitialized weak ref to AppInner
 //
 // SAFETY:
@@ -205,24 +182,6 @@
     }
 }
 
-pub(super) fn mount() -> impl RouterBuilderLike<App> {
-    router! {
-        query GET_THEME[app, _args: ()] {
-            app.configuration_manager()
-                .get_theme()
-                .await
-        }
-
-        mutation SET_THEME[app, new_theme: String] {
-            app.configuration_manager()
-                .set_theme(new_theme.clone())
-                .await
-        }
-    }
-}
-
-=======
->>>>>>> 41af3197
 // mod test {
 //     use crate::app::App;
 //     use env_logger::Builder;
