--- conflicted
+++ resolved
@@ -270,47 +270,6 @@
     lwjgl_group: &LibraryGroup,
     instance_path: InstancePath,
 ) -> anyhow::Result<Vec<String>> {
-<<<<<<< HEAD
-    let mut libraries = version
-        .libraries
-        .iter()
-        .chain(lwjgl_group.libraries.iter())
-        .filter_map(|library| {
-            if !library_is_allowed(library.clone(), &java_component.arch)
-                || !library.include_in_classpath
-            {
-                return None;
-            }
-
-            let path = runtime_path.get_libraries().get_library_path({
-                if let Some(downloads) = library.downloads.as_ref() {
-                    if let Some(artifact) = downloads.artifact.as_ref() {
-                        artifact.path.clone()
-                    } else if let Some(classifiers) = downloads.classifiers.as_ref() {
-                        let Some(native_name) = library
-                            .natives
-                            .as_ref()
-                            .and_then(|natives| natives.get(&Os::native())) else {
-                                return None;
-                            };
-
-                        classifiers.get(native_name).unwrap().path.clone()
-                    } else {
-                        panic!("Library has no artifact or classifier {:?}", library);
-                    }
-                } else if library.url.is_some() {
-                    library.name.path()
-                } else {
-                    panic!("Library has no method of retrieval {:?}", library);
-                }
-            });
-
-            Some(path.display().to_string())
-        })
-        .collect::<Vec<String>>();
-
-    libraries.dedup();
-=======
     let libraries = chain_lwjgl_libs_with_base_libs(
         &version.libraries,
         &lwjgl_group.libraries,
@@ -318,7 +277,6 @@
         &runtime_path.get_libraries(),
         true,
     );
->>>>>>> cc97eb1f
 
     let libraries = libraries
         .into_iter()
