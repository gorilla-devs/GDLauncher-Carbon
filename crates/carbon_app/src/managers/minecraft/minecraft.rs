--- conflicted
+++ resolved
@@ -259,7 +259,6 @@
         .reduce(|a, b| format!("{a}{CLASSPATH_SEPARATOR}{b}"))
         .unwrap();
 
-<<<<<<< HEAD
     let regex =
         Regex::new(r"--(?P<arg>\S+)\s+\$\{(?P<value>[^}]+)\}|(\$\{(?P<standalone>[^}]+)\})")
             .unwrap();
@@ -349,10 +348,7 @@
         }
     };
 
-    let mut command = Vec::with_capacity(15);
-=======
     let mut command = Vec::with_capacity(100);
->>>>>>> a8cce100
 
     command.push(format!("-Xmx{xmx_memory}m"));
     command.push(format!("-Xms{xms_memory}m"));
