--- conflicted
+++ resolved
@@ -255,68 +255,6 @@
         .reduce(|a, b| format!("{a}{CLASSPATH_SEPARATOR}{b}"))
         .unwrap();
 
-<<<<<<< HEAD
-=======
-    let mut command = Vec::with_capacity(15);
-
-    command.push(format!("-Xmx{xmx_memory}m"));
-    command.push(format!("-Xms{xms_memory}m"));
-
-    let arguments = version.arguments.clone().unwrap_or_else(|| {
-        let mut arguments = HashMap::new();
-        arguments.insert(
-            ArgumentType::Game,
-            version
-                .minecraft_arguments
-                .unwrap_or_default()
-                .split(' ')
-                .map(|s| Argument::Normal(s.to_string()))
-                .collect(),
-        );
-
-        arguments.insert(ArgumentType::Jvm, get_default_jvm_args());
-
-        arguments
-    });
-
-    let game_arguments = arguments.get(&ArgumentType::Game).unwrap();
-    let jvm_arguments = arguments.get(&ArgumentType::Jvm).unwrap();
-
-    for arg in jvm_arguments.clone() {
-        match arg {
-            Argument::Normal(string) => command.push(string),
-            Argument::Ruled { rules, value } => {
-                let is_allowed = rules.iter().all(|rule| is_rule_allowed(rule.clone()));
-
-                if is_allowed {
-                    match value {
-                        ArgumentValue::Single(string) => command.push(string),
-                        ArgumentValue::Many(arr) => command.extend(arr),
-                    }
-                }
-            }
-        }
-    }
-
-    command.push(version.main_class.clone());
-
-    for arg in game_arguments.clone() {
-        match arg {
-            Argument::Normal(string) => command.push(string),
-            Argument::Ruled { rules, value } => {
-                let is_allowed = rules.iter().all(|rule| is_rule_allowed(rule.clone()));
-
-                if is_allowed {
-                    match value {
-                        ArgumentValue::Single(string) => command.push(string),
-                        ArgumentValue::Many(arr) => command.extend(arr),
-                    }
-                }
-            }
-        }
-    }
-
->>>>>>> cdf18436
     let regex =
         Regex::new(r"--(?P<arg>\S+)\s+\$\{(?P<value>[^}]+)\}|(\$\{(?P<standalone>[^}]+)\})")
             .unwrap();
@@ -358,16 +296,20 @@
         user_properties: "{}".to_owned(),
     };
 
-<<<<<<< HEAD
     let substitute_argument = |argument: &str| {
         regex
             .replace_all(argument, |caps: &Captures| {
                 if let Some(value) = caps.name("value") {
-                    let value = replace_placeholder(&replacer_args, value.as_str().into());
+                    let value = match value.as_str().try_into() {
+                        Ok(value) => replace_placeholder(&replacer_args, value),
+                        Err(_) => return String::new(),
+                    };
                     return format!("--{} {}", caps.name("arg").unwrap().as_str(), value);
                 } else if let Some(standalone) = caps.name("standalone") {
-                    let value = replace_placeholder(&replacer_args, standalone.as_str().into());
-                    return value;
+                    return match standalone.as_str().try_into() {
+                        Ok(standalone) => replace_placeholder(&replacer_args, standalone),
+                        Err(_) => return String::new(),
+                    };
                 }
                 if let Some(arg) = caps.name("arg") {
                     return arg.as_str().to_string();
@@ -411,7 +353,7 @@
             ArgumentType::Game,
             version
                 .minecraft_arguments
-                .unwrap()
+                .unwrap_or_default()
                 .split(' ')
                 .map(|s| Argument::Normal(s.to_string()))
                 .collect(),
@@ -432,42 +374,7 @@
     command.push(version.main_class.clone());
     substitute_arguments(&mut command, arguments.get(&ArgumentType::Game).unwrap());
 
-    command
-=======
-    let result = command
-        .into_iter()
-        .map(|argument| {
-            regex
-                .replace_all(&argument, |caps: &Captures| {
-                    if let Some(value) = caps.name("value") {
-                        let Ok(value) = value.as_str().try_into() else {
-                            return "".to_owned();
-                        };
-                        let value = replace_placeholder(&replacer_args, value);
-                        return format!("--{} {}", caps.name("arg").unwrap().as_str(), value);
-                    } else if let Some(standalone) = caps.name("standalone") {
-                        let Ok(standalone) = standalone.as_str().try_into() else {
-                            return "".to_owned();
-                        };
-                        let value = replace_placeholder(&replacer_args, standalone);
-                        return value;
-                    }
-                    if let Some(arg) = caps.name("arg") {
-                        return arg.as_str().to_string();
-                    } else {
-                        unreachable!("No capturing group matched")
-                    }
-                })
-                .to_string()
-        })
-        .map(|argument| {
-            // unescape " and \ characters
-            argument.replace("\\\"", "\"").replace("\\\\", "\\")
-        })
-        .collect();
-
-    Ok(result)
->>>>>>> cdf18436
+    Ok(command)
 }
 
 pub async fn launch_minecraft(
