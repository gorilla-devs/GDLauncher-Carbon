use std::path::PathBuf;

use carbon_domain::{
    maven::MavenCoordinates,
    minecraft::{
        manifest::ManifestVersion,
        version::{Argument, Library, Value, Version},
    },
};
use prisma_client_rust::QueryError;
use regex::{Captures, Regex};
use strum_macros::EnumIter;
use thiserror::Error;

use crate::{
<<<<<<< HEAD
    db::PrismaClient,
    managers::{
        account::{FullAccount, FullAccountType},
        settings::runtime_path::{InstancePath, RuntimePath},
    },
=======
    domain::runtime_path::{InstancePath, RuntimePath},
    managers::account::{FullAccount, FullAccountType},
>>>>>>> e2214cd7
};

#[derive(Debug, Error)]
pub enum VersionError {
    #[error("Could not fetch version meta: {0}")]
    NetworkError(#[from] reqwest::Error),
    #[error("Could not execute db query: {0}")]
    QueryError(#[from] QueryError),
}

pub async fn get_meta(
    reqwest_client: reqwest_middleware::ClientWithMiddleware,
    manifest_version_meta: ManifestVersion,
    clients_path: PathBuf,
) -> anyhow::Result<Version> {
    let url = manifest_version_meta.url;

    let version_meta_bytes = reqwest_client.get(url).send().await?.bytes().await?;

    tokio::fs::create_dir_all(&clients_path).await?;
    tokio::fs::write(
        clients_path.join(format!("{}.json", manifest_version_meta.id)),
        version_meta_bytes.clone(),
    )
    .await?;

    Ok(serde_json::from_slice::<Version>(&version_meta_bytes)?)
}

#[cfg(target_os = "windows")]
const CLASSPATH_SEPARATOR: &str = ";";
#[cfg(not(target_os = "windows"))]
const CLASSPATH_SEPARATOR: &str = ":";

#[derive(EnumIter, Debug, PartialEq)]
enum ArgPlaceholder {
    AuthPlayerName,
    VersionName,
    GameDirectory,
    AssetsRoot,
    GameAssets,
    AssetsIndexName,
    AuthUuid,
    AuthAccessToken,
    AuthSession,
    UserType,
    VersionType,
    UserProperties,
    ClassPath,
    NativesDirectory,
    LauncherName,
    LauncherVersion,
}

impl From<&str> for ArgPlaceholder {
    fn from(arg: &str) -> Self {
        match arg {
            "auth_player_name" => ArgPlaceholder::AuthPlayerName,
            "version_name" => ArgPlaceholder::VersionName,
            "game_directory" => ArgPlaceholder::GameDirectory,
            "assets_root" => ArgPlaceholder::AssetsRoot,
            "game_assets" => ArgPlaceholder::GameAssets,
            "assets_index_name" => ArgPlaceholder::AssetsIndexName,
            "auth_uuid" => ArgPlaceholder::AuthUuid,
            "auth_access_token" => ArgPlaceholder::AuthAccessToken,
            "auth_session" => ArgPlaceholder::AuthSession,
            "user_type" => ArgPlaceholder::UserType,
            "version_type" => ArgPlaceholder::VersionType,
            "user_properties" => ArgPlaceholder::UserProperties,
            "classpath" => ArgPlaceholder::ClassPath,
            "natives_directory" => ArgPlaceholder::NativesDirectory,
            "launcher_name" => ArgPlaceholder::LauncherName,
            "launcher_version" => ArgPlaceholder::LauncherVersion,
            _ => panic!("Unknown argument placeholder: {arg}"),
        }
    }
}

impl From<ArgPlaceholder> for &str {
    fn from(arg: ArgPlaceholder) -> Self {
        match arg {
            ArgPlaceholder::AuthPlayerName => "auth_player_name",
            ArgPlaceholder::VersionName => "version_name",
            ArgPlaceholder::GameDirectory => "game_directory",
            ArgPlaceholder::AssetsRoot => "assets_root",
            ArgPlaceholder::GameAssets => "game_assets",
            ArgPlaceholder::AssetsIndexName => "assets_index_name",
            ArgPlaceholder::AuthUuid => "auth_uuid",
            ArgPlaceholder::AuthAccessToken => "auth_access_token",
            ArgPlaceholder::AuthSession => "auth_session",
            ArgPlaceholder::UserType => "user_type",
            ArgPlaceholder::VersionType => "version_type",
            ArgPlaceholder::UserProperties => "user_properties",
            ArgPlaceholder::ClassPath => "classpath",
            ArgPlaceholder::NativesDirectory => "natives_directory",
            ArgPlaceholder::LauncherName => "launcher_name",
            ArgPlaceholder::LauncherVersion => "launcher_version",
        }
    }
}

struct ReplacerArgs {
    player_name: String,
    player_token: String,
    version_name: String,
    game_directory: InstancePath,
    game_assets: PathBuf,
    target_directory: PathBuf,
    natives_path: PathBuf,
    assets_root: PathBuf,
    assets_index_name: String,
    auth_uuid: String,
    libraries: String,
    auth_access_token: String,
    auth_session: String,
    user_type: String,
    version_type: String,
    user_properties: String,
}

fn replace_placeholder(replacer_args: &ReplacerArgs, placeholder: ArgPlaceholder) -> String {
    match placeholder {
        ArgPlaceholder::AuthPlayerName => replacer_args.player_name.clone(),
        ArgPlaceholder::VersionName => replacer_args.version_name.clone(),
        ArgPlaceholder::GameDirectory => replacer_args
            .game_directory
            .get_root()
            .display()
            .to_string(),
        ArgPlaceholder::AssetsRoot => replacer_args.assets_root.display().to_string(),
        ArgPlaceholder::GameAssets => replacer_args.game_assets.display().to_string(),
        ArgPlaceholder::AssetsIndexName => replacer_args.assets_index_name.clone(),
        ArgPlaceholder::AuthUuid => replacer_args.auth_uuid.clone(),
        ArgPlaceholder::AuthAccessToken => replacer_args.auth_access_token.clone(),
        ArgPlaceholder::AuthSession => replacer_args.auth_session.clone(),
        ArgPlaceholder::UserType => replacer_args.user_type.clone(), // Hardcoded to mojang apparently ?????
        ArgPlaceholder::VersionType => replacer_args.version_type.clone(),
        ArgPlaceholder::UserProperties => replacer_args.user_properties.clone(), // Not sure what this is,
        ArgPlaceholder::ClassPath => replacer_args.libraries.clone(),
        ArgPlaceholder::NativesDirectory => replacer_args.natives_path.display().to_string(),
        ArgPlaceholder::LauncherName => "minecraft-launcher".to_string(),
        ArgPlaceholder::LauncherVersion => "2".to_string(),
    }
}

fn replace_placeholders(
    full_account: FullAccount,
    runtime_path: &RuntimePath,
    command: String,
    version: &Version,
    libraries: String,
    instance_id: &str,
) -> String {
    let matches =
        Regex::new(r"--(?P<arg>\S+)\s+\$\{(?P<value>[^}]+)\}|(\$\{(?P<standalone>[^}]+)\})")
            .unwrap();

    let player_name = full_account.username;
    let player_uuid = full_account.uuid;
    let player_token = match full_account.type_ {
        FullAccountType::Offline => "offline".to_owned(),
        FullAccountType::Microsoft { access_token, .. } => access_token,
    };

    let version_name = version.id.clone();
    let game_directory = runtime_path
        .get_instances()
        .get_instance_path(instance_id.to_owned());
    let assets_root = runtime_path.get_assets().to_path();
    let game_assets = runtime_path.get_assets().to_path();
    let assets_index_name = version.assets.clone().unwrap();
    let client_jar_path = runtime_path.get_versions().get_clients_path().join(format!(
        "{}.jar",
        version.downloads.as_ref().unwrap().client.sha1
    ));

    let replacer_args = ReplacerArgs {
        player_name,
        player_token: player_token.clone(),
        version_name,
        game_directory,
        game_assets,
        target_directory: PathBuf::new(),
        natives_path: runtime_path.get_natives().get_versioned(&version.id),
        assets_root,
        assets_index_name,
        // Patch libraries adding client jar at the end
        libraries: format!(
            "{}{}{}",
            libraries,
            CLASSPATH_SEPARATOR,
            client_jar_path.display()
        ),
        auth_uuid: player_uuid,
        auth_access_token: player_token.clone(),
        auth_session: player_token,
        user_type: "mojang".to_owned(),
        version_type: version.type_.as_ref().unwrap().to_owned(),
        user_properties: "{}".to_owned(),
    };

    let new_command = matches.replace_all(&command, |caps: &Captures| {
        if let Some(value) = caps.name("value") {
            let value = replace_placeholder(&replacer_args, value.as_str().into());
            return format!("--{} {}", caps.name("arg").unwrap().as_str(), value);
        } else if let Some(standalone) = caps.name("standalone") {
            let value = replace_placeholder(&replacer_args, standalone.as_str().into());
            return value;
        }
        if let Some(arg) = caps.name("arg") {
            return arg.as_str().to_string();
        } else {
            unreachable!("No capturing group matched")
        }
    });

    new_command.to_string()
}

pub async fn generate_startup_command(
    full_account: FullAccount,
    xmx_memory: u16,
    xms_memory: u16,
    runtime_path: &RuntimePath,
    version: Version,
    instance_id: &str,
) -> String {
    let libraries = version
        .libraries
        .get_allowed_libraries()
        .iter()
        .map(|library| {
            let path = runtime_path
                .get_libraries()
                .get_library_path(MavenCoordinates::try_from(library.name.clone(), None).unwrap());

            path.display().to_string()
        })
        .reduce(|a, b| format!("{a}{CLASSPATH_SEPARATOR}{b}"))
        .unwrap();

    let mut command = Vec::with_capacity(libraries.len() * 2);
    // command.push("java".to_owned());

    command.push(format!("-Xmx{xmx_memory}m"));
    command.push(format!("-Xms{xms_memory}m"));

    let arguments = version.arguments.clone().unwrap_or_default();

    let game_arguments = arguments.game;
    let jvm_arguments = arguments.jvm;

    for arg in jvm_arguments {
        match arg {
            Argument::String(string) => command.push(string),
            Argument::Complex(rule) => {
                let is_allowed = rule.rules.iter().all(|rule| rule.is_allowed());

                if is_allowed {
                    match rule.value {
                        Value::String(string) => command.push(string),
                        Value::StringArray(arr) => command.extend(arr),
                    }
                }
            }
        }
    }

    // command.push("-Dlog4j.configurationFile=C:\Users\david\AppData\Roaming\gdlauncher_next\datastore\assets\objects\bd\client-1.12.xml".to_owned());

    command.push(version.main_class.clone());

    for arg in game_arguments {
        match arg {
            Argument::String(string) => command.push(string),
            Argument::Complex(rule) => {
                let is_allowed = rule.rules.iter().all(|rule| rule.is_allowed());

                if is_allowed {
                    match rule.value {
                        Value::String(string) => command.push(string),
                        Value::StringArray(arr) => command.extend(arr),
                    }
                }
            }
        }
    }

    // command.push("--username killpowa --version 1.19.3 --gameDir ..\..\instances\Minecraft vanilla --assetsDir ..\..\datastore\assets --assetIndex 2 --uuid 3b40f99969e64dbcabd01f87cddcb1fd --accessToken __HIDDEN_TOKEN__ --clientId ${clientid} --xuid ${auth_xuid} --userType mojang --versionType release --width=854 --height=480".to_owned());
    let command_string = command.join(" ");

    replace_placeholders(
        full_account,
        runtime_path,
        command_string,
        &version,
        libraries,
        instance_id,
    )
}

pub async fn extract_natives(runtime_path: &RuntimePath, version: &Version) {
    async fn extract_single_library_natives(
        runtime_path: &RuntimePath,
        library: &Library,
        version_id: &str,
        native_name: &str,
    ) {
        let maven = MavenCoordinates::try_from(library.name.clone(), Some(native_name.to_string()))
            .unwrap();
        let path = runtime_path.get_libraries().get_library_path(maven);
        let dest = runtime_path.get_natives().get_versioned(version_id);
        tokio::fs::create_dir_all(&dest).await.unwrap();

        println!("Extracting natives from {}", path.display());

        carbon_compression::decompress(path, &dest).await.unwrap();
    }

    for library in version.libraries.get_allowed_libraries() {
        match &library.natives {
            Some(natives) => {
                if cfg!(target_os = "windows") {
                    match natives.windows.as_ref() {
                        Some(native_name) => {
                            extract_single_library_natives(
                                runtime_path,
                                &library,
                                &version.id,
                                native_name,
                            )
                            .await
                        }
                        None => continue,
                    }
                } else if cfg!(target_os = "linux") {
                    match natives.linux.as_ref() {
                        Some(native_name) => {
                            extract_single_library_natives(
                                runtime_path,
                                &library,
                                &version.id,
                                native_name,
                            )
                            .await
                        }
                        None => continue,
                    }
                } else if cfg!(target_os = "macos") {
                    match natives.osx.as_ref() {
                        Some(native_name) => {
                            extract_single_library_natives(
                                runtime_path,
                                &library,
                                &version.id,
                                native_name,
                            )
                            .await
                        }
                        None => continue,
                    }
                } else {
                    panic!("Unsupported platform");
                }
            }
            None => continue,
        };
    }
}

#[cfg(test)]
mod tests {
    use super::*;
    use carbon_domain::minecraft::manifest::MinecraftManifest;
    use carbon_net::Progress;
    use chrono::Utc;

    async fn get_account() -> FullAccount {
        FullAccount {
            username: "test".to_owned(),
            uuid: "test-uuid".to_owned(),
            type_: FullAccountType::Offline,
            last_used: Utc::now().into(),
        }
    }

    // Test with cargo test -- --nocapture --exact managers::minecraft::version::tests::test_generate_startup_command
    #[tokio::test]
    async fn test_generate_startup_command() {
        let manifest = MinecraftManifest::fetch().await.unwrap();

        let version = manifest
            .versions
            .into_iter()
            .find(|v| v.id == "1.16.5")
            .unwrap()
            .fetch()
            .await
            .unwrap();

        let full_account = FullAccount {
            username: "test".to_owned(),
            uuid: "test-uuid".to_owned(),
            type_: FullAccountType::Offline,
            last_used: Utc::now().into(),
        };

        // Mock RuntimePath to have a stable path
        let runtime_path = RuntimePath::new(PathBuf::from("stable_path"));

        let instance_id = "something";

        let command = generate_startup_command(
            full_account,
            2048,
            2048,
            &runtime_path,
            version,
            instance_id,
        )
        .await;

        let fixture: &str = if cfg!(target_os = "macos") {
            "-Xmx2048m -Xms2048m -XstartOnFirstThread -Djava.library.path=stable_path/natives/1.16.5 -Dminecraft.launcher.brand=minecraft-launcher -Dminecraft.launcher.version=2 -cp stable_path/libraries/com/mojang/patchy/1.3.9/patchy-1.3.9.jar:stable_path/libraries/oshi-project/oshi-core/1.1/oshi-core-1.1.jar:stable_path/libraries/net/java/dev/jna/jna/4.4.0/jna-4.4.0.jar:stable_path/libraries/net/java/dev/jna/platform/3.4.0/platform-3.4.0.jar:stable_path/libraries/com/ibm/icu/icu4j/66.1/icu4j-66.1.jar:stable_path/libraries/com/mojang/javabridge/1.0.22/javabridge-1.0.22.jar:stable_path/libraries/net/sf/jopt-simple/jopt-simple/5.0.3/jopt-simple-5.0.3.jar:stable_path/libraries/io/netty/netty-all/4.1.25.Final/netty-all-4.1.25.Final.jar:stable_path/libraries/com/google/guava/guava/21.0/guava-21.0.jar:stable_path/libraries/org/apache/commons/commons-lang3/3.5/commons-lang3-3.5.jar:stable_path/libraries/commons-io/commons-io/2.5/commons-io-2.5.jar:stable_path/libraries/commons-codec/commons-codec/1.10/commons-codec-1.10.jar:stable_path/libraries/net/java/jinput/jinput/2.0.5/jinput-2.0.5.jar:stable_path/libraries/net/java/jutils/jutils/1.0.0/jutils-1.0.0.jar:stable_path/libraries/com/mojang/brigadier/1.0.17/brigadier-1.0.17.jar:stable_path/libraries/com/mojang/datafixerupper/4.0.26/datafixerupper-4.0.26.jar:stable_path/libraries/com/google/code/gson/gson/2.8.0/gson-2.8.0.jar:stable_path/libraries/com/mojang/authlib/2.1.28/authlib-2.1.28.jar:stable_path/libraries/org/apache/commons/commons-compress/1.8.1/commons-compress-1.8.1.jar:stable_path/libraries/org/apache/httpcomponents/httpclient/4.3.3/httpclient-4.3.3.jar:stable_path/libraries/commons-logging/commons-logging/1.1.3/commons-logging-1.1.3.jar:stable_path/libraries/org/apache/httpcomponents/httpcore/4.3.2/httpcore-4.3.2.jar:stable_path/libraries/it/unimi/dsi/fastutil/8.2.1/fastutil-8.2.1.jar:stable_path/libraries/org/apache/logging/log4j/log4j-api/2.8.1/log4j-api-2.8.1.jar:stable_path/libraries/org/apache/logging/log4j/log4j-core/2.8.1/log4j-core-2.8.1.jar:stable_path/libraries/org/lwjgl/lwjgl/3.2.1/lwjgl-3.2.1.jar:stable_path/libraries/org/lwjgl/lwjgl-jemalloc/3.2.1/lwjgl-jemalloc-3.2.1.jar:stable_path/libraries/org/lwjgl/lwjgl-openal/3.2.1/lwjgl-openal-3.2.1.jar:stable_path/libraries/org/lwjgl/lwjgl-opengl/3.2.1/lwjgl-opengl-3.2.1.jar:stable_path/libraries/org/lwjgl/lwjgl-glfw/3.2.1/lwjgl-glfw-3.2.1.jar:stable_path/libraries/org/lwjgl/lwjgl-stb/3.2.1/lwjgl-stb-3.2.1.jar:stable_path/libraries/org/lwjgl/lwjgl-tinyfd/3.2.1/lwjgl-tinyfd-3.2.1.jar:stable_path/libraries/org/lwjgl/lwjgl/3.2.1/lwjgl-3.2.1.jar:stable_path/libraries/org/lwjgl/lwjgl-jemalloc/3.2.1/lwjgl-jemalloc-3.2.1.jar:stable_path/libraries/org/lwjgl/lwjgl-openal/3.2.1/lwjgl-openal-3.2.1.jar:stable_path/libraries/org/lwjgl/lwjgl-opengl/3.2.1/lwjgl-opengl-3.2.1.jar:stable_path/libraries/org/lwjgl/lwjgl-glfw/3.2.1/lwjgl-glfw-3.2.1.jar:stable_path/libraries/org/lwjgl/lwjgl-stb/3.2.1/lwjgl-stb-3.2.1.jar:stable_path/libraries/org/lwjgl/lwjgl-tinyfd/3.2.1/lwjgl-tinyfd-3.2.1.jar:stable_path/libraries/com/mojang/text2speech/1.11.3/text2speech-1.11.3.jar:stable_path/libraries/com/mojang/text2speech/1.11.3/text2speech-1.11.3.jar:stable_path/libraries/ca/weblite/java-objc-bridge/1.0.0/java-objc-bridge-1.0.0.jar:stable_path/libraries/ca/weblite/java-objc-bridge/1.0.0/java-objc-bridge-1.0.0.jar:stable_path/versions/clients/37fd3c903861eeff3bc24b71eed48f828b5269c8.jar net.minecraft.client.main.Main --username test --version 1.16.5 --gameDir stable_path/instances/something --assetsDir stable_path/assets --assetIndex 1.16 --uuid test-uuid --accessToken offline --userType mojang --versionType release"
        } else if cfg!(target_os = "linux") {
            "-Xmx2048m -Xms2048m -Djava.library.path=stable_path/natives/1.16.5 -Dminecraft.launcher.brand=minecraft-launcher -Dminecraft.launcher.version=2 -cp stable_path/libraries/com/mojang/patchy/1.3.9/patchy-1.3.9.jar:stable_path/libraries/oshi-project/oshi-core/1.1/oshi-core-1.1.jar:stable_path/libraries/net/java/dev/jna/jna/4.4.0/jna-4.4.0.jar:stable_path/libraries/net/java/dev/jna/platform/3.4.0/platform-3.4.0.jar:stable_path/libraries/com/ibm/icu/icu4j/66.1/icu4j-66.1.jar:stable_path/libraries/com/mojang/javabridge/1.0.22/javabridge-1.0.22.jar:stable_path/libraries/net/sf/jopt-simple/jopt-simple/5.0.3/jopt-simple-5.0.3.jar:stable_path/libraries/io/netty/netty-all/4.1.25.Final/netty-all-4.1.25.Final.jar:stable_path/libraries/com/google/guava/guava/21.0/guava-21.0.jar:stable_path/libraries/org/apache/commons/commons-lang3/3.5/commons-lang3-3.5.jar:stable_path/libraries/commons-io/commons-io/2.5/commons-io-2.5.jar:stable_path/libraries/commons-codec/commons-codec/1.10/commons-codec-1.10.jar:stable_path/libraries/net/java/jinput/jinput/2.0.5/jinput-2.0.5.jar:stable_path/libraries/net/java/jutils/jutils/1.0.0/jutils-1.0.0.jar:stable_path/libraries/com/mojang/brigadier/1.0.17/brigadier-1.0.17.jar:stable_path/libraries/com/mojang/datafixerupper/4.0.26/datafixerupper-4.0.26.jar:stable_path/libraries/com/google/code/gson/gson/2.8.0/gson-2.8.0.jar:stable_path/libraries/com/mojang/authlib/2.1.28/authlib-2.1.28.jar:stable_path/libraries/org/apache/commons/commons-compress/1.8.1/commons-compress-1.8.1.jar:stable_path/libraries/org/apache/httpcomponents/httpclient/4.3.3/httpclient-4.3.3.jar:stable_path/libraries/commons-logging/commons-logging/1.1.3/commons-logging-1.1.3.jar:stable_path/libraries/org/apache/httpcomponents/httpcore/4.3.2/httpcore-4.3.2.jar:stable_path/libraries/it/unimi/dsi/fastutil/8.2.1/fastutil-8.2.1.jar:stable_path/libraries/org/apache/logging/log4j/log4j-api/2.8.1/log4j-api-2.8.1.jar:stable_path/libraries/org/apache/logging/log4j/log4j-core/2.8.1/log4j-core-2.8.1.jar:stable_path/libraries/org/lwjgl/lwjgl/3.2.2/lwjgl-3.2.2.jar:stable_path/libraries/org/lwjgl/lwjgl-jemalloc/3.2.2/lwjgl-jemalloc-3.2.2.jar:stable_path/libraries/org/lwjgl/lwjgl-openal/3.2.2/lwjgl-openal-3.2.2.jar:stable_path/libraries/org/lwjgl/lwjgl-opengl/3.2.2/lwjgl-opengl-3.2.2.jar:stable_path/libraries/org/lwjgl/lwjgl-glfw/3.2.2/lwjgl-glfw-3.2.2.jar:stable_path/libraries/org/lwjgl/lwjgl-stb/3.2.2/lwjgl-stb-3.2.2.jar:stable_path/libraries/org/lwjgl/lwjgl-tinyfd/3.2.2/lwjgl-tinyfd-3.2.2.jar:stable_path/libraries/org/lwjgl/lwjgl/3.2.2/lwjgl-3.2.2.jar:stable_path/libraries/org/lwjgl/lwjgl-jemalloc/3.2.2/lwjgl-jemalloc-3.2.2.jar:stable_path/libraries/org/lwjgl/lwjgl-openal/3.2.2/lwjgl-openal-3.2.2.jar:stable_path/libraries/org/lwjgl/lwjgl-opengl/3.2.2/lwjgl-opengl-3.2.2.jar:stable_path/libraries/org/lwjgl/lwjgl-glfw/3.2.2/lwjgl-glfw-3.2.2.jar:stable_path/libraries/org/lwjgl/lwjgl-tinyfd/3.2.2/lwjgl-tinyfd-3.2.2.jar:stable_path/libraries/org/lwjgl/lwjgl-stb/3.2.2/lwjgl-stb-3.2.2.jar:stable_path/libraries/com/mojang/text2speech/1.11.3/text2speech-1.11.3.jar:stable_path/libraries/com/mojang/text2speech/1.11.3/text2speech-1.11.3.jar:stable_path/versions/clients/37fd3c903861eeff3bc24b71eed48f828b5269c8.jar net.minecraft.client.main.Main --username test --version 1.16.5 --gameDir stable_path/instances/something --assetsDir stable_path/assets --assetIndex 1.16 --uuid test-uuid --accessToken offline --userType mojang --versionType release"
        } else {
            "-Xmx2048m -Xms2048m -XX:HeapDumpPath=MojangTricksIntelDriversForPerformance_javaw.exe_minecraft.exe.heapdump -Dos.name=Windows 10 -Dos.version=10.0 -Djava.library.path=stable_path\\natives\\1.16.5 -Dminecraft.launcher.brand=minecraft-launcher -Dminecraft.launcher.version=2 -cp stable_path\\libraries\\com\\mojang\\patchy\\1.3.9\\patchy-1.3.9.jar;stable_path\\libraries\\oshi-project\\oshi-core\\1.1\\oshi-core-1.1.jar;stable_path\\libraries\\net\\java\\dev\\jna\\jna\\4.4.0\\jna-4.4.0.jar;stable_path\\libraries\\net\\java\\dev\\jna\\platform\\3.4.0\\platform-3.4.0.jar;stable_path\\libraries\\com\\ibm\\icu\\icu4j\\66.1\\icu4j-66.1.jar;stable_path\\libraries\\com\\mojang\\javabridge\\1.0.22\\javabridge-1.0.22.jar;stable_path\\libraries\\net\\sf\\jopt-simple\\jopt-simple\\5.0.3\\jopt-simple-5.0.3.jar;stable_path\\libraries\\io\\netty\\netty-all\\4.1.25.Final\\netty-all-4.1.25.Final.jar;stable_path\\libraries\\com\\google\\guava\\guava\\21.0\\guava-21.0.jar;stable_path\\libraries\\org\\apache\\commons\\commons-lang3\\3.5\\commons-lang3-3.5.jar;stable_path\\libraries\\commons-io\\commons-io\\2.5\\commons-io-2.5.jar;stable_path\\libraries\\commons-codec\\commons-codec\\1.10\\commons-codec-1.10.jar;stable_path\\libraries\\net\\java\\jinput\\jinput\\2.0.5\\jinput-2.0.5.jar;stable_path\\libraries\\net\\java\\jutils\\jutils\\1.0.0\\jutils-1.0.0.jar;stable_path\\libraries\\com\\mojang\\brigadier\\1.0.17\\brigadier-1.0.17.jar;stable_path\\libraries\\com\\mojang\\datafixerupper\\4.0.26\\datafixerupper-4.0.26.jar;stable_path\\libraries\\com\\google\\code\\gson\\gson\\2.8.0\\gson-2.8.0.jar;stable_path\\libraries\\com\\mojang\\authlib\\2.1.28\\authlib-2.1.28.jar;stable_path\\libraries\\org\\apache\\commons\\commons-compress\\1.8.1\\commons-compress-1.8.1.jar;stable_path\\libraries\\org\\apache\\httpcomponents\\httpclient\\4.3.3\\httpclient-4.3.3.jar;stable_path\\libraries\\commons-logging\\commons-logging\\1.1.3\\commons-logging-1.1.3.jar;stable_path\\libraries\\org\\apache\\httpcomponents\\httpcore\\4.3.2\\httpcore-4.3.2.jar;stable_path\\libraries\\it\\unimi\\dsi\\fastutil\\8.2.1\\fastutil-8.2.1.jar;stable_path\\libraries\\org\\apache\\logging\\log4j\\log4j-api\\2.8.1\\log4j-api-2.8.1.jar;stable_path\\libraries\\org\\apache\\logging\\log4j\\log4j-core\\2.8.1\\log4j-core-2.8.1.jar;stable_path\\libraries\\org\\lwjgl\\lwjgl\\3.2.2\\lwjgl-3.2.2.jar;stable_path\\libraries\\org\\lwjgl\\lwjgl-jemalloc\\3.2.2\\lwjgl-jemalloc-3.2.2.jar;stable_path\\libraries\\org\\lwjgl\\lwjgl-openal\\3.2.2\\lwjgl-openal-3.2.2.jar;stable_path\\libraries\\org\\lwjgl\\lwjgl-opengl\\3.2.2\\lwjgl-opengl-3.2.2.jar;stable_path\\libraries\\org\\lwjgl\\lwjgl-glfw\\3.2.2\\lwjgl-glfw-3.2.2.jar;stable_path\\libraries\\org\\lwjgl\\lwjgl-stb\\3.2.2\\lwjgl-stb-3.2.2.jar;stable_path\\libraries\\org\\lwjgl\\lwjgl-tinyfd\\3.2.2\\lwjgl-tinyfd-3.2.2.jar;stable_path\\libraries\\org\\lwjgl\\lwjgl\\3.2.2\\lwjgl-3.2.2.jar;stable_path\\libraries\\org\\lwjgl\\lwjgl-jemalloc\\3.2.2\\lwjgl-jemalloc-3.2.2.jar;stable_path\\libraries\\org\\lwjgl\\lwjgl-openal\\3.2.2\\lwjgl-openal-3.2.2.jar;stable_path\\libraries\\org\\lwjgl\\lwjgl-opengl\\3.2.2\\lwjgl-opengl-3.2.2.jar;stable_path\\libraries\\org\\lwjgl\\lwjgl-glfw\\3.2.2\\lwjgl-glfw-3.2.2.jar;stable_path\\libraries\\org\\lwjgl\\lwjgl-tinyfd\\3.2.2\\lwjgl-tinyfd-3.2.2.jar;stable_path\\libraries\\org\\lwjgl\\lwjgl-stb\\3.2.2\\lwjgl-stb-3.2.2.jar;stable_path\\libraries\\com\\mojang\\text2speech\\1.11.3\\text2speech-1.11.3.jar;stable_path\\libraries\\com\\mojang\\text2speech\\1.11.3\\text2speech-1.11.3.jar;stable_path\\versions\\clients\\37fd3c903861eeff3bc24b71eed48f828b5269c8.jar net.minecraft.client.main.Main --username test --version 1.16.5 --gameDir stable_path\\instances\\something --assetsDir stable_path\\assets --assetIndex 1.16 --uuid test-uuid --accessToken offline --userType mojang --versionType release"
        };

        assert_eq!(command, fixture);
    }

    #[tokio::test]
    async fn test_extract_natives() {
        let app = crate::setup_managers_for_test().await;

        let runtime_path = &app.settings_manager().runtime_path;

        let manifest = MinecraftManifest::fetch().await.unwrap();
        let version = manifest
            .versions
            .into_iter()
            .find(|v| v.id == "1.16.5")
            .unwrap()
            .fetch()
            .await
            .unwrap();

        let libraries = version.libraries.get_allowed_libraries();

        let natives = libraries
            .iter()
            .filter(|&lib| lib.is_native_artifact())
            .collect::<Vec<_>>();

        let mut downloadables = vec![];
        let libraries_path = runtime_path.get_libraries().to_path();
        for native in natives {
            downloadables.extend(native.clone().into_natives_downloadable(&libraries_path));
        }

        let progress = tokio::sync::watch::channel(Progress::new());

        println!("{:#?}", downloadables);
        carbon_net::download_multiple(downloadables, progress.0)
            .await
            .unwrap();

        extract_natives(runtime_path, &version).await;
    }
}<|MERGE_RESOLUTION|>--- conflicted
+++ resolved
@@ -13,16 +13,8 @@
 use thiserror::Error;
 
 use crate::{
-<<<<<<< HEAD
-    db::PrismaClient,
-    managers::{
-        account::{FullAccount, FullAccountType},
-        settings::runtime_path::{InstancePath, RuntimePath},
-    },
-=======
     domain::runtime_path::{InstancePath, RuntimePath},
     managers::account::{FullAccount, FullAccountType},
->>>>>>> e2214cd7
 };
 
 #[derive(Debug, Error)]
