use std::path::PathBuf;

use crate::domain::{
    maven::MavenCoordinates,
    minecraft::{
        manifest::ManifestVersion,
        version::{Argument, Library, Value, Version},
    },
};
use prisma_client_rust::QueryError;
use regex::{Captures, Regex};
use strum_macros::EnumIter;
use thiserror::Error;

use crate::{
    domain::runtime_path::{InstancePath, RuntimePath},
    managers::account::{FullAccount, FullAccountType},
};

#[derive(Debug, Error)]
pub enum VersionError {
    #[error("Could not fetch version meta: {0}")]
    NetworkError(#[from] reqwest::Error),
    #[error("Could not execute db query: {0}")]
    QueryError(#[from] QueryError),
}

<<<<<<< HEAD
pub async fn get_version_meta(
    reqwest_client: reqwest::Client,
=======
pub async fn get_meta(
    reqwest_client: reqwest_middleware::ClientWithMiddleware,
>>>>>>> 5ba0bdd9
    manifest_version_meta: ManifestVersion,
    clients_path: PathBuf,
) -> anyhow::Result<Version> {
    let url = manifest_version_meta.url;

    let version_meta_bytes = reqwest_client.get(url).send().await?.bytes().await?;

    tokio::fs::create_dir_all(&clients_path).await?;
    tokio::fs::write(
        clients_path.join(format!("{}.json", manifest_version_meta.id)),
        version_meta_bytes.clone(),
    )
    .await?;

    Ok(serde_json::from_slice::<Version>(&version_meta_bytes)?)
}

#[cfg(target_os = "windows")]
const CLASSPATH_SEPARATOR: &str = ";";
#[cfg(not(target_os = "windows"))]
const CLASSPATH_SEPARATOR: &str = ":";

#[derive(EnumIter, Debug, PartialEq)]
enum ArgPlaceholder {
    AuthPlayerName,
    VersionName,
    GameDirectory,
    AssetsRoot,
    GameAssets,
    AssetsIndexName,
    AuthUuid,
    AuthAccessToken,
    AuthSession,
    UserType,
    VersionType,
    UserProperties,
    ClassPath,
    NativesDirectory,
    LauncherName,
    LauncherVersion,
}

impl From<&str> for ArgPlaceholder {
    fn from(arg: &str) -> Self {
        match arg {
            "auth_player_name" => ArgPlaceholder::AuthPlayerName,
            "version_name" => ArgPlaceholder::VersionName,
            "game_directory" => ArgPlaceholder::GameDirectory,
            "assets_root" => ArgPlaceholder::AssetsRoot,
            "game_assets" => ArgPlaceholder::GameAssets,
            "assets_index_name" => ArgPlaceholder::AssetsIndexName,
            "auth_uuid" => ArgPlaceholder::AuthUuid,
            "auth_access_token" => ArgPlaceholder::AuthAccessToken,
            "auth_session" => ArgPlaceholder::AuthSession,
            "user_type" => ArgPlaceholder::UserType,
            "version_type" => ArgPlaceholder::VersionType,
            "user_properties" => ArgPlaceholder::UserProperties,
            "classpath" => ArgPlaceholder::ClassPath,
            "natives_directory" => ArgPlaceholder::NativesDirectory,
            "launcher_name" => ArgPlaceholder::LauncherName,
            "launcher_version" => ArgPlaceholder::LauncherVersion,
            _ => panic!("Unknown argument placeholder: {arg}"),
        }
    }
}

impl From<ArgPlaceholder> for &str {
    fn from(arg: ArgPlaceholder) -> Self {
        match arg {
            ArgPlaceholder::AuthPlayerName => "auth_player_name",
            ArgPlaceholder::VersionName => "version_name",
            ArgPlaceholder::GameDirectory => "game_directory",
            ArgPlaceholder::AssetsRoot => "assets_root",
            ArgPlaceholder::GameAssets => "game_assets",
            ArgPlaceholder::AssetsIndexName => "assets_index_name",
            ArgPlaceholder::AuthUuid => "auth_uuid",
            ArgPlaceholder::AuthAccessToken => "auth_access_token",
            ArgPlaceholder::AuthSession => "auth_session",
            ArgPlaceholder::UserType => "user_type",
            ArgPlaceholder::VersionType => "version_type",
            ArgPlaceholder::UserProperties => "user_properties",
            ArgPlaceholder::ClassPath => "classpath",
            ArgPlaceholder::NativesDirectory => "natives_directory",
            ArgPlaceholder::LauncherName => "launcher_name",
            ArgPlaceholder::LauncherVersion => "launcher_version",
        }
    }
}

struct ReplacerArgs {
    player_name: String,
    player_token: String,
    version_name: String,
    game_directory: InstancePath,
    game_assets: PathBuf,
    target_directory: PathBuf,
    natives_path: PathBuf,
    assets_root: PathBuf,
    assets_index_name: String,
    auth_uuid: String,
    libraries: String,
    auth_access_token: String,
    auth_session: String,
    user_type: String,
    version_type: String,
    user_properties: String,
}

fn replace_placeholder(replacer_args: &ReplacerArgs, placeholder: ArgPlaceholder) -> String {
    match placeholder {
        ArgPlaceholder::AuthPlayerName => replacer_args.player_name.clone(),
        ArgPlaceholder::VersionName => replacer_args.version_name.clone(),
        ArgPlaceholder::GameDirectory => replacer_args
            .game_directory
            .get_root()
            .display()
            .to_string(),
        ArgPlaceholder::AssetsRoot => replacer_args.assets_root.display().to_string(),
        ArgPlaceholder::GameAssets => replacer_args.game_assets.display().to_string(),
        ArgPlaceholder::AssetsIndexName => replacer_args.assets_index_name.clone(),
        ArgPlaceholder::AuthUuid => replacer_args.auth_uuid.clone(),
        ArgPlaceholder::AuthAccessToken => replacer_args.auth_access_token.clone(),
        ArgPlaceholder::AuthSession => replacer_args.auth_session.clone(),
        ArgPlaceholder::UserType => replacer_args.user_type.clone(), // Hardcoded to mojang apparently ?????
        ArgPlaceholder::VersionType => replacer_args.version_type.clone(),
        ArgPlaceholder::UserProperties => replacer_args.user_properties.clone(), // Not sure what this is,
        ArgPlaceholder::ClassPath => replacer_args.libraries.clone(),
        ArgPlaceholder::NativesDirectory => replacer_args.natives_path.display().to_string(),
        ArgPlaceholder::LauncherName => "minecraft-launcher".to_string(),
        ArgPlaceholder::LauncherVersion => "2".to_string(),
    }
}

fn replace_placeholders(
    full_account: FullAccount,
    runtime_path: &RuntimePath,
    command: String,
    version: &Version,
    libraries: String,
    instance_id: &str,
) -> String {
    let matches =
        Regex::new(r"--(?P<arg>\S+)\s+\$\{(?P<value>[^}]+)\}|(\$\{(?P<standalone>[^}]+)\})")
            .unwrap();

    let player_name = full_account.username;
    let player_uuid = full_account.uuid;
    let player_token = match full_account.type_ {
        FullAccountType::Offline => "offline".to_owned(),
        FullAccountType::Microsoft { access_token, .. } => access_token,
    };

    let version_name = version.id.clone();
    let game_directory = runtime_path
        .get_instances()
        .get_instance_path(instance_id.to_owned());
    let assets_root = runtime_path.get_assets().to_path();
    let game_assets = runtime_path.get_assets().to_path();
    let assets_index_name = version.assets.clone().unwrap();
    let client_jar_path = runtime_path.get_versions().get_clients_path().join(format!(
        "{}.jar",
        version.downloads.as_ref().unwrap().client.sha1
    ));

    let replacer_args = ReplacerArgs {
        player_name,
        player_token: player_token.clone(),
        version_name,
        game_directory,
        game_assets,
        target_directory: PathBuf::new(),
        natives_path: runtime_path.get_natives().get_versioned(&version.id),
        assets_root,
        assets_index_name,
        // Patch libraries adding client jar at the end
        libraries: format!(
            "{}{}{}",
            libraries,
            CLASSPATH_SEPARATOR,
            client_jar_path.display()
        ),
        auth_uuid: player_uuid,
        auth_access_token: player_token.clone(),
        auth_session: player_token,
        user_type: "mojang".to_owned(),
        version_type: version.type_.as_ref().unwrap().to_owned(),
        user_properties: "{}".to_owned(),
    };

    let new_command = matches.replace_all(&command, |caps: &Captures| {
        if let Some(value) = caps.name("value") {
            let value = replace_placeholder(&replacer_args, value.as_str().into());
            return format!("--{} {}", caps.name("arg").unwrap().as_str(), value);
        } else if let Some(standalone) = caps.name("standalone") {
            let value = replace_placeholder(&replacer_args, standalone.as_str().into());
            return value;
        }
        if let Some(arg) = caps.name("arg") {
            return arg.as_str().to_string();
        } else {
            unreachable!("No capturing group matched")
        }
    });

    new_command.to_string()
}

pub async fn generate_startup_command(
    full_account: FullAccount,
    xmx_memory: u16,
    xms_memory: u16,
    runtime_path: &RuntimePath,
    version: Version,
    instance_id: &str,
) -> String {
    let libraries = version
        .libraries
        .get_allowed_libraries()
        .iter()
        .map(|library| {
            let path = runtime_path
                .get_libraries()
                .get_library_path(MavenCoordinates::try_from(library.name.clone(), None).unwrap());

            path.display().to_string()
        })
        .reduce(|a, b| format!("{a}{CLASSPATH_SEPARATOR}{b}"))
        .unwrap();

    let mut command = Vec::with_capacity(libraries.len() * 2);
    // command.push("java".to_owned());

    command.push(format!("-Xmx{xmx_memory}m"));
    command.push(format!("-Xms{xms_memory}m"));

    let arguments = version.arguments.clone().unwrap_or_default();

    let game_arguments = arguments.game;
    let jvm_arguments = arguments.jvm;

    for arg in jvm_arguments {
        match arg {
            Argument::String(string) => command.push(string),
            Argument::Complex(rule) => {
                let is_allowed = rule.rules.iter().all(|rule| rule.is_allowed());

                if is_allowed {
                    match rule.value {
                        Value::String(string) => command.push(string),
                        Value::StringArray(arr) => command.extend(arr),
                    }
                }
            }
        }
    }

    // command.push("-Dlog4j.configurationFile=C:\Users\david\AppData\Roaming\gdlauncher_next\datastore\assets\objects\bd\client-1.12.xml".to_owned());

    command.push(version.main_class.clone());

    for arg in game_arguments {
        match arg {
            Argument::String(string) => command.push(string),
            Argument::Complex(rule) => {
                let is_allowed = rule.rules.iter().all(|rule| rule.is_allowed());

                if is_allowed {
                    match rule.value {
                        Value::String(string) => command.push(string),
                        Value::StringArray(arr) => command.extend(arr),
                    }
                }
            }
        }
    }

    // command.push("--username killpowa --version 1.19.3 --gameDir ..\..\instances\Minecraft vanilla --assetsDir ..\..\datastore\assets --assetIndex 2 --uuid 3b40f99969e64dbcabd01f87cddcb1fd --accessToken __HIDDEN_TOKEN__ --clientId ${clientid} --xuid ${auth_xuid} --userType mojang --versionType release --width=854 --height=480".to_owned());
    let command_string = command.join(" ");

    replace_placeholders(
        full_account,
        runtime_path,
        command_string,
        &version,
        libraries,
        instance_id,
    )
}

pub async fn extract_natives(runtime_path: &RuntimePath, version: &Version) {
    async fn extract_single_library_natives(
        runtime_path: &RuntimePath,
        library: &Library,
        version_id: &str,
        native_name: &str,
    ) {
        let maven = MavenCoordinates::try_from(library.name.clone(), Some(native_name.to_string()))
            .unwrap();
        let path = runtime_path.get_libraries().get_library_path(maven);
        let dest = runtime_path.get_natives().get_versioned(version_id);
        tokio::fs::create_dir_all(&dest).await.unwrap();

        println!("Extracting natives from {}", path.display());

        carbon_compression::decompress(path, &dest).await.unwrap();
    }

    for library in version.libraries.get_allowed_libraries() {
        match &library.natives {
            Some(natives) => {
                if cfg!(target_os = "windows") {
                    match natives.windows.as_ref() {
                        Some(native_name) => {
                            extract_single_library_natives(
                                runtime_path,
                                &library,
                                &version.id,
                                native_name,
                            )
                            .await
                        }
                        None => continue,
                    }
                } else if cfg!(target_os = "linux") {
                    match natives.linux.as_ref() {
                        Some(native_name) => {
                            extract_single_library_natives(
                                runtime_path,
                                &library,
                                &version.id,
                                native_name,
                            )
                            .await
                        }
                        None => continue,
                    }
                } else if cfg!(target_os = "macos") {
                    match natives.osx.as_ref() {
                        Some(native_name) => {
                            extract_single_library_natives(
                                runtime_path,
                                &library,
                                &version.id,
                                native_name,
                            )
                            .await
                        }
                        None => continue,
                    }
                } else {
                    panic!("Unsupported platform");
                }
            }
            None => continue,
        };
    }
}

#[cfg(test)]
mod tests {
    use super::*;
    use crate::{
        domain::minecraft::manifest::MinecraftManifest,
        managers::minecraft::manifest::get_manifest_meta, setup_managers_for_test,
    };
    use carbon_net::Progress;
    use chrono::Utc;

    async fn get_account() -> FullAccount {
        FullAccount {
            username: "test".to_owned(),
            uuid: "test-uuid".to_owned(),
            type_: FullAccountType::Offline,
            last_used: Utc::now().into(),
        }
    }

    // Test with cargo test -- --nocapture --exact managers::minecraft::version::tests::test_generate_startup_command
    #[tokio::test]
    async fn test_generate_startup_command() {
        let app = setup_managers_for_test().await;
        let runtime_path = &app.settings_manager().runtime_path;
        let manifest = get_manifest_meta(reqwest::Client::new()).await.unwrap();

        let version = manifest.into_iter().find(|v| v.id == "1.16.5").unwrap();

        let version = get_version_meta(
            reqwest::Client::new(),
            version,
            runtime_path.get_versions().get_clients_path().to_path_buf(),
        )
        .await
        .unwrap();

        let full_account = FullAccount {
            username: "test".to_owned(),
            uuid: "test-uuid".to_owned(),
            type_: FullAccountType::Offline,
            last_used: Utc::now().into(),
        };

        // Mock RuntimePath to have a stable path

        let instance_id = "something";

        let command = generate_startup_command(
            full_account,
            2048,
            2048,
            &runtime_path,
            version,
            instance_id,
        )
        .await;

        let fixture: &str = if cfg!(target_os = "macos") {
            "-Xmx2048m -Xms2048m -XstartOnFirstThread -Djava.library.path=stable_path/natives/1.16.5 -Dminecraft.launcher.brand=minecraft-launcher -Dminecraft.launcher.version=2 -cp stable_path/libraries/com/mojang/patchy/1.3.9/patchy-1.3.9.jar:stable_path/libraries/oshi-project/oshi-core/1.1/oshi-core-1.1.jar:stable_path/libraries/net/java/dev/jna/jna/4.4.0/jna-4.4.0.jar:stable_path/libraries/net/java/dev/jna/platform/3.4.0/platform-3.4.0.jar:stable_path/libraries/com/ibm/icu/icu4j/66.1/icu4j-66.1.jar:stable_path/libraries/com/mojang/javabridge/1.0.22/javabridge-1.0.22.jar:stable_path/libraries/net/sf/jopt-simple/jopt-simple/5.0.3/jopt-simple-5.0.3.jar:stable_path/libraries/io/netty/netty-all/4.1.25.Final/netty-all-4.1.25.Final.jar:stable_path/libraries/com/google/guava/guava/21.0/guava-21.0.jar:stable_path/libraries/org/apache/commons/commons-lang3/3.5/commons-lang3-3.5.jar:stable_path/libraries/commons-io/commons-io/2.5/commons-io-2.5.jar:stable_path/libraries/commons-codec/commons-codec/1.10/commons-codec-1.10.jar:stable_path/libraries/net/java/jinput/jinput/2.0.5/jinput-2.0.5.jar:stable_path/libraries/net/java/jutils/jutils/1.0.0/jutils-1.0.0.jar:stable_path/libraries/com/mojang/brigadier/1.0.17/brigadier-1.0.17.jar:stable_path/libraries/com/mojang/datafixerupper/4.0.26/datafixerupper-4.0.26.jar:stable_path/libraries/com/google/code/gson/gson/2.8.0/gson-2.8.0.jar:stable_path/libraries/com/mojang/authlib/2.1.28/authlib-2.1.28.jar:stable_path/libraries/org/apache/commons/commons-compress/1.8.1/commons-compress-1.8.1.jar:stable_path/libraries/org/apache/httpcomponents/httpclient/4.3.3/httpclient-4.3.3.jar:stable_path/libraries/commons-logging/commons-logging/1.1.3/commons-logging-1.1.3.jar:stable_path/libraries/org/apache/httpcomponents/httpcore/4.3.2/httpcore-4.3.2.jar:stable_path/libraries/it/unimi/dsi/fastutil/8.2.1/fastutil-8.2.1.jar:stable_path/libraries/org/apache/logging/log4j/log4j-api/2.8.1/log4j-api-2.8.1.jar:stable_path/libraries/org/apache/logging/log4j/log4j-core/2.8.1/log4j-core-2.8.1.jar:stable_path/libraries/org/lwjgl/lwjgl/3.2.1/lwjgl-3.2.1.jar:stable_path/libraries/org/lwjgl/lwjgl-jemalloc/3.2.1/lwjgl-jemalloc-3.2.1.jar:stable_path/libraries/org/lwjgl/lwjgl-openal/3.2.1/lwjgl-openal-3.2.1.jar:stable_path/libraries/org/lwjgl/lwjgl-opengl/3.2.1/lwjgl-opengl-3.2.1.jar:stable_path/libraries/org/lwjgl/lwjgl-glfw/3.2.1/lwjgl-glfw-3.2.1.jar:stable_path/libraries/org/lwjgl/lwjgl-stb/3.2.1/lwjgl-stb-3.2.1.jar:stable_path/libraries/org/lwjgl/lwjgl-tinyfd/3.2.1/lwjgl-tinyfd-3.2.1.jar:stable_path/libraries/org/lwjgl/lwjgl/3.2.1/lwjgl-3.2.1.jar:stable_path/libraries/org/lwjgl/lwjgl-jemalloc/3.2.1/lwjgl-jemalloc-3.2.1.jar:stable_path/libraries/org/lwjgl/lwjgl-openal/3.2.1/lwjgl-openal-3.2.1.jar:stable_path/libraries/org/lwjgl/lwjgl-opengl/3.2.1/lwjgl-opengl-3.2.1.jar:stable_path/libraries/org/lwjgl/lwjgl-glfw/3.2.1/lwjgl-glfw-3.2.1.jar:stable_path/libraries/org/lwjgl/lwjgl-stb/3.2.1/lwjgl-stb-3.2.1.jar:stable_path/libraries/org/lwjgl/lwjgl-tinyfd/3.2.1/lwjgl-tinyfd-3.2.1.jar:stable_path/libraries/com/mojang/text2speech/1.11.3/text2speech-1.11.3.jar:stable_path/libraries/com/mojang/text2speech/1.11.3/text2speech-1.11.3.jar:stable_path/libraries/ca/weblite/java-objc-bridge/1.0.0/java-objc-bridge-1.0.0.jar:stable_path/libraries/ca/weblite/java-objc-bridge/1.0.0/java-objc-bridge-1.0.0.jar:stable_path/versions/clients/37fd3c903861eeff3bc24b71eed48f828b5269c8.jar net.minecraft.client.main.Main --username test --version 1.16.5 --gameDir stable_path/instances/something --assetsDir stable_path/assets --assetIndex 1.16 --uuid test-uuid --accessToken offline --userType mojang --versionType release"
        } else if cfg!(target_os = "linux") {
            "-Xmx2048m -Xms2048m -Djava.library.path=stable_path/natives/1.16.5 -Dminecraft.launcher.brand=minecraft-launcher -Dminecraft.launcher.version=2 -cp stable_path/libraries/com/mojang/patchy/1.3.9/patchy-1.3.9.jar:stable_path/libraries/oshi-project/oshi-core/1.1/oshi-core-1.1.jar:stable_path/libraries/net/java/dev/jna/jna/4.4.0/jna-4.4.0.jar:stable_path/libraries/net/java/dev/jna/platform/3.4.0/platform-3.4.0.jar:stable_path/libraries/com/ibm/icu/icu4j/66.1/icu4j-66.1.jar:stable_path/libraries/com/mojang/javabridge/1.0.22/javabridge-1.0.22.jar:stable_path/libraries/net/sf/jopt-simple/jopt-simple/5.0.3/jopt-simple-5.0.3.jar:stable_path/libraries/io/netty/netty-all/4.1.25.Final/netty-all-4.1.25.Final.jar:stable_path/libraries/com/google/guava/guava/21.0/guava-21.0.jar:stable_path/libraries/org/apache/commons/commons-lang3/3.5/commons-lang3-3.5.jar:stable_path/libraries/commons-io/commons-io/2.5/commons-io-2.5.jar:stable_path/libraries/commons-codec/commons-codec/1.10/commons-codec-1.10.jar:stable_path/libraries/net/java/jinput/jinput/2.0.5/jinput-2.0.5.jar:stable_path/libraries/net/java/jutils/jutils/1.0.0/jutils-1.0.0.jar:stable_path/libraries/com/mojang/brigadier/1.0.17/brigadier-1.0.17.jar:stable_path/libraries/com/mojang/datafixerupper/4.0.26/datafixerupper-4.0.26.jar:stable_path/libraries/com/google/code/gson/gson/2.8.0/gson-2.8.0.jar:stable_path/libraries/com/mojang/authlib/2.1.28/authlib-2.1.28.jar:stable_path/libraries/org/apache/commons/commons-compress/1.8.1/commons-compress-1.8.1.jar:stable_path/libraries/org/apache/httpcomponents/httpclient/4.3.3/httpclient-4.3.3.jar:stable_path/libraries/commons-logging/commons-logging/1.1.3/commons-logging-1.1.3.jar:stable_path/libraries/org/apache/httpcomponents/httpcore/4.3.2/httpcore-4.3.2.jar:stable_path/libraries/it/unimi/dsi/fastutil/8.2.1/fastutil-8.2.1.jar:stable_path/libraries/org/apache/logging/log4j/log4j-api/2.8.1/log4j-api-2.8.1.jar:stable_path/libraries/org/apache/logging/log4j/log4j-core/2.8.1/log4j-core-2.8.1.jar:stable_path/libraries/org/lwjgl/lwjgl/3.2.2/lwjgl-3.2.2.jar:stable_path/libraries/org/lwjgl/lwjgl-jemalloc/3.2.2/lwjgl-jemalloc-3.2.2.jar:stable_path/libraries/org/lwjgl/lwjgl-openal/3.2.2/lwjgl-openal-3.2.2.jar:stable_path/libraries/org/lwjgl/lwjgl-opengl/3.2.2/lwjgl-opengl-3.2.2.jar:stable_path/libraries/org/lwjgl/lwjgl-glfw/3.2.2/lwjgl-glfw-3.2.2.jar:stable_path/libraries/org/lwjgl/lwjgl-stb/3.2.2/lwjgl-stb-3.2.2.jar:stable_path/libraries/org/lwjgl/lwjgl-tinyfd/3.2.2/lwjgl-tinyfd-3.2.2.jar:stable_path/libraries/org/lwjgl/lwjgl/3.2.2/lwjgl-3.2.2.jar:stable_path/libraries/org/lwjgl/lwjgl-jemalloc/3.2.2/lwjgl-jemalloc-3.2.2.jar:stable_path/libraries/org/lwjgl/lwjgl-openal/3.2.2/lwjgl-openal-3.2.2.jar:stable_path/libraries/org/lwjgl/lwjgl-opengl/3.2.2/lwjgl-opengl-3.2.2.jar:stable_path/libraries/org/lwjgl/lwjgl-glfw/3.2.2/lwjgl-glfw-3.2.2.jar:stable_path/libraries/org/lwjgl/lwjgl-tinyfd/3.2.2/lwjgl-tinyfd-3.2.2.jar:stable_path/libraries/org/lwjgl/lwjgl-stb/3.2.2/lwjgl-stb-3.2.2.jar:stable_path/libraries/com/mojang/text2speech/1.11.3/text2speech-1.11.3.jar:stable_path/libraries/com/mojang/text2speech/1.11.3/text2speech-1.11.3.jar:stable_path/versions/clients/37fd3c903861eeff3bc24b71eed48f828b5269c8.jar net.minecraft.client.main.Main --username test --version 1.16.5 --gameDir stable_path/instances/something --assetsDir stable_path/assets --assetIndex 1.16 --uuid test-uuid --accessToken offline --userType mojang --versionType release"
        } else {
            "-Xmx2048m -Xms2048m -XX:HeapDumpPath=MojangTricksIntelDriversForPerformance_javaw.exe_minecraft.exe.heapdump -Dos.name=Windows 10 -Dos.version=10.0 -Djava.library.path=stable_path\\natives\\1.16.5 -Dminecraft.launcher.brand=minecraft-launcher -Dminecraft.launcher.version=2 -cp stable_path\\libraries\\com\\mojang\\patchy\\1.3.9\\patchy-1.3.9.jar;stable_path\\libraries\\oshi-project\\oshi-core\\1.1\\oshi-core-1.1.jar;stable_path\\libraries\\net\\java\\dev\\jna\\jna\\4.4.0\\jna-4.4.0.jar;stable_path\\libraries\\net\\java\\dev\\jna\\platform\\3.4.0\\platform-3.4.0.jar;stable_path\\libraries\\com\\ibm\\icu\\icu4j\\66.1\\icu4j-66.1.jar;stable_path\\libraries\\com\\mojang\\javabridge\\1.0.22\\javabridge-1.0.22.jar;stable_path\\libraries\\net\\sf\\jopt-simple\\jopt-simple\\5.0.3\\jopt-simple-5.0.3.jar;stable_path\\libraries\\io\\netty\\netty-all\\4.1.25.Final\\netty-all-4.1.25.Final.jar;stable_path\\libraries\\com\\google\\guava\\guava\\21.0\\guava-21.0.jar;stable_path\\libraries\\org\\apache\\commons\\commons-lang3\\3.5\\commons-lang3-3.5.jar;stable_path\\libraries\\commons-io\\commons-io\\2.5\\commons-io-2.5.jar;stable_path\\libraries\\commons-codec\\commons-codec\\1.10\\commons-codec-1.10.jar;stable_path\\libraries\\net\\java\\jinput\\jinput\\2.0.5\\jinput-2.0.5.jar;stable_path\\libraries\\net\\java\\jutils\\jutils\\1.0.0\\jutils-1.0.0.jar;stable_path\\libraries\\com\\mojang\\brigadier\\1.0.17\\brigadier-1.0.17.jar;stable_path\\libraries\\com\\mojang\\datafixerupper\\4.0.26\\datafixerupper-4.0.26.jar;stable_path\\libraries\\com\\google\\code\\gson\\gson\\2.8.0\\gson-2.8.0.jar;stable_path\\libraries\\com\\mojang\\authlib\\2.1.28\\authlib-2.1.28.jar;stable_path\\libraries\\org\\apache\\commons\\commons-compress\\1.8.1\\commons-compress-1.8.1.jar;stable_path\\libraries\\org\\apache\\httpcomponents\\httpclient\\4.3.3\\httpclient-4.3.3.jar;stable_path\\libraries\\commons-logging\\commons-logging\\1.1.3\\commons-logging-1.1.3.jar;stable_path\\libraries\\org\\apache\\httpcomponents\\httpcore\\4.3.2\\httpcore-4.3.2.jar;stable_path\\libraries\\it\\unimi\\dsi\\fastutil\\8.2.1\\fastutil-8.2.1.jar;stable_path\\libraries\\org\\apache\\logging\\log4j\\log4j-api\\2.8.1\\log4j-api-2.8.1.jar;stable_path\\libraries\\org\\apache\\logging\\log4j\\log4j-core\\2.8.1\\log4j-core-2.8.1.jar;stable_path\\libraries\\org\\lwjgl\\lwjgl\\3.2.2\\lwjgl-3.2.2.jar;stable_path\\libraries\\org\\lwjgl\\lwjgl-jemalloc\\3.2.2\\lwjgl-jemalloc-3.2.2.jar;stable_path\\libraries\\org\\lwjgl\\lwjgl-openal\\3.2.2\\lwjgl-openal-3.2.2.jar;stable_path\\libraries\\org\\lwjgl\\lwjgl-opengl\\3.2.2\\lwjgl-opengl-3.2.2.jar;stable_path\\libraries\\org\\lwjgl\\lwjgl-glfw\\3.2.2\\lwjgl-glfw-3.2.2.jar;stable_path\\libraries\\org\\lwjgl\\lwjgl-stb\\3.2.2\\lwjgl-stb-3.2.2.jar;stable_path\\libraries\\org\\lwjgl\\lwjgl-tinyfd\\3.2.2\\lwjgl-tinyfd-3.2.2.jar;stable_path\\libraries\\org\\lwjgl\\lwjgl\\3.2.2\\lwjgl-3.2.2.jar;stable_path\\libraries\\org\\lwjgl\\lwjgl-jemalloc\\3.2.2\\lwjgl-jemalloc-3.2.2.jar;stable_path\\libraries\\org\\lwjgl\\lwjgl-openal\\3.2.2\\lwjgl-openal-3.2.2.jar;stable_path\\libraries\\org\\lwjgl\\lwjgl-opengl\\3.2.2\\lwjgl-opengl-3.2.2.jar;stable_path\\libraries\\org\\lwjgl\\lwjgl-glfw\\3.2.2\\lwjgl-glfw-3.2.2.jar;stable_path\\libraries\\org\\lwjgl\\lwjgl-tinyfd\\3.2.2\\lwjgl-tinyfd-3.2.2.jar;stable_path\\libraries\\org\\lwjgl\\lwjgl-stb\\3.2.2\\lwjgl-stb-3.2.2.jar;stable_path\\libraries\\com\\mojang\\text2speech\\1.11.3\\text2speech-1.11.3.jar;stable_path\\libraries\\com\\mojang\\text2speech\\1.11.3\\text2speech-1.11.3.jar;stable_path\\versions\\clients\\37fd3c903861eeff3bc24b71eed48f828b5269c8.jar net.minecraft.client.main.Main --username test --version 1.16.5 --gameDir stable_path\\instances\\something --assetsDir stable_path\\assets --assetIndex 1.16 --uuid test-uuid --accessToken offline --userType mojang --versionType release"
        };

        assert_eq!(command, fixture);
    }

    #[tokio::test]
    async fn test_extract_natives() {
        let app = crate::setup_managers_for_test().await;

        let runtime_path = &app.settings_manager().runtime_path;

        let manifest = get_manifest_meta(reqwest::Client::new()).await.unwrap();
        let version = manifest.into_iter().find(|v| v.id == "1.16.5").unwrap();

        let version = get_version_meta(
            reqwest::Client::new(),
            version,
            runtime_path.get_versions().get_clients_path().to_path_buf(),
        )
        .await
        .unwrap();

        let libraries = version.libraries.get_allowed_libraries();

        let natives = libraries
            .iter()
            .filter(|&lib| lib.is_native_artifact())
            .collect::<Vec<_>>();

        let mut downloadables = vec![];
        let libraries_path = runtime_path.get_libraries().to_path();
        for native in natives {
            downloadables.extend(native.clone().into_natives_downloadable(&libraries_path));
        }

        let progress = tokio::sync::watch::channel(Progress::new());

        println!("{:#?}", downloadables);
        carbon_net::download_multiple(downloadables, progress.0)
            .await
            .unwrap();

        extract_natives(runtime_path, &version).await;
    }
}<|MERGE_RESOLUTION|>--- conflicted
+++ resolved
@@ -25,13 +25,8 @@
     QueryError(#[from] QueryError),
 }
 
-<<<<<<< HEAD
-pub async fn get_version_meta(
-    reqwest_client: reqwest::Client,
-=======
 pub async fn get_meta(
     reqwest_client: reqwest_middleware::ClientWithMiddleware,
->>>>>>> 5ba0bdd9
     manifest_version_meta: ManifestVersion,
     clients_path: PathBuf,
 ) -> anyhow::Result<Version> {
@@ -395,7 +390,7 @@
     use super::*;
     use crate::{
         domain::minecraft::manifest::MinecraftManifest,
-        managers::minecraft::manifest::get_manifest_meta, setup_managers_for_test,
+        managers::minecraft::manifest, setup_managers_for_test,
     };
     use carbon_net::Progress;
     use chrono::Utc;
@@ -414,12 +409,12 @@
     async fn test_generate_startup_command() {
         let app = setup_managers_for_test().await;
         let runtime_path = &app.settings_manager().runtime_path;
-        let manifest = get_manifest_meta(reqwest::Client::new()).await.unwrap();
+        let manifest = manifest::get_meta(app.reqwest_client.clone()).await.unwrap();
 
         let version = manifest.into_iter().find(|v| v.id == "1.16.5").unwrap();
 
-        let version = get_version_meta(
-            reqwest::Client::new(),
+        let version = get_meta(
+            app.reqwest_client.clone(),
             version,
             runtime_path.get_versions().get_clients_path().to_path_buf(),
         )
@@ -464,11 +459,11 @@
 
         let runtime_path = &app.settings_manager().runtime_path;
 
-        let manifest = get_manifest_meta(reqwest::Client::new()).await.unwrap();
+        let manifest = manifest::get_meta(app.reqwest_client.clone()).await.unwrap();
         let version = manifest.into_iter().find(|v| v.id == "1.16.5").unwrap();
 
-        let version = get_version_meta(
-            reqwest::Client::new(),
+        let version = get_meta(
+            app.reqwest_client.clone(),
             version,
             runtime_path.get_versions().get_clients_path().to_path_buf(),
         )
