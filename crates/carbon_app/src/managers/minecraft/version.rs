--- conflicted
+++ resolved
@@ -26,12 +26,7 @@
 }
 
 pub async fn get_meta(
-<<<<<<< HEAD
     reqwest_client: reqwest_middleware::ClientWithMiddleware,
-    db: Arc<PrismaClient>,
-=======
-    reqwest_client: reqwest::Client,
->>>>>>> 41af3197
     manifest_version_meta: ManifestVersion,
     clients_path: PathBuf,
 ) -> anyhow::Result<Version> {
