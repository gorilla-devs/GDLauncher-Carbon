use std::{path::PathBuf, sync::Arc};

use carbon_domain::{
    maven::MavenCoordinates,
    minecraft::{
        manifest::ManifestVersion,
        version::{Argument, Library, Value, Version},
    },
};
use prisma_client_rust::QueryError;
use regex::{Captures, Regex};
use strum_macros::EnumIter;
use thiserror::Error;

use crate::{
    db::PrismaClient,
    managers::{
        account::{FullAccount, FullAccountType},
        configuration::runtime_path::{InstancePath, RuntimePath},
    },
};

#[derive(Debug, Error)]
pub enum VersionError {
    #[error("Could not fetch version meta: {0}")]
    NetworkError(#[from] reqwest::Error),
    #[error("Could not execute db query: {0}")]
    QueryError(#[from] QueryError),
}

pub async fn get_meta(
    reqwest_client: reqwest::Client,
    db: Arc<PrismaClient>,
    manifest_version_meta: ManifestVersion,
    clients_path: PathBuf,
) -> anyhow::Result<Version> {
    let url = manifest_version_meta.url;

    let version_meta_bytes = reqwest_client.get(url).send().await?.bytes().await?;

    tokio::fs::create_dir_all(&clients_path).await?;
    tokio::fs::write(
        clients_path.join(format!("{}.json", manifest_version_meta.id)),
        version_meta_bytes.clone(),
    )
    .await?;

    Ok(serde_json::from_slice::<Version>(&version_meta_bytes)?)
}

#[cfg(target_os = "windows")]
const CLASSPATH_SEPARATOR: &str = ";";
#[cfg(not(target_os = "windows"))]
const CLASSPATH_SEPARATOR: &str = ":";

#[derive(EnumIter, Debug, PartialEq)]
enum ArgPlaceholder {
    AuthPlayerName,
    VersionName,
    GameDirectory,
    AssetsRoot,
    GameAssets,
    AssetsIndexName,
    AuthUuid,
    AuthAccessToken,
    AuthSession,
    UserType,
    VersionType,
    UserProperties,
    ClassPath,
    NativesDirectory,
    LauncherName,
    LauncherVersion,
}

impl From<&str> for ArgPlaceholder {
    fn from(arg: &str) -> Self {
        match arg {
            "auth_player_name" => ArgPlaceholder::AuthPlayerName,
            "version_name" => ArgPlaceholder::VersionName,
            "game_directory" => ArgPlaceholder::GameDirectory,
            "assets_root" => ArgPlaceholder::AssetsRoot,
            "game_assets" => ArgPlaceholder::GameAssets,
            "assets_index_name" => ArgPlaceholder::AssetsIndexName,
            "auth_uuid" => ArgPlaceholder::AuthUuid,
            "auth_access_token" => ArgPlaceholder::AuthAccessToken,
            "auth_session" => ArgPlaceholder::AuthSession,
            "user_type" => ArgPlaceholder::UserType,
            "version_type" => ArgPlaceholder::VersionType,
            "user_properties" => ArgPlaceholder::UserProperties,
            "classpath" => ArgPlaceholder::ClassPath,
            "natives_directory" => ArgPlaceholder::NativesDirectory,
            "launcher_name" => ArgPlaceholder::LauncherName,
            "launcher_version" => ArgPlaceholder::LauncherVersion,
            _ => panic!("Unknown argument placeholder: {arg}"),
        }
    }
}

impl From<ArgPlaceholder> for &str {
    fn from(arg: ArgPlaceholder) -> Self {
        match arg {
            ArgPlaceholder::AuthPlayerName => "auth_player_name",
            ArgPlaceholder::VersionName => "version_name",
            ArgPlaceholder::GameDirectory => "game_directory",
            ArgPlaceholder::AssetsRoot => "assets_root",
            ArgPlaceholder::GameAssets => "game_assets",
            ArgPlaceholder::AssetsIndexName => "assets_index_name",
            ArgPlaceholder::AuthUuid => "auth_uuid",
            ArgPlaceholder::AuthAccessToken => "auth_access_token",
            ArgPlaceholder::AuthSession => "auth_session",
            ArgPlaceholder::UserType => "user_type",
            ArgPlaceholder::VersionType => "version_type",
            ArgPlaceholder::UserProperties => "user_properties",
            ArgPlaceholder::ClassPath => "classpath",
            ArgPlaceholder::NativesDirectory => "natives_directory",
            ArgPlaceholder::LauncherName => "launcher_name",
            ArgPlaceholder::LauncherVersion => "launcher_version",
        }
    }
}

struct ReplacerArgs {
    player_name: String,
    player_token: String,
    version_name: String,
    game_directory: InstancePath,
    game_assets: PathBuf,
    target_directory: PathBuf,
    natives_path: PathBuf,
    assets_root: PathBuf,
    assets_index_name: String,
    auth_uuid: String,
    libraries: String,
    auth_access_token: String,
    auth_session: String,
    user_type: String,
    version_type: String,
    user_properties: String,
}

fn replace_placeholder(replacer_args: &ReplacerArgs, placeholder: ArgPlaceholder) -> String {
    match placeholder {
        ArgPlaceholder::AuthPlayerName => replacer_args.player_name.clone(),
        ArgPlaceholder::VersionName => replacer_args.version_name.clone(),
        ArgPlaceholder::GameDirectory => replacer_args
            .game_directory
            .get_root()
            .display()
            .to_string(),
        ArgPlaceholder::AssetsRoot => replacer_args.assets_root.display().to_string(),
        ArgPlaceholder::GameAssets => replacer_args.game_assets.display().to_string(),
        ArgPlaceholder::AssetsIndexName => replacer_args.assets_index_name.clone(),
        ArgPlaceholder::AuthUuid => replacer_args.auth_uuid.clone(),
        ArgPlaceholder::AuthAccessToken => replacer_args.auth_access_token.clone(),
        ArgPlaceholder::AuthSession => replacer_args.auth_session.clone(),
        ArgPlaceholder::UserType => replacer_args.user_type.clone(), // Hardcoded to mojang apparently ?????
        ArgPlaceholder::VersionType => replacer_args.version_type.clone(),
        ArgPlaceholder::UserProperties => replacer_args.user_properties.clone(), // Not sure what this is,
        ArgPlaceholder::ClassPath => replacer_args.libraries.clone(),
        ArgPlaceholder::NativesDirectory => replacer_args.natives_path.display().to_string(),
        ArgPlaceholder::LauncherName => "minecraft-launcher".to_string(),
        ArgPlaceholder::LauncherVersion => "2".to_string(),
    }
}

fn replace_placeholders(
    full_account: FullAccount,
    runtime_path: &RuntimePath,
    command: String,
    version: &Version,
    libraries: String,
    instance_id: &str,
) -> String {
    let matches =
        Regex::new(r"--(?P<arg>\S+)\s+\$\{(?P<value>[^}]+)\}|(\$\{(?P<standalone>[^}]+)\})")
            .unwrap();

    let player_name = full_account.username;
    let player_uuid = full_account.uuid;
    let player_token = match full_account.type_ {
        FullAccountType::Offline => "offline".to_owned(),
        FullAccountType::Microsoft { access_token, .. } => access_token,
    };

    let version_name = version.id.clone();
    let game_directory = runtime_path
        .get_instances()
        .get_instance_path(instance_id.to_owned());
    let assets_root = runtime_path.get_assets().to_path();
    let game_assets = runtime_path.get_assets().to_path();
    let assets_index_name = version.assets.clone().unwrap();
    let client_jar_path = runtime_path.get_versions().get_clients_path().join(format!(
        "{}.jar",
        version.downloads.as_ref().unwrap().client.sha1
    ));

    let replacer_args = ReplacerArgs {
        player_name,
        player_token: player_token.clone(),
        version_name,
        game_directory,
        game_assets,
        target_directory: PathBuf::new(),
        natives_path: runtime_path.get_natives().get_versioned(&version.id),
        assets_root,
        assets_index_name,
        // Patch libraries adding client jar at the end
        libraries: format!(
            "{}{}{}",
            libraries,
            CLASSPATH_SEPARATOR,
            client_jar_path.display()
        ),
        auth_uuid: player_uuid,
        auth_access_token: player_token.clone(),
        auth_session: player_token,
        user_type: "mojang".to_owned(),
        version_type: version.type_.as_ref().unwrap().to_owned(),
        user_properties: "{}".to_owned(),
    };

    let new_command = matches.replace_all(&command, |caps: &Captures| {
        if let Some(value) = caps.name("value") {
            let value = replace_placeholder(&replacer_args, value.as_str().into());
            return format!("--{} {}", caps.name("arg").unwrap().as_str(), value);
        } else if let Some(standalone) = caps.name("standalone") {
            let value = replace_placeholder(&replacer_args, standalone.as_str().into());
            return value;
        }
        if let Some(arg) = caps.name("arg") {
            return arg.as_str().to_string();
        } else {
            unreachable!("No capturing group matched")
        }
    });

    new_command.to_string()
}

pub async fn generate_startup_command(
    full_account: FullAccount,
    xmx_memory: u16,
    xms_memory: u16,
    runtime_path: &RuntimePath,
    version: Version,
    instance_id: &str,
) -> String {
    let libraries = version
        .libraries
        .get_allowed_libraries()
        .iter()
        .map(|library| {
            let path = runtime_path
                .get_libraries()
                .get_library_path(MavenCoordinates::try_from(library.name.clone(), None).unwrap());

            path.display().to_string()
        })
        .reduce(|a, b| format!("{a}{CLASSPATH_SEPARATOR}{b}"))
        .unwrap();

    let mut command = Vec::with_capacity(libraries.len() * 2);
    // command.push("java".to_owned());

    command.push(format!("-Xmx{xmx_memory}m"));
    command.push(format!("-Xms{xms_memory}m"));

    let arguments = version.arguments.clone().unwrap_or_default();

    let game_arguments = arguments.game;
    let jvm_arguments = arguments.jvm;

    for arg in jvm_arguments {
        match arg {
            Argument::String(string) => command.push(string),
            Argument::Complex(rule) => {
                let is_allowed = rule.rules.iter().all(|rule| rule.is_allowed());

                if is_allowed {
                    match rule.value {
                        Value::String(string) => command.push(string),
                        Value::StringArray(arr) => command.extend(arr),
                    }
                }
            }
        }
    }

    // command.push("-Dlog4j.configurationFile=C:\Users\david\AppData\Roaming\gdlauncher_next\datastore\assets\objects\bd\client-1.12.xml".to_owned());

    command.push(version.main_class.clone());

    for arg in game_arguments {
        match arg {
            Argument::String(string) => command.push(string),
            Argument::Complex(rule) => {
                let is_allowed = rule.rules.iter().all(|rule| rule.is_allowed());

                if is_allowed {
                    match rule.value {
                        Value::String(string) => command.push(string),
                        Value::StringArray(arr) => command.extend(arr),
                    }
                }
            }
        }
    }

    // command.push("--username killpowa --version 1.19.3 --gameDir ..\..\instances\Minecraft vanilla --assetsDir ..\..\datastore\assets --assetIndex 2 --uuid 3b40f99969e64dbcabd01f87cddcb1fd --accessToken __HIDDEN_TOKEN__ --clientId ${clientid} --xuid ${auth_xuid} --userType mojang --versionType release --width=854 --height=480".to_owned());
    let command_string = command.join(" ");

    replace_placeholders(
        full_account,
        runtime_path,
        command_string,
        &version,
        libraries,
        instance_id,
    )
}

pub async fn extract_natives(runtime_path: &RuntimePath, version: &Version) {
    async fn extract_single_library_natives(
        runtime_path: &RuntimePath,
        library: &Library,
        version_id: &str,
        native_name: &str,
    ) {
        let maven = MavenCoordinates::try_from(library.name.clone(), Some(native_name.to_string()))
            .unwrap();
        let path = runtime_path.get_libraries().get_library_path(maven);
        let dest = runtime_path.get_natives().get_versioned(version_id);
        tokio::fs::create_dir_all(&dest).await.unwrap();

        println!("Extracting natives from {}", path.display());

        carbon_compression::decompress(path, &dest).await.unwrap();
    }

    for library in version.libraries.get_allowed_libraries() {
        match &library.natives {
            Some(natives) => {
                if cfg!(target_os = "windows") {
                    match natives.windows.as_ref() {
                        Some(native_name) => {
                            extract_single_library_natives(
                                runtime_path,
                                &library,
                                &version.id,
                                native_name,
                            )
                            .await
                        }
                        None => continue,
                    }
                } else if cfg!(target_os = "linux") {
                    match natives.linux.as_ref() {
                        Some(native_name) => {
                            extract_single_library_natives(
                                runtime_path,
                                &library,
                                &version.id,
                                native_name,
                            )
                            .await
                        }
                        None => continue,
                    }
                } else if cfg!(target_os = "macos") {
                    match natives.osx.as_ref() {
                        Some(native_name) => {
                            extract_single_library_natives(
                                runtime_path,
                                &library,
                                &version.id,
                                native_name,
                            )
                            .await
                        }
                        None => continue,
                    }
                } else {
                    panic!("Unsupported platform");
                }
            }
            None => continue,
        };
    }
}

#[cfg(test)]
mod tests {
    use super::*;
    use carbon_domain::minecraft::manifest::MinecraftManifest;
<<<<<<< HEAD
=======
    use carbon_net::Progress;
>>>>>>> e00d0272
    use chrono::Utc;

    async fn get_account() -> FullAccount {
        FullAccount {
            username: "test".to_owned(),
            uuid: "test-uuid".to_owned(),
            type_: FullAccountType::Offline,
            last_used: Utc::now().into(),
        }
    }

    // Test with cargo test -- --nocapture --exact managers::minecraft::version::tests::test_generate_startup_command
    #[tokio::test]
    async fn test_generate_startup_command() {
        let manifest = MinecraftManifest::fetch().await.unwrap();

        let version = manifest
            .versions
            .into_iter()
            .find(|v| v.id == "1.16.5")
            .unwrap()
            .fetch()
            .await
            .unwrap();

        let full_account = FullAccount {
            username: "test".to_owned(),
            uuid: "test-uuid".to_owned(),
            type_: FullAccountType::Offline,
            last_used: Utc::now().into(),
        };

        // Mock RuntimePath to have a stable path
        let runtime_path = RuntimePath::new(PathBuf::from("stable_path"));

        let instance_id = "something";

        let command = generate_startup_command(
            full_account,
            2048,
            2048,
            &runtime_path,
            version,
            instance_id,
        )
        .await;

        let fixture: &str = if cfg!(target_os = "macos") {
            "-Xmx2048m -Xms2048m -XstartOnFirstThread -Djava.library.path=stable_path/natives/1.16.5 -Dminecraft.launcher.brand=minecraft-launcher -Dminecraft.launcher.version=2 -cp stable_path/libraries/com/mojang/patchy/1.3.9/patchy-1.3.9.jar:stable_path/libraries/oshi-project/oshi-core/1.1/oshi-core-1.1.jar:stable_path/libraries/net/java/dev/jna/jna/4.4.0/jna-4.4.0.jar:stable_path/libraries/net/java/dev/jna/platform/3.4.0/platform-3.4.0.jar:stable_path/libraries/com/ibm/icu/icu4j/66.1/icu4j-66.1.jar:stable_path/libraries/com/mojang/javabridge/1.0.22/javabridge-1.0.22.jar:stable_path/libraries/net/sf/jopt-simple/jopt-simple/5.0.3/jopt-simple-5.0.3.jar:stable_path/libraries/io/netty/netty-all/4.1.25.Final/netty-all-4.1.25.Final.jar:stable_path/libraries/com/google/guava/guava/21.0/guava-21.0.jar:stable_path/libraries/org/apache/commons/commons-lang3/3.5/commons-lang3-3.5.jar:stable_path/libraries/commons-io/commons-io/2.5/commons-io-2.5.jar:stable_path/libraries/commons-codec/commons-codec/1.10/commons-codec-1.10.jar:stable_path/libraries/net/java/jinput/jinput/2.0.5/jinput-2.0.5.jar:stable_path/libraries/net/java/jutils/jutils/1.0.0/jutils-1.0.0.jar:stable_path/libraries/com/mojang/brigadier/1.0.17/brigadier-1.0.17.jar:stable_path/libraries/com/mojang/datafixerupper/4.0.26/datafixerupper-4.0.26.jar:stable_path/libraries/com/google/code/gson/gson/2.8.0/gson-2.8.0.jar:stable_path/libraries/com/mojang/authlib/2.1.28/authlib-2.1.28.jar:stable_path/libraries/org/apache/commons/commons-compress/1.8.1/commons-compress-1.8.1.jar:stable_path/libraries/org/apache/httpcomponents/httpclient/4.3.3/httpclient-4.3.3.jar:stable_path/libraries/commons-logging/commons-logging/1.1.3/commons-logging-1.1.3.jar:stable_path/libraries/org/apache/httpcomponents/httpcore/4.3.2/httpcore-4.3.2.jar:stable_path/libraries/it/unimi/dsi/fastutil/8.2.1/fastutil-8.2.1.jar:stable_path/libraries/org/apache/logging/log4j/log4j-api/2.8.1/log4j-api-2.8.1.jar:stable_path/libraries/org/apache/logging/log4j/log4j-core/2.8.1/log4j-core-2.8.1.jar:stable_path/libraries/org/lwjgl/lwjgl/3.2.1/lwjgl-3.2.1.jar:stable_path/libraries/org/lwjgl/lwjgl-jemalloc/3.2.1/lwjgl-jemalloc-3.2.1.jar:stable_path/libraries/org/lwjgl/lwjgl-openal/3.2.1/lwjgl-openal-3.2.1.jar:stable_path/libraries/org/lwjgl/lwjgl-opengl/3.2.1/lwjgl-opengl-3.2.1.jar:stable_path/libraries/org/lwjgl/lwjgl-glfw/3.2.1/lwjgl-glfw-3.2.1.jar:stable_path/libraries/org/lwjgl/lwjgl-stb/3.2.1/lwjgl-stb-3.2.1.jar:stable_path/libraries/org/lwjgl/lwjgl-tinyfd/3.2.1/lwjgl-tinyfd-3.2.1.jar:stable_path/libraries/org/lwjgl/lwjgl/3.2.1/lwjgl-3.2.1.jar:stable_path/libraries/org/lwjgl/lwjgl-jemalloc/3.2.1/lwjgl-jemalloc-3.2.1.jar:stable_path/libraries/org/lwjgl/lwjgl-openal/3.2.1/lwjgl-openal-3.2.1.jar:stable_path/libraries/org/lwjgl/lwjgl-opengl/3.2.1/lwjgl-opengl-3.2.1.jar:stable_path/libraries/org/lwjgl/lwjgl-glfw/3.2.1/lwjgl-glfw-3.2.1.jar:stable_path/libraries/org/lwjgl/lwjgl-stb/3.2.1/lwjgl-stb-3.2.1.jar:stable_path/libraries/org/lwjgl/lwjgl-tinyfd/3.2.1/lwjgl-tinyfd-3.2.1.jar:stable_path/libraries/com/mojang/text2speech/1.11.3/text2speech-1.11.3.jar:stable_path/libraries/com/mojang/text2speech/1.11.3/text2speech-1.11.3.jar:stable_path/libraries/ca/weblite/java-objc-bridge/1.0.0/java-objc-bridge-1.0.0.jar:stable_path/libraries/ca/weblite/java-objc-bridge/1.0.0/java-objc-bridge-1.0.0.jar:stable_path/versions/clients/37fd3c903861eeff3bc24b71eed48f828b5269c8.jar net.minecraft.client.main.Main --username test --version 1.16.5 --gameDir stable_path/instances/something --assetsDir stable_path/assets --assetIndex 1.16 --uuid test-uuid --accessToken offline --userType mojang --versionType release"
        } else if cfg!(target_os = "linux") {
            "-Xmx2048m -Xms2048m -Djava.library.path=stable_path/natives/1.16.5 -Dminecraft.launcher.brand=minecraft-launcher -Dminecraft.launcher.version=2 -cp stable_path/libraries/com/mojang/patchy/1.3.9/patchy-1.3.9.jar:stable_path/libraries/oshi-project/oshi-core/1.1/oshi-core-1.1.jar:stable_path/libraries/net/java/dev/jna/jna/4.4.0/jna-4.4.0.jar:stable_path/libraries/net/java/dev/jna/platform/3.4.0/platform-3.4.0.jar:stable_path/libraries/com/ibm/icu/icu4j/66.1/icu4j-66.1.jar:stable_path/libraries/com/mojang/javabridge/1.0.22/javabridge-1.0.22.jar:stable_path/libraries/net/sf/jopt-simple/jopt-simple/5.0.3/jopt-simple-5.0.3.jar:stable_path/libraries/io/netty/netty-all/4.1.25.Final/netty-all-4.1.25.Final.jar:stable_path/libraries/com/google/guava/guava/21.0/guava-21.0.jar:stable_path/libraries/org/apache/commons/commons-lang3/3.5/commons-lang3-3.5.jar:stable_path/libraries/commons-io/commons-io/2.5/commons-io-2.5.jar:stable_path/libraries/commons-codec/commons-codec/1.10/commons-codec-1.10.jar:stable_path/libraries/net/java/jinput/jinput/2.0.5/jinput-2.0.5.jar:stable_path/libraries/net/java/jutils/jutils/1.0.0/jutils-1.0.0.jar:stable_path/libraries/com/mojang/brigadier/1.0.17/brigadier-1.0.17.jar:stable_path/libraries/com/mojang/datafixerupper/4.0.26/datafixerupper-4.0.26.jar:stable_path/libraries/com/google/code/gson/gson/2.8.0/gson-2.8.0.jar:stable_path/libraries/com/mojang/authlib/2.1.28/authlib-2.1.28.jar:stable_path/libraries/org/apache/commons/commons-compress/1.8.1/commons-compress-1.8.1.jar:stable_path/libraries/org/apache/httpcomponents/httpclient/4.3.3/httpclient-4.3.3.jar:stable_path/libraries/commons-logging/commons-logging/1.1.3/commons-logging-1.1.3.jar:stable_path/libraries/org/apache/httpcomponents/httpcore/4.3.2/httpcore-4.3.2.jar:stable_path/libraries/it/unimi/dsi/fastutil/8.2.1/fastutil-8.2.1.jar:stable_path/libraries/org/apache/logging/log4j/log4j-api/2.8.1/log4j-api-2.8.1.jar:stable_path/libraries/org/apache/logging/log4j/log4j-core/2.8.1/log4j-core-2.8.1.jar:stable_path/libraries/org/lwjgl/lwjgl/3.2.2/lwjgl-3.2.2.jar:stable_path/libraries/org/lwjgl/lwjgl-jemalloc/3.2.2/lwjgl-jemalloc-3.2.2.jar:stable_path/libraries/org/lwjgl/lwjgl-openal/3.2.2/lwjgl-openal-3.2.2.jar:stable_path/libraries/org/lwjgl/lwjgl-opengl/3.2.2/lwjgl-opengl-3.2.2.jar:stable_path/libraries/org/lwjgl/lwjgl-glfw/3.2.2/lwjgl-glfw-3.2.2.jar:stable_path/libraries/org/lwjgl/lwjgl-stb/3.2.2/lwjgl-stb-3.2.2.jar:stable_path/libraries/org/lwjgl/lwjgl-tinyfd/3.2.2/lwjgl-tinyfd-3.2.2.jar:stable_path/libraries/org/lwjgl/lwjgl/3.2.2/lwjgl-3.2.2.jar:stable_path/libraries/org/lwjgl/lwjgl-jemalloc/3.2.2/lwjgl-jemalloc-3.2.2.jar:stable_path/libraries/org/lwjgl/lwjgl-openal/3.2.2/lwjgl-openal-3.2.2.jar:stable_path/libraries/org/lwjgl/lwjgl-opengl/3.2.2/lwjgl-opengl-3.2.2.jar:stable_path/libraries/org/lwjgl/lwjgl-glfw/3.2.2/lwjgl-glfw-3.2.2.jar:stable_path/libraries/org/lwjgl/lwjgl-tinyfd/3.2.2/lwjgl-tinyfd-3.2.2.jar:stable_path/libraries/org/lwjgl/lwjgl-stb/3.2.2/lwjgl-stb-3.2.2.jar:stable_path/libraries/com/mojang/text2speech/1.11.3/text2speech-1.11.3.jar:stable_path/libraries/com/mojang/text2speech/1.11.3/text2speech-1.11.3.jar:stable_path/versions/clients/37fd3c903861eeff3bc24b71eed48f828b5269c8.jar net.minecraft.client.main.Main --username test --version 1.16.5 --gameDir stable_path/instances/something --assetsDir stable_path/assets --assetIndex 1.16 --uuid test-uuid --accessToken offline --userType mojang --versionType release"
        } else {
            "-Xmx2048m -Xms2048m -XX:HeapDumpPath=MojangTricksIntelDriversForPerformance_javaw.exe_minecraft.exe.heapdump -Dos.name=Windows 10 -Dos.version=10.0 -Djava.library.path=stable_path\\natives\\1.16.5 -Dminecraft.launcher.brand=minecraft-launcher -Dminecraft.launcher.version=2 -cp stable_path\\libraries\\com\\mojang\\patchy\\1.3.9\\patchy-1.3.9.jar;stable_path\\libraries\\oshi-project\\oshi-core\\1.1\\oshi-core-1.1.jar;stable_path\\libraries\\net\\java\\dev\\jna\\jna\\4.4.0\\jna-4.4.0.jar;stable_path\\libraries\\net\\java\\dev\\jna\\platform\\3.4.0\\platform-3.4.0.jar;stable_path\\libraries\\com\\ibm\\icu\\icu4j\\66.1\\icu4j-66.1.jar;stable_path\\libraries\\com\\mojang\\javabridge\\1.0.22\\javabridge-1.0.22.jar;stable_path\\libraries\\net\\sf\\jopt-simple\\jopt-simple\\5.0.3\\jopt-simple-5.0.3.jar;stable_path\\libraries\\io\\netty\\netty-all\\4.1.25.Final\\netty-all-4.1.25.Final.jar;stable_path\\libraries\\com\\google\\guava\\guava\\21.0\\guava-21.0.jar;stable_path\\libraries\\org\\apache\\commons\\commons-lang3\\3.5\\commons-lang3-3.5.jar;stable_path\\libraries\\commons-io\\commons-io\\2.5\\commons-io-2.5.jar;stable_path\\libraries\\commons-codec\\commons-codec\\1.10\\commons-codec-1.10.jar;stable_path\\libraries\\net\\java\\jinput\\jinput\\2.0.5\\jinput-2.0.5.jar;stable_path\\libraries\\net\\java\\jutils\\jutils\\1.0.0\\jutils-1.0.0.jar;stable_path\\libraries\\com\\mojang\\brigadier\\1.0.17\\brigadier-1.0.17.jar;stable_path\\libraries\\com\\mojang\\datafixerupper\\4.0.26\\datafixerupper-4.0.26.jar;stable_path\\libraries\\com\\google\\code\\gson\\gson\\2.8.0\\gson-2.8.0.jar;stable_path\\libraries\\com\\mojang\\authlib\\2.1.28\\authlib-2.1.28.jar;stable_path\\libraries\\org\\apache\\commons\\commons-compress\\1.8.1\\commons-compress-1.8.1.jar;stable_path\\libraries\\org\\apache\\httpcomponents\\httpclient\\4.3.3\\httpclient-4.3.3.jar;stable_path\\libraries\\commons-logging\\commons-logging\\1.1.3\\commons-logging-1.1.3.jar;stable_path\\libraries\\org\\apache\\httpcomponents\\httpcore\\4.3.2\\httpcore-4.3.2.jar;stable_path\\libraries\\it\\unimi\\dsi\\fastutil\\8.2.1\\fastutil-8.2.1.jar;stable_path\\libraries\\org\\apache\\logging\\log4j\\log4j-api\\2.8.1\\log4j-api-2.8.1.jar;stable_path\\libraries\\org\\apache\\logging\\log4j\\log4j-core\\2.8.1\\log4j-core-2.8.1.jar;stable_path\\libraries\\org\\lwjgl\\lwjgl\\3.2.2\\lwjgl-3.2.2.jar;stable_path\\libraries\\org\\lwjgl\\lwjgl-jemalloc\\3.2.2\\lwjgl-jemalloc-3.2.2.jar;stable_path\\libraries\\org\\lwjgl\\lwjgl-openal\\3.2.2\\lwjgl-openal-3.2.2.jar;stable_path\\libraries\\org\\lwjgl\\lwjgl-opengl\\3.2.2\\lwjgl-opengl-3.2.2.jar;stable_path\\libraries\\org\\lwjgl\\lwjgl-glfw\\3.2.2\\lwjgl-glfw-3.2.2.jar;stable_path\\libraries\\org\\lwjgl\\lwjgl-stb\\3.2.2\\lwjgl-stb-3.2.2.jar;stable_path\\libraries\\org\\lwjgl\\lwjgl-tinyfd\\3.2.2\\lwjgl-tinyfd-3.2.2.jar;stable_path\\libraries\\org\\lwjgl\\lwjgl\\3.2.2\\lwjgl-3.2.2.jar;stable_path\\libraries\\org\\lwjgl\\lwjgl-jemalloc\\3.2.2\\lwjgl-jemalloc-3.2.2.jar;stable_path\\libraries\\org\\lwjgl\\lwjgl-openal\\3.2.2\\lwjgl-openal-3.2.2.jar;stable_path\\libraries\\org\\lwjgl\\lwjgl-opengl\\3.2.2\\lwjgl-opengl-3.2.2.jar;stable_path\\libraries\\org\\lwjgl\\lwjgl-glfw\\3.2.2\\lwjgl-glfw-3.2.2.jar;stable_path\\libraries\\org\\lwjgl\\lwjgl-tinyfd\\3.2.2\\lwjgl-tinyfd-3.2.2.jar;stable_path\\libraries\\org\\lwjgl\\lwjgl-stb\\3.2.2\\lwjgl-stb-3.2.2.jar;stable_path\\libraries\\com\\mojang\\text2speech\\1.11.3\\text2speech-1.11.3.jar;stable_path\\libraries\\com\\mojang\\text2speech\\1.11.3\\text2speech-1.11.3.jar;stable_path\\versions\\clients\\37fd3c903861eeff3bc24b71eed48f828b5269c8.jar net.minecraft.client.main.Main --username test --version 1.16.5 --gameDir stable_path\\instances\\something --assetsDir stable_path\\assets --assetIndex 1.16 --uuid test-uuid --accessToken offline --userType mojang --versionType release"
        };

        assert_eq!(command, fixture);
    }

    #[tokio::test]
    async fn test_extract_natives() {
        let app = crate::setup_managers_for_test().await;

        let runtime_path = &app.configuration_manager().runtime_path;

        let manifest = MinecraftManifest::fetch().await.unwrap();
        let version = manifest
            .versions
            .into_iter()
            .find(|v| v.id == "1.16.5")
            .unwrap()
            .fetch()
            .await
            .unwrap();

        let libraries = version.libraries.get_allowed_libraries();

        let natives = libraries
            .iter()
            .filter(|&lib| lib.is_native_artifact())
            .collect::<Vec<_>>();

        let mut downloadables = vec![];
        let libraries_path = runtime_path.get_libraries().to_path();
        for native in natives {
            downloadables.extend(native.clone().into_natives_downloadable(&libraries_path));
        }

        let progress = tokio::sync::watch::channel(Progress::new());

        println!("{:#?}", downloadables);
        carbon_net::download_multiple(downloadables, progress.0)
            .await
            .unwrap();

        extract_natives(runtime_path, &version).await;
    }
}<|MERGE_RESOLUTION|>--- conflicted
+++ resolved
@@ -393,10 +393,7 @@
 mod tests {
     use super::*;
     use carbon_domain::minecraft::manifest::MinecraftManifest;
-<<<<<<< HEAD
-=======
     use carbon_net::Progress;
->>>>>>> e00d0272
     use chrono::Utc;
 
     async fn get_account() -> FullAccount {
