--- conflicted
+++ resolved
@@ -1,9 +1,4 @@
-<<<<<<< HEAD
-use anyhow::Context;
-use carbon_net::{Downloadable, Progress};
-=======
 use carbon_net::Downloadable;
->>>>>>> cdf18436
 use daedalus::{
     minecraft::{DownloadType, Version, VersionInfo, VersionManifest},
     modded::Manifest,
