<<<<<<< HEAD
use anyhow::Context;
use carbon_net::Progress;
=======
use carbon_net::{Downloadable, Progress};
>>>>>>> 81974ac2
use daedalus::{
    minecraft::{DownloadType, Version, VersionInfo, VersionManifest},
    modded::Manifest,
};
use reqwest::Url;

use crate::domain::minecraft::minecraft::{
    assets_index_into_vec_downloadable, libraries_into_vec_downloadable,
    version_download_into_downloadable,
};

use super::ManagerRef;

mod assets;
<<<<<<< HEAD
pub mod forge;
pub mod minecraft;
=======
mod curseforge;
mod forge;
mod minecraft;
>>>>>>> 81974ac2

pub(crate) struct MinecraftManager {
    pub meta_base_url: Url,
}

impl MinecraftManager {
    pub fn new() -> Self {
        Self {
            meta_base_url: Url::parse("https://meta.gdl.gg/").unwrap(),
        }
    }
}

impl ManagerRef<'_, MinecraftManager> {
    pub async fn get_minecraft_manifest(&self) -> anyhow::Result<VersionManifest> {
        minecraft::get_manifest(&self.app.reqwest_client, &self.meta_base_url).await
    }

    pub async fn get_minecraft_version(
        self,
        manifest_version_meta: Version,
    ) -> anyhow::Result<VersionInfo> {
        minecraft::get_version(&self.app.reqwest_client, manifest_version_meta).await
    }

    pub async fn get_forge_manifest(&self) -> anyhow::Result<Manifest> {
        forge::get_manifest(&self.app.reqwest_client, &self.meta_base_url).await
    }

    pub async fn get_all_vanilla_files(
        self,
        version_info: VersionInfo,
    ) -> anyhow::Result<Vec<Downloadable>> {
        let runtime_path = &self.app.settings_manager().runtime_path;

        let mut all_files = vec![];

        let libraries = libraries_into_vec_downloadable(
            version_info.libraries,
            &runtime_path.get_libraries().to_path(),
        );

        let client_main_jar = version_download_into_downloadable(
            version_info
                .downloads
                .get(&DownloadType::Client)
                .unwrap()
                .clone(),
            &runtime_path.get_versions().get_clients_path(),
        );

        let assets = assets_index_into_vec_downloadable(
            assets::get_meta(
                self.app.reqwest_client.clone(),
                version_info.asset_index,
                runtime_path.get_assets().get_indexes_path(),
            )
            .await?,
            &runtime_path.get_assets().get_objects_path(),
        );

        all_files.push(client_main_jar);
        all_files.extend(libraries);
        all_files.extend(assets);

<<<<<<< HEAD
        carbon_net::download_multiple(all_files, progress)
            .await
            .context("while downloading")?;

        Ok(())
=======
        Ok(all_files)
>>>>>>> 81974ac2
    }
}

#[cfg(test)]
mod tests {

    use std::{io::Write, path::PathBuf};

    use carbon_net::Progress;
    use chrono::Utc;
    use daedalus::{minecraft::DownloadType, modded::merge_partial_version};

    use crate::managers::{
        account::{FullAccount, FullAccountType},
        minecraft::{
            forge::execute_processors,
            minecraft::{extract_natives, launch_minecraft},
        },
    };

    #[ignore]
    #[tokio::test(flavor = "multi_thread", worker_threads = 12)]
    async fn test_download_minecraft() {
        let version = "1.16.5";

        let app = crate::setup_managers_for_test().await;

        let runtime_path = &app.app.settings_manager().runtime_path;
        let instance_path = runtime_path.get_instances().get_instance_path("test");

        std::fs::create_dir_all(instance_path.get_root()).unwrap();

        let manifest = crate::managers::minecraft::minecraft::get_manifest(
            &app.reqwest_client,
            &app.minecraft_manager.meta_base_url,
        )
        .await
        .unwrap();

        let manifest_version = manifest
            .versions
            .iter()
            .find(|v| v.id == version)
            .unwrap()
            .clone();

        let version_info = crate::managers::minecraft::minecraft::get_version(
            &app.reqwest_client,
            manifest_version,
        )
        .await
        .unwrap();

        // Uncomment for FORGE
        // -----FORGE

        // let forge_manifest = crate::managers::minecraft::forge::get_manifest(
        //     &app.reqwest_client.clone(),
        //     &app.minecraft_manager.meta_base_url,
        // )
        // .await
        // .unwrap()
        // .game_versions
        // .into_iter()
        // .find(|v| v.id == version)
        // .unwrap()
        // .loaders[0]
        //     .clone();

        // let forge_version_info =
        //     crate::managers::minecraft::forge::get_version(&app.reqwest_client, forge_manifest)
        //         .await
        //         .unwrap();

        // let version_info = merge_partial_version(forge_version_info, version_info);

        // -----FORGE

        let mut progress = tokio::sync::watch::channel(Progress::new());

        tokio::spawn(async move {
            while progress.1.changed().await.is_ok() {
                let progress_value = progress.1.borrow().clone();
                println!("{:?}", progress_value);
            }
        });

        let vanilla_files = app
            .minecraft_manager()
            .get_all_vanilla_files(version_info.clone())
            .await
            .unwrap();

        carbon_net::download_multiple(vanilla_files, progress.0)
            .await
            .unwrap();

        extract_natives(runtime_path, &version_info).await;

        let libraries_path = runtime_path.get_libraries();
        let game_version = version_info.id.to_string();
        let client_path = runtime_path.get_versions().get_clients_path().join(format!(
            "{}.jar",
            version_info
                .downloads
                .get(&DownloadType::Client)
                .unwrap()
                .sha1
        ));

        if let Some(processors) = &version_info.processors {
            execute_processors(
                processors,
                version_info
                    .data
                    .as_ref()
                    .ok_or_else(|| anyhow::anyhow!("Data entries missing"))
                    .unwrap(),
                PathBuf::from("java"),
                instance_path.clone(),
                client_path,
                game_version,
                libraries_path,
            )
            .await
            .unwrap();
        }

        let full_account = FullAccount {
            username: "test".to_owned(),
            uuid: "test-uuid".to_owned(),
            type_: FullAccountType::Offline,
            last_used: Utc::now().into(),
        };

        let mut child = launch_minecraft(
            PathBuf::from("/Users/davideceschia/.sdkman/candidates/java/current/bin/java"),
            full_account,
            2048,
            2048,
            runtime_path,
            version_info,
            instance_path,
        )
        .await
        .unwrap();

        // intercept stdout
        let stdout = child.stdout.take().unwrap();
        let mut reader = tokio::io::BufReader::new(stdout);

        tokio::spawn(async move {
            tokio::io::copy(&mut reader, &mut tokio::io::stdout())
                .await
                .unwrap();
        });

        let _ = child.wait().await;

        // assert!(status.success());
    }
}<|MERGE_RESOLUTION|>--- conflicted
+++ resolved
@@ -1,9 +1,5 @@
-<<<<<<< HEAD
 use anyhow::Context;
-use carbon_net::Progress;
-=======
 use carbon_net::{Downloadable, Progress};
->>>>>>> 81974ac2
 use daedalus::{
     minecraft::{DownloadType, Version, VersionInfo, VersionManifest},
     modded::Manifest,
@@ -18,14 +14,9 @@
 use super::ManagerRef;
 
 mod assets;
-<<<<<<< HEAD
+mod curseforge;
 pub mod forge;
 pub mod minecraft;
-=======
-mod curseforge;
-mod forge;
-mod minecraft;
->>>>>>> 81974ac2
 
 pub(crate) struct MinecraftManager {
     pub meta_base_url: Url,
@@ -91,15 +82,7 @@
         all_files.extend(libraries);
         all_files.extend(assets);
 
-<<<<<<< HEAD
-        carbon_net::download_multiple(all_files, progress)
-            .await
-            .context("while downloading")?;
-
-        Ok(())
-=======
         Ok(all_files)
->>>>>>> 81974ac2
     }
 }
 
