--- conflicted
+++ resolved
@@ -1,7 +1,3 @@
-<<<<<<< HEAD
-use anyhow::anyhow;
-use carbon_net::{Downloadable, IntoDownloadable, IntoVecDownloadable};
-=======
 use carbon_net::{Downloadable, IntoDownloadable, IntoVecDownloadable, Progress};
 use reqwest::Url;
 
@@ -9,9 +5,6 @@
     minecraft::{ManifestVersion, MinecraftManifest, VersionInfo},
     modded::ModdedManifest,
 };
->>>>>>> ab790ab7
-
-use crate::domain::minecraft::manifest::ManifestVersion;
 
 use super::ManagerRef;
 
@@ -19,17 +12,9 @@
 mod forge;
 mod minecraft;
 
-<<<<<<< HEAD
-pub const MC_MANIFEST_META_URL: &str = "https://meta.modrinth.com/minecraft/v0/manifest.json";
-pub const FORGE_MANIFEST_META_URL: &str = "https://meta.modrinth.com/forge/v0/manifest.json";
-pub const FABRIC_MANIFEST_META_URL: &str = "https://meta.modrinth.com/fabric/v0/manifest.json";
-
-pub(crate) struct MinecraftManager {}
-=======
 pub(crate) struct MinecraftManager {
     pub meta_base_url: Url,
 }
->>>>>>> ab790ab7
 
 impl MinecraftManager {
     pub fn new() -> Self {
@@ -113,15 +98,8 @@
 
     // #[ignore]
     // #[tokio::test(flavor = "multi_thread", worker_threads = 12)]
-<<<<<<< HEAD
-    // async fn test_download_minecraft() {
-    //     use crate::managers::minecraft::version::extract_natives;
-    //     use crate::domain::minecraft::manifest::MinecraftManifest;
-    //     use carbon_net::Progress;
-=======
     async fn test_download_minecraft() {
         let version = "1.16.5";
->>>>>>> ab790ab7
 
         let app = crate::setup_managers_for_test().await;
 
