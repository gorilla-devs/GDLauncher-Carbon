--- conflicted
+++ resolved
@@ -1,4 +1,4 @@
-<<<<<<< HEAD
+
 use carbon_domain::minecraft::manifest::ManifestVersion;
 use carbon_net::{IntoDownloadable, IntoVecDownloadable};
 use rspc::ErrorCode;
@@ -10,12 +10,6 @@
 mod manifest;
 mod version;
 
-=======
-use crate::db::{minecraft_manifest::SetParam, PrismaClient};
-use carbon_domain::minecraft::MinecraftManifest;
-use thiserror::Error;
-
->>>>>>> d3d152a5
 #[derive(Error, Debug)]
 pub enum MinecraftError {
     #[error("Assets error {0}")]
@@ -30,7 +24,6 @@
     LibrariesNotFound,
 }
 
-<<<<<<< HEAD
 impl From<MinecraftError> for rspc::Error {
     fn from(value: MinecraftError) -> Self {
         rspc::Error::new(
@@ -39,9 +32,6 @@
         )
     }
 }
-=======
-pub(crate) struct MinecraftManager {}
->>>>>>> d3d152a5
 
 pub(crate) struct MinecraftManager {}
 
