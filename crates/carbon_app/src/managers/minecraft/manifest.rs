use carbon_domain::minecraft::manifest::{ManifestVersion, MinecraftManifest};
use prisma_client_rust::QueryError;
use thiserror::Error;

#[derive(Error, Debug)]
pub enum ManifestError {
    #[error("Could not fetch manifest from launchermeta: {0}")]
    NetworkError(#[from] reqwest::Error),
    #[error("Manifest database query error: {0}")]
    DBQueryError(#[from] QueryError),
}

// get should abstract the complexity of fetching it from either the network or the db
<<<<<<< HEAD
pub async fn get_meta(
    reqwest_client: reqwest_middleware::ClientWithMiddleware,
    db: Arc<PrismaClient>,
) -> anyhow::Result<Vec<ManifestVersion>> {
=======
pub async fn get_meta(reqwest_client: reqwest::Client) -> anyhow::Result<Vec<ManifestVersion>> {
>>>>>>> 41af3197
    let server_url = "https://launchermeta.mojang.com/mc/game/version_manifest_v2.json";
    let new_manifest = reqwest_client
        .get(server_url)
        .send()
        .await?
        .json::<MinecraftManifest>()
        .await?;

    Ok(new_manifest.versions)
}<|MERGE_RESOLUTION|>--- conflicted
+++ resolved
@@ -11,14 +11,9 @@
 }
 
 // get should abstract the complexity of fetching it from either the network or the db
-<<<<<<< HEAD
 pub async fn get_meta(
     reqwest_client: reqwest_middleware::ClientWithMiddleware,
-    db: Arc<PrismaClient>,
 ) -> anyhow::Result<Vec<ManifestVersion>> {
-=======
-pub async fn get_meta(reqwest_client: reqwest::Client) -> anyhow::Result<Vec<ManifestVersion>> {
->>>>>>> 41af3197
     let server_url = "https://launchermeta.mojang.com/mc/game/version_manifest_v2.json";
     let new_manifest = reqwest_client
         .get(server_url)
