use std::borrow::BorrowMut;
use std::path::{Path, PathBuf};
use std::sync::Arc;

use carbon_net::{Downloadable, Progress};
use tokio::task::spawn_blocking;

use crate::domain::modplatforms::curseforge::{self, CurseForgeResponse, File};
use crate::domain::runtime_path::InstancePath;
use crate::managers::App;

// Download ZIP
// Extract manifest - Parse manifest
// Download mods
// Extract overrides

#[derive(Debug, Copy, Clone)]
pub enum ProgressState {
    Idle,
    DownloadingAddonZip(u64, u64),
    ExtractingAddonOverrides(u64, u64),
    AcquiringAddonsMetadata(u64, u64),
}

#[derive(Debug)]
pub struct ModpackInfo {
    pub manifest: curseforge::manifest::Manifest,
    pub downloadables: Vec<Downloadable>,
}

pub async fn prepare_modpack(
    app: &App,
    cf_addon: &File,
    instance_path: InstancePath,
    progress_percentage_sender: tokio::sync::watch::Sender<ProgressState>,
) -> anyhow::Result<ModpackInfo> {
    let progress_percentage_sender = Arc::new(progress_percentage_sender);

    let temp_dir = &app.settings_manager().runtime_path.get_temp();
    let modpack_download_url = cf_addon
        .download_url
        .clone()
        .ok_or(anyhow::anyhow!("Failed to get download url"))?;

    // generate uuid
    let uuid = uuid::Uuid::new_v4();
    let file_path = temp_dir.to_path().join(format!("{}.zip", uuid));
    let file_downloadable = Downloadable::new(&modpack_download_url, file_path.clone())
        .with_size(cf_addon.file_length as u64);

    tokio::fs::create_dir_all(
        &file_path
            .parent()
            .ok_or(anyhow::anyhow!("Failed to get parent"))?,
    )
    .await?;

    let (download_progress_sender, mut download_progress_recv) =
        tokio::sync::watch::channel(Progress::new());

    let progress_percentage_sender_clone = progress_percentage_sender.clone();

    tokio::spawn(async move {
        while download_progress_recv.borrow_mut().changed().await.is_ok() {
            progress_percentage_sender_clone.send(ProgressState::DownloadingAddonZip(
                download_progress_recv.borrow().current_size,
                download_progress_recv.borrow().total_size,
            ))?;
        }

        Ok::<(), anyhow::Error>(())
    });

    carbon_net::download_file(&file_downloadable, Some(download_progress_sender)).await?;

<<<<<<< HEAD
    let file_handle = std::fs::File::open(&file_path)?;
    let mut archive = zip::ZipArchive::new(file_handle)?;

    let (manifest, downloadables) = {
        let (manifest, handles) = {
            let Ok(file) = archive.by_name("manifest.json") else {
                anyhow::bail!("Failed to find manifest");
            };

            let manifest: curseforge::manifest::Manifest = serde_json::from_reader(file)?;

            let mut handles = Vec::new();

            let semaphore = Arc::new(tokio::sync::Semaphore::new(20));
            let atomic_counter_download_metadata = Arc::new(std::sync::atomic::AtomicU64::new(0));

            let files_len = manifest.files.len() as u64;

            for file in &manifest.files {
                let semaphore = semaphore.clone();
                let app = app.clone();
                let instance_path = instance_path.clone();
                let progress_percentage_sender_clone = progress_percentage_sender.clone();
                let atomic_counter = atomic_counter_download_metadata.clone();

                let mod_id = file.project_id;
                let file_id = file.file_id;

                let handle = tokio::spawn(async move {
                    let _ = semaphore.acquire().await?;

                    let cf_manager = &app.modplatforms_manager().curseforge;

                    let CurseForgeResponse { data: mod_file, .. } = cf_manager
                        .get_mod_file(curseforge::filters::ModFileParameters { mod_id, file_id })
                        .await?;

                    let instance_path = instance_path.get_mods_path(); // TODO: they could also be other things
                    let downloadable = Downloadable::new(
                        mod_file
                            .download_url
                            .ok_or(anyhow::anyhow!("Failed to get download url for mod"))?,
                        instance_path.join(mod_file.file_name),
                    )
                    .with_size(mod_file.file_length as u64);
                    progress_percentage_sender_clone.send(
                        ProgressState::AcquiringAddonsMetadata(
                            atomic_counter.fetch_add(1, std::sync::atomic::Ordering::SeqCst),
                            files_len,
                        ),
                    )?;

                    Ok::<Downloadable, anyhow::Error>(downloadable)
                });

                handles.push(handle);
            }

            (manifest, handles)
        };

        let downloadables2 = futures::future::join_all(handles)
            .await
            .into_iter()
            .flatten()
            .collect::<Result<Vec<_>, _>>()?;

        (manifest, downloadables2)
=======
    let (mut archive, manifest) = spawn_blocking(move || {
        let file = std::fs::File::open(file_path)?;
        let mut archive = zip::ZipArchive::new(file)?;
        let manifest: curseforge::manifest::Manifest = {
            let file = archive.by_name("manifest.json")?;
            serde_json::from_reader(file)?
        };

        Ok::<_, anyhow::Error>((archive, manifest))
    })
    .await??;

    let downloadables = {
        let mut downloadables = Vec::new();
        let mut handles = Vec::new();

        let semaphore = Arc::new(tokio::sync::Semaphore::new(20));
        let atomic_counter_download_metadata = Arc::new(std::sync::atomic::AtomicU64::new(0));

        let files_len = manifest.files.len() as u64;

        for file in &manifest.files {
            let semaphore = semaphore.clone();
            let app = app.clone();
            let instance_path = instance_path.clone();
            let progress_percentage_sender_clone = progress_percentage_sender.clone();
            let atomic_counter = atomic_counter_download_metadata.clone();

            let mod_id = file.project_id;
            let file_id = file.file_id;

            let handle = tokio::spawn(async move {
                let _ = semaphore.acquire().await?;

                let cf_manager = &app.modplatforms_manager().curseforge;

                let CurseForgeResponse { data: mod_file, .. } = cf_manager
                    .get_mod_file(curseforge::filters::ModFileParameters { mod_id, file_id })
                    .await?;

                let instance_path = instance_path.get_mods_path(); // TODO: they could also be other things
                let downloadable = Downloadable::new(
                    mod_file
                        .download_url
                        .ok_or(anyhow::anyhow!("Failed to get download url for mod"))?,
                    instance_path.join(mod_file.file_name),
                )
                .with_size(mod_file.file_length as u64);
                progress_percentage_sender_clone.send(ProgressState::AcquiringAddonsMetadata(
                    atomic_counter.fetch_add(1, std::sync::atomic::Ordering::SeqCst),
                    files_len,
                ))?;

                Ok::<Downloadable, anyhow::Error>(downloadable)
            });

            handles.push(handle);
        }

        for handle in handles {
            match handle.await? {
                Ok(downloadable) => {
                    downloadables.push(downloadable);
                }
                Err(e) => {
                    println!("Failed to download mod: {:?}", e);
                }
            }
        }

        downloadables
>>>>>>> d5282c39
    };

    let override_folder_name = manifest.overrides.clone();
    let override_full_path = instance_path.get_data_path();
    tokio::fs::create_dir_all(&override_full_path).await?;
    spawn_blocking(move || {
        let total_archive_files = archive.len() as u64;
        for i in 0..archive.len() {
            let mut file = archive.by_index(i)?;
            let outpath = match file.enclosed_name() {
                Some(path) => Path::new(&override_full_path).join(path),
                None => continue,
            };

            if (*file.name()).starts_with(&override_folder_name) {
                if (*file.name()).ends_with('/') {
                    std::fs::create_dir_all(&outpath)?;
                } else {
                    if let Some(p) = outpath.parent() {
                        if !p.exists() {
                            std::fs::create_dir_all(p)?;
                        }
                    }
                    let mut outfile = std::fs::File::create(&outpath)?;
                    std::io::copy(&mut file, &mut outfile)?;
                }
            }

            progress_percentage_sender.send(ProgressState::ExtractingAddonOverrides(
                i as u64,
                total_archive_files,
            ))?;
        }

        Ok::<(), anyhow::Error>(())
    })
    .await??;

    Ok(ModpackInfo {
        manifest,
        downloadables,
    })
}

#[cfg(test)]
mod test {
    use crate::domain::runtime_path::InstancePath;
    use crate::managers::minecraft::curseforge::{prepare_modpack, ProgressState};
    use crate::{
        domain::modplatforms::curseforge::filters::ModFileParameters,
        managers::modplatforms::curseforge::CurseForge, setup_managers_for_test,
    };

    #[tokio::test(flavor = "multi_thread", worker_threads = 2)]
    async fn test_prepare_modpack() {
        let app = setup_managers_for_test().await;
        let client = reqwest::Client::builder().build().unwrap();
        let client = reqwest_middleware::ClientBuilder::new(client).build();
        let curseforge = CurseForge::new(client);

        let temp_path = app.tmpdir.join("test_prepare_modpack");

        let mod_id = 389615;
        let file_id = 3931045;

        let cf_mod = curseforge
            .get_mod_file(ModFileParameters { mod_id, file_id })
            .await
            .unwrap()
            .data;

        let progress = tokio::sync::watch::channel(ProgressState::Idle);

        let result = prepare_modpack(&app, &cf_mod, InstancePath::new(temp_path), progress.0)
            .await
            .unwrap();

        assert!(!result.downloadables.is_empty())
    }
}<|MERGE_RESOLUTION|>--- conflicted
+++ resolved
@@ -73,76 +73,6 @@
 
     carbon_net::download_file(&file_downloadable, Some(download_progress_sender)).await?;
 
-<<<<<<< HEAD
-    let file_handle = std::fs::File::open(&file_path)?;
-    let mut archive = zip::ZipArchive::new(file_handle)?;
-
-    let (manifest, downloadables) = {
-        let (manifest, handles) = {
-            let Ok(file) = archive.by_name("manifest.json") else {
-                anyhow::bail!("Failed to find manifest");
-            };
-
-            let manifest: curseforge::manifest::Manifest = serde_json::from_reader(file)?;
-
-            let mut handles = Vec::new();
-
-            let semaphore = Arc::new(tokio::sync::Semaphore::new(20));
-            let atomic_counter_download_metadata = Arc::new(std::sync::atomic::AtomicU64::new(0));
-
-            let files_len = manifest.files.len() as u64;
-
-            for file in &manifest.files {
-                let semaphore = semaphore.clone();
-                let app = app.clone();
-                let instance_path = instance_path.clone();
-                let progress_percentage_sender_clone = progress_percentage_sender.clone();
-                let atomic_counter = atomic_counter_download_metadata.clone();
-
-                let mod_id = file.project_id;
-                let file_id = file.file_id;
-
-                let handle = tokio::spawn(async move {
-                    let _ = semaphore.acquire().await?;
-
-                    let cf_manager = &app.modplatforms_manager().curseforge;
-
-                    let CurseForgeResponse { data: mod_file, .. } = cf_manager
-                        .get_mod_file(curseforge::filters::ModFileParameters { mod_id, file_id })
-                        .await?;
-
-                    let instance_path = instance_path.get_mods_path(); // TODO: they could also be other things
-                    let downloadable = Downloadable::new(
-                        mod_file
-                            .download_url
-                            .ok_or(anyhow::anyhow!("Failed to get download url for mod"))?,
-                        instance_path.join(mod_file.file_name),
-                    )
-                    .with_size(mod_file.file_length as u64);
-                    progress_percentage_sender_clone.send(
-                        ProgressState::AcquiringAddonsMetadata(
-                            atomic_counter.fetch_add(1, std::sync::atomic::Ordering::SeqCst),
-                            files_len,
-                        ),
-                    )?;
-
-                    Ok::<Downloadable, anyhow::Error>(downloadable)
-                });
-
-                handles.push(handle);
-            }
-
-            (manifest, handles)
-        };
-
-        let downloadables2 = futures::future::join_all(handles)
-            .await
-            .into_iter()
-            .flatten()
-            .collect::<Result<Vec<_>, _>>()?;
-
-        (manifest, downloadables2)
-=======
     let (mut archive, manifest) = spawn_blocking(move || {
         let file = std::fs::File::open(file_path)?;
         let mut archive = zip::ZipArchive::new(file)?;
@@ -156,7 +86,6 @@
     .await??;
 
     let downloadables = {
-        let mut downloadables = Vec::new();
         let mut handles = Vec::new();
 
         let semaphore = Arc::new(tokio::sync::Semaphore::new(20));
@@ -202,19 +131,13 @@
             handles.push(handle);
         }
 
-        for handle in handles {
-            match handle.await? {
-                Ok(downloadable) => {
-                    downloadables.push(downloadable);
-                }
-                Err(e) => {
-                    println!("Failed to download mod: {:?}", e);
-                }
-            }
-        }
+        let downloadables = futures::future::join_all(handles)
+            .await
+            .into_iter()
+            .flatten()
+            .collect::<Result<Vec<_>, _>>()?;
 
         downloadables
->>>>>>> d5282c39
     };
 
     let override_folder_name = manifest.overrides.clone();
