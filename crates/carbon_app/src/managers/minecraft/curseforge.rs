--- conflicted
+++ resolved
@@ -9,16 +9,11 @@
 use tokio::task::spawn_blocking;
 use tracing::trace;
 
-<<<<<<< HEAD
 use crate::domain::modplatforms::curseforge::{self, CurseForgeResponse, File, HashAlgo};
 use crate::domain::runtime_path::InstancePath;
 use crate::managers::instance::modpack::packinfo::PackInfo;
-=======
 use crate::domain::modplatforms::curseforge::filters::{ModsParameters, ModsParametersBody};
-use crate::domain::modplatforms::curseforge::{self, CurseForgeResponse, File};
-use crate::domain::runtime_path::InstancePath;
 use crate::managers::vtask::Subtask;
->>>>>>> 30521898
 use crate::managers::App;
 
 use super::UpdateValue;
@@ -101,13 +96,9 @@
     app: &App,
     zip_path: &Path,
     instance_path: &InstancePath,
-<<<<<<< HEAD
-    skip_overlays: bool,
-    packinfo: Option<&Arc<PackInfo>>,
-=======
     skip_overrides: bool,
+    packinfo: Option<&PackInfo>,
     t_addon_metadata: Subtask,
->>>>>>> 30521898
     progress_percentage_sender: tokio::sync::watch::Sender<ProgressState>,
 ) -> anyhow::Result<ModpackInfo> {
     let progress_percentage_sender = Arc::new(progress_percentage_sender);
@@ -178,16 +169,18 @@
             let mod_id = file.project_id;
             let file_id = file.file_id;
 
-<<<<<<< HEAD
-            let packinfo = packinfo.cloned();
-            let handle = tokio::spawn(async move {
-                let _ = semaphore.acquire().await?;
-
-                let cf_manager = &app.modplatforms_manager().curseforge;
-
-                let CurseForgeResponse { data: mod_file, .. } = cf_manager
-                    .get_mod_file(curseforge::filters::ModFileParameters { mod_id, file_id })
-                    .await?;
+            let mod_file = all_addons
+                .get(&file_id)
+                .ok_or(anyhow::anyhow!("Failed to get mod file: {:?}", file_id))?;
+
+            let class_id = addons
+                .get(&mod_id)
+                .ok_or(anyhow::anyhow!("Failed to get addon: {:?}", mod_id))?;
+
+            let instance_path =
+                class_id
+                    .clone()
+                    .into_path(&instance_path, mc_version.clone(), &mc_manifest);
 
                 let existing_path = packinfo
                     .map(|packinfo| 'a: {
@@ -220,48 +213,6 @@
                     })
                     .flatten();
 
-                let instance_path = instance_path.get_mods_path(); // TODO: they could also be other things
-                let downloadable = Downloadable::new(
-                    mod_file
-                        .download_url
-                        .ok_or(anyhow::anyhow!("Failed to get download url for mod"))?,
-                    instance_path.join(mod_file.file_name),
-                )
-                .with_size(mod_file.file_length as u64);
-                progress_percentage_sender_clone.send_modify(|progress| {
-                    progress.acquire_addon_metadata.set((
-                        atomic_counter.fetch_add(1, std::sync::atomic::Ordering::SeqCst) + 1,
-                        files_len,
-                    ));
-                });
-
-                Ok::<_, anyhow::Error>((downloadable, existing_path))
-            });
-
-            handles.push(handle);
-        }
-
-        use itertools::Itertools;
-
-        futures::future::join_all(handles)
-            .await
-            .into_iter()
-            .flatten()
-            .collect::<Result<Vec<_>, _>>()?
-=======
-            let mod_file = all_addons
-                .get(&file_id)
-                .ok_or(anyhow::anyhow!("Failed to get mod file: {:?}", file_id))?;
-
-            let class_id = addons
-                .get(&mod_id)
-                .ok_or(anyhow::anyhow!("Failed to get addon: {:?}", mod_id))?;
-
-            let instance_path =
-                class_id
-                    .clone()
-                    .into_path(&instance_path, mc_version.clone(), &mc_manifest);
-
             let downloadable = Downloadable::new(
                 mod_file
                     .download_url
@@ -271,11 +222,10 @@
             )
             .with_size(mod_file.file_length as u64);
 
-            downloadables.push(downloadable);
+            downloadables.push((downloadable, existing_path));
         }
 
         downloadables
->>>>>>> 30521898
     };
 
     t_addon_metadata.complete_opaque();
