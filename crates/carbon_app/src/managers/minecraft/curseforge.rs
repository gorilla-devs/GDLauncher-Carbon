use std::borrow::BorrowMut;
use std::path::{Path, PathBuf};
use std::sync::Arc;

use carbon_net::{Downloadable, Progress};
use tokio::task::spawn_blocking;

use crate::domain::modplatforms::curseforge::{self, CurseForgeResponse, File};
use crate::domain::runtime_path::InstancePath;
use crate::managers::App;

// Download ZIP
// Extract manifest - Parse manifest
// Download mods
// Extract overrides

#[derive(Debug, Copy, Clone)]
pub enum ProgressState {
    Idle,
    DownloadingAddonZip(u64, u64),
    ExtractingAddonOverrides(u64, u64),
    AcquiringAddonsMetadata(u64, u64),
}

#[derive(Debug)]
pub struct ModpackInfo {
    pub manifest: curseforge::manifest::Manifest,
    pub downloadables: Vec<Downloadable>,
}

pub async fn prepare_modpack(
    app: &App,
    cf_addon: &File,
    instance_path: InstancePath,
    progress_percentage_sender: tokio::sync::watch::Sender<ProgressState>,
) -> anyhow::Result<ModpackInfo> {
    let progress_percentage_sender = Arc::new(progress_percentage_sender);

    let temp_dir = &app.settings_manager().runtime_path.get_temp();
    let modpack_download_url = cf_addon
        .download_url
        .clone()
        .ok_or(anyhow::anyhow!("Failed to get download url"))?;

    // generate uuid
    let uuid = uuid::Uuid::new_v4();
    let file_path = temp_dir.to_path().join(format!("{}.zip", uuid));
    let file_downloadable = Downloadable::new(&modpack_download_url, file_path.clone())
        .with_size(cf_addon.file_length as u64);

    tokio::fs::create_dir_all(
        &file_path
            .parent()
            .ok_or(anyhow::anyhow!("Failed to get parent"))?,
    )
    .await?;

    let (download_progress_sender, mut download_progress_recv) =
        tokio::sync::watch::channel(Progress::new());

    let progress_percentage_sender_clone = progress_percentage_sender.clone();

    tokio::spawn(async move {
        while download_progress_recv.borrow_mut().changed().await.is_ok() {
            progress_percentage_sender_clone.send(ProgressState::DownloadingAddonZip(
                download_progress_recv.borrow().current_size,
                download_progress_recv.borrow().total_size,
            ))?;
        }

        Ok::<(), anyhow::Error>(())
    });

    carbon_net::download_file(&file_downloadable, Some(download_progress_sender)).await?;

    let file_path_clone = file_path.clone();
    let (mut archive, manifest) = spawn_blocking(move || {
        let file = std::fs::File::open(file_path_clone)?;
        let mut archive = zip::ZipArchive::new(file)?;
        let manifest: curseforge::manifest::Manifest = {
            let file = archive.by_name("manifest.json")?;
            serde_json::from_reader(file)?
        };

        Ok::<_, anyhow::Error>((archive, manifest))
    })
    .await??;

    let downloadables = {
        let mut handles = Vec::new();

        let semaphore = Arc::new(tokio::sync::Semaphore::new(20));
        let atomic_counter_download_metadata = Arc::new(std::sync::atomic::AtomicU64::new(0));

        let files_len = manifest.files.len() as u64;

        for file in &manifest.files {
            let semaphore = semaphore.clone();
            let app = app.clone();
            let instance_path = instance_path.clone();
            let progress_percentage_sender_clone = progress_percentage_sender.clone();
            let atomic_counter = atomic_counter_download_metadata.clone();

            let mod_id = file.project_id;
            let file_id = file.file_id;

            let handle = tokio::spawn(async move {
                let _ = semaphore.acquire().await?;

                let cf_manager = &app.modplatforms_manager().curseforge;

                let CurseForgeResponse { data: mod_file, .. } = cf_manager
                    .get_mod_file(curseforge::filters::ModFileParameters { mod_id, file_id })
                    .await?;

                let instance_path = instance_path.get_mods_path(); // TODO: they could also be other things
                let downloadable = Downloadable::new(
                    mod_file
                        .download_url
                        .ok_or(anyhow::anyhow!("Failed to get download url for mod"))?,
                    instance_path.join(mod_file.file_name),
                )
                .with_size(mod_file.file_length as u64);
                progress_percentage_sender_clone.send(ProgressState::AcquiringAddonsMetadata(
                    atomic_counter.fetch_add(1, std::sync::atomic::Ordering::SeqCst),
                    files_len,
                ))?;

                Ok::<Downloadable, anyhow::Error>(downloadable)
            });

            handles.push(handle);
        }

        let downloadables = futures::future::join_all(handles)
            .await
            .into_iter()
            .flatten()
            .collect::<Result<Vec<_>, _>>()?;

        downloadables
    };

    let override_folder_name = manifest.overrides.clone();
    let override_full_path = instance_path.get_data_path();
    tokio::fs::create_dir_all(&override_full_path).await?;
    spawn_blocking(move || {
        let total_archive_files = archive.len() as u64;
        for i in 0..archive.len() {
            let mut file = archive.by_index(i)?;

            if !(*file.name()).starts_with(&override_folder_name) {
                continue;
            }

            let outpath = match file.enclosed_name() {
                Some(path) => Path::new(&override_full_path)
                    .join(path.strip_prefix(&override_folder_name).unwrap()),
                None => continue,
            };

            if (*file.name()).ends_with('/') {
                continue;
            } else {
                if let Some(p) = outpath.parent() {
                    if !p.exists() {
                        std::fs::create_dir_all(p)?;
                    }
                }
<<<<<<< HEAD
=======
                let mut outfile = std::fs::File::create(&outpath)?;
                std::io::copy(&mut file, &mut outfile)?;
            }

            // Get and Set permissions
            #[cfg(unix)]
            {
                use std::os::unix::fs::PermissionsExt;

                if let Some(mode) = file.unix_mode() {
                    std::fs::set_permissions(outpath, std::fs::Permissions::from_mode(mode))?;
                }
>>>>>>> a8cce100
            }

            progress_percentage_sender.send(ProgressState::ExtractingAddonOverrides(
                i as u64,
                total_archive_files,
            ))?;
        }

        Ok::<(), anyhow::Error>(())
    })
    .await??;

    tokio::fs::remove_file(&file_path).await?;

    Ok(ModpackInfo {
        manifest,
        downloadables,
    })
}

#[cfg(test)]
mod test {
    use crate::domain::runtime_path::InstancePath;
    use crate::managers::minecraft::curseforge::{prepare_modpack, ProgressState};
    use crate::{
        domain::modplatforms::curseforge::filters::ModFileParameters,
        managers::modplatforms::curseforge::CurseForge, setup_managers_for_test,
    };

    #[tokio::test(flavor = "multi_thread", worker_threads = 2)]
    async fn test_prepare_modpack() {
        let app = setup_managers_for_test().await;
        let client = reqwest::Client::builder().build().unwrap();
        let client = reqwest_middleware::ClientBuilder::new(client).build();
        let curseforge = CurseForge::new(client);

        let temp_path = app.tmpdir.join("test_prepare_modpack");

        let mod_id = 389615;
        let file_id = 3931045;

        let cf_mod = curseforge
            .get_mod_file(ModFileParameters { mod_id, file_id })
            .await
            .unwrap()
            .data;

        let progress = tokio::sync::watch::channel(ProgressState::Idle);

        let result = prepare_modpack(&app, &cf_mod, InstancePath::new(temp_path), progress.0)
            .await
            .unwrap();

        assert!(!result.downloadables.is_empty())
    }
}<|MERGE_RESOLUTION|>--- conflicted
+++ resolved
@@ -167,21 +167,9 @@
                         std::fs::create_dir_all(p)?;
                     }
                 }
-<<<<<<< HEAD
-=======
+
                 let mut outfile = std::fs::File::create(&outpath)?;
                 std::io::copy(&mut file, &mut outfile)?;
-            }
-
-            // Get and Set permissions
-            #[cfg(unix)]
-            {
-                use std::os::unix::fs::PermissionsExt;
-
-                if let Some(mode) = file.unix_mode() {
-                    std::fs::set_permissions(outpath, std::fs::Permissions::from_mode(mode))?;
-                }
->>>>>>> a8cce100
             }
 
             progress_percentage_sender.send(ProgressState::ExtractingAddonOverrides(
