--- conflicted
+++ resolved
@@ -43,16 +43,6 @@
 
     let filter = EnvFilter::builder();
 
-<<<<<<< HEAD
-    let filter = if std::env::var("RUST_LOG").is_ok() {
-        println!("loaded logger directives from env");
-
-        filter.from_env().unwrap()
-    } else {
-        println!("loaded logger directives from env");
-
-        filter.parse(generate_logs_filters()).unwrap()
-=======
     // We need to check if the env is present, because, although
     // `EnvFilter::from_env()` says in it's docs that it will return an error
     // if the env is not set, reading the source of the method reveals this is
@@ -70,7 +60,6 @@
         );
 
         filter.parse(directives).unwrap()
->>>>>>> 5e1db83a
     };
 
     // let processor = tracing_forest::Printer::new()
