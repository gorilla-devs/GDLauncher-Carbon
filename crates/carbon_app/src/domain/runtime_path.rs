--- conflicted
+++ resolved
@@ -3,11 +3,6 @@
     ops::Deref,
     path::{Path, PathBuf},
 };
-<<<<<<< HEAD
-
-use anyhow::anyhow;
-=======
->>>>>>> cfcf39b6
 
 use anyhow::anyhow;
 
