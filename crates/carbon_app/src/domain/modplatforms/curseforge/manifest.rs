<<<<<<< HEAD
use std::collections::HashSet;

=======
>>>>>>> cfcf39b6
use anyhow::bail;
use serde::{Deserialize, Serialize};

use crate::domain::instance::info::{ModLoader, ModLoaderType, StandardVersion};

#[derive(Debug, Clone, Serialize, Deserialize)]
#[serde(rename_all = "camelCase")]
pub struct Manifest {
    pub minecraft: Minecraft,
    pub manifest_type: String,
    pub name: String,
    pub version: String,
    pub author: String,
    pub overrides: String,
    pub files: Vec<ManifestFileReference>,
}

#[derive(Debug, Clone, Serialize, Deserialize)]
#[serde(rename_all = "camelCase")]
pub struct Minecraft {
    pub version: String,
    pub mod_loaders: Vec<ModLoaders>,
}

#[derive(Debug, Clone, Serialize, Deserialize)]
#[serde(rename_all = "camelCase")]
pub struct ModLoaders {
    pub id: String,
    pub primary: bool,
}

#[derive(Debug, Clone, Serialize, Deserialize)]
pub struct ManifestFileReference {
    #[serde(rename = "projectID")]
    pub project_id: i32,
    #[serde(rename = "fileID")]
    pub file_id: i32,
    pub required: bool,
}
impl TryFrom<Minecraft> for StandardVersion {
    type Error = anyhow::Error;

    fn try_from(value: Minecraft) -> Result<Self, Self::Error> {
        Ok(StandardVersion {
            release: value.version,
            modloaders: value
                .mod_loaders
                .into_iter()
                .map(TryInto::try_into)
                .collect::<Result<_, _>>()?,
        })
    }
}

impl TryFrom<ModLoaders> for ModLoader {
    type Error = anyhow::Error;

    fn try_from(value: ModLoaders) -> Result<Self, Self::Error> {
        let (loader, version) = value.id.split_once('-').ok_or_else(|| {
            anyhow::anyhow!(
                "modloader id '{}' could not be split into a name-version pair",
                value.id
            )
        })?;

        Ok(ModLoader {
            type_: match loader {
                "forge" => ModLoaderType::Forge,
                _ => bail!("unsupported modloader '{loader}'"),
            },
            version: version.to_string(),
        })
    }
}<|MERGE_RESOLUTION|>--- conflicted
+++ resolved
@@ -1,8 +1,3 @@
-<<<<<<< HEAD
-use std::collections::HashSet;
-
-=======
->>>>>>> cfcf39b6
 use anyhow::bail;
 use serde::{Deserialize, Serialize};
 
