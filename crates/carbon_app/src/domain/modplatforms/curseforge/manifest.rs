--- conflicted
+++ resolved
@@ -54,37 +54,17 @@
                         )
                     })?;
 
-<<<<<<< HEAD
-impl TryFrom<ModLoaders> for ModLoader {
-    type Error = anyhow::Error;
-
-    fn try_from(value: ModLoaders) -> Result<Self, Self::Error> {
-        let (loader, version) = value.id.split_once('-').ok_or_else(|| {
-            anyhow::anyhow!(
-                "modloader id '{}' could not be split into a name-version pair",
-                value.id
-            )
-        })?;
-
-        Ok(ModLoader {
-            type_: match loader {
-                "forge" => ModLoaderType::Forge,
-                "fabric" => ModLoaderType::Fabric,
-                "quilt" => ModLoaderType::Quilt,
-                _ => bail!("unsupported modloader '{loader}'"),
-            },
-            version: version.to_string(),
-=======
                     Ok(ModLoader {
                         type_: match loader {
                             "forge" => ModLoaderType::Forge,
+                            "fabric" => ModLoaderType::Fabric,
+                            "quilt" => ModLoaderType::Quilt,
                             _ => bail!("unsupported modloader '{loader}'"),
                         },
                         version: format!("{}-{}", value.version, version),
                     })
                 })
                 .collect::<Result<_, _>>()?,
->>>>>>> 717b4f2d
         })
     }
 }