pub mod account;
pub mod instance;
pub mod java;
<<<<<<< HEAD
pub mod maven;
pub mod minecraft;
=======
pub mod metrics;
>>>>>>> 596bb165
pub mod runtime_path;<|MERGE_RESOLUTION|>--- conflicted
+++ resolved
@@ -1,10 +1,7 @@
 pub mod account;
 pub mod instance;
 pub mod java;
-<<<<<<< HEAD
 pub mod maven;
 pub mod minecraft;
-=======
 pub mod metrics;
->>>>>>> 596bb165
 pub mod runtime_path;