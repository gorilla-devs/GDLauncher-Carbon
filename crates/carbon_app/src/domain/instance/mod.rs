--- conflicted
+++ resolved
@@ -64,11 +64,8 @@
     pub global_java_args: Option<bool>,
     pub extra_java_args: Option<Option<String>>,
     pub memory: Option<Option<(u16, u16)>>,
-<<<<<<< HEAD
     pub mod_sources: Option<Option<ModSources>>,
-=======
     pub modpack_locked: Option<Option<bool>>,
->>>>>>> 9420e067
 }
 
 #[derive(Debug, PartialEq, Eq)]
