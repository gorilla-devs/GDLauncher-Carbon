--- conflicted
+++ resolved
@@ -126,10 +126,6 @@
 }
 
 #[cfg(test)]
-<<<<<<< HEAD
-async fn setup_managers_for_test() -> App {
-    let temp_dir = tempdir::TempDir::new_in(env!("CARGO_MANIFEST_DIR"), "carbon_app_test").unwrap();
-=======
 struct TestEnv {
     tmpdir: PathBuf,
     app: App,
@@ -154,7 +150,6 @@
 #[cfg(test)]
 async fn setup_managers_for_test() -> TestEnv {
     let temp_dir = tempdir::TempDir::new("carbon_app_test").unwrap();
->>>>>>> e2214cd7
     let temp_path = temp_dir.into_path();
     println!("Test RTP: {}", temp_path.to_str().unwrap());
     let (invalidation_sender, _) = tokio::sync::broadcast::channel(200);
