macro_rules! keys {
    {$($group:ident { $($name:ident = $value:literal;)* })*} => {
        $(pub mod $group {
            pub const GROUP_PREFIX: &'static str = concat!(stringify!($group), ".");

            $(
                pub const $name: $crate::api::keys::Key = $crate::api::keys::Key {
                    local: $value,
                    full: concat!(stringify!($group), ".", $value),
                };
            )*
        })*
    }
}

/// Api endpoint keys
#[derive(Copy, Clone)]
pub struct Key {
    /// local keypoath `mykey`
    pub local: &'static str,
    /// full keypath `mygroup.mykey`
    pub full: &'static str,
}

keys! {
    account {
        GET_ACTIVE_UUID                             = "getActiveUuid";
        SET_ACTIVE_UUID                             = "setActiveUuid";
        GET_ACCOUNTS                                = "getAccounts";
        GET_ACCOUNT_STATUS                          = "getAccountStatus";
        DELETE_ACCOUNT                              = "deleteAccount";
        ENROLL_BEGIN                                = "enroll.begin";
        ENROLL_CANCEL                               = "enroll.cancel";
        ENROLL_GET_STATUS                           = "enroll.getStatus";
        ENROLL_FINALIZE                             = "enroll.finalize";
        REFRESH_ACCOUNT                             = "refreshAccount";
        GET_HEAD                                    = "getHead";
    }

    java {
        GET_AVAILABLE_JAVAS                         = "getAvailableJavas";
        GET_MANAGED_VENDORS                         = "getManagedVendors";
        GET_MANAGED_OS                              = "getManagedOS";
        GET_MANAGED_ARCH                            = "getManagedArch";
        GET_MANAGED_VERSIONS_BY_VENDOR              = "getManagedVersionsByVendor";
        SETUP_MANAGED_JAVA                          = "setupManagedJava";
        GET_SETUP_MANAGED_JAVA_PROGRESS             = "getSetupManagedJavaProgress";
        GET_SYSTEM_JAVA_PROFILES                    = "getSystemJavaProfiles";
        UPDATE_SYSTEM_JAVA_PROFILE_PATH             = "updateSystemJavaProfilePath";
<<<<<<< HEAD
=======
        DELETE_JAVA_VERSION                         = "deleteJavaVersion";
>>>>>>> a4c6dfd1
    }

    mc {
        GET_FORGE_VERSIONS                          = "getForgeVersions";
        GET_INSTANCES                               = "getInstances";
        GET_MINECRAFT_VERSIONS                      = "getMinecraftVersions";
        GET_INSTANCE_DETAILS                        = "getInstanceDetails";
        OPEN_INSTANCE_FOLDER_PATH                   = "openInstanceFolderPath";
        START_INSTANCE                              = "startInstance";
        STOP_INSTANCE                               = "stopInstance";
        DELETE_INSTANCE                             = "deleteInstance";
        ENABLE_MOD                                  = "enableMod";
        DISABLE_MOD                                 = "disableMod";
        REMOVE_MOD                                  = "removeMod";
        REMOVE_MODS                                 = "removeMods";
        SWITCH_MINECRAFT_VERSION                    = "switchMinecraftVersion";
        SWITCH_MODLOADER                            = "switchModloader";
        SWITCH_MODLOADER_VERSION                    = "switchModloaderVersion";
        UPDATE_INSTANCE_NAME                        = "updateInstanceName";
        GET_INSTANCE_MEMORY                         = "getInstanceMemory";
        UPDATE_INSTANCE_MEMORY                      = "updateInstanceMemory";
        GET_INSTANCE_JAVA_ARGS                      = "getInstanceJavaArgs";
        UPDATE_INSTANCE_JAVA_ARGS                   = "updateInstanceJavaArgs";
    }

    vtask {
        GET_TASKS                                   = "getTasks";
    }

    settings {
        GET_SETTINGS                                = "getSettings";
        SET_SETTINGS                                = "setSettings";
        GET_IS_FIRST_LAUNCH                         = "getIsFirstLaunch";
        SET_IS_FIRST_LAUNCH                         = "setIsFirstLaunch";
    }

    metrics {
        SEND_EVENT                                  = "sendEvent";
        SEND_PAGEVIEW                               = "sendPageview";
    }

    systeminfo {
        GET_TOTAL_RAM                               = "getTotalRAM";
        GET_USED_RAM                                = "getUsedRAM";
    }

    modplatforms {
        CURSEFORGE_GET_CATEGORIES                   = "curseforgeGetCategories";
        CURSEFORGE_SEARCH                           = "curseforgeSearch";
        CURSEFORGE_GET_MOD                          = "curseforgeGetMod";
        CURSEFORGE_GET_MODS                         = "curseforgeGetMods";
        CURSEFORGE_GET_MOD_DESCRIPTION              = "curseforgeGetModDescription";
        CURSEFORGE_GET_MOD_FILE                     = "curseforgeGetModFile";
        CURSEFORGE_GET_MOD_FILES                    = "curseforgeGetModFiles";
        CURSEFORGE_GET_FILES                        = "curseforgeGetFiles";
        CURSEFORGE_GET_MOD_FILE_CHANGELOG           = "curseforgeGetModFileChangelog";
    }
}<|MERGE_RESOLUTION|>--- conflicted
+++ resolved
@@ -47,10 +47,7 @@
         GET_SETUP_MANAGED_JAVA_PROGRESS             = "getSetupManagedJavaProgress";
         GET_SYSTEM_JAVA_PROFILES                    = "getSystemJavaProfiles";
         UPDATE_SYSTEM_JAVA_PROFILE_PATH             = "updateSystemJavaProfilePath";
-<<<<<<< HEAD
-=======
         DELETE_JAVA_VERSION                         = "deleteJavaVersion";
->>>>>>> a4c6dfd1
     }
 
     mc {
