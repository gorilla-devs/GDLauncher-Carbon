--- conflicted
+++ resolved
@@ -54,63 +54,36 @@
     }
 
     mc {
-<<<<<<< HEAD
-        GET_MINECRAFT_VERSIONS           = "getMinecraftVersions";
-        GET_FORGE_VERSIONS               = "getForgeVersions";
+        GET_MINECRAFT_VERSIONS                      = "getMinecraftVersions";
+        GET_FORGE_VERSIONS                          = "getForgeVersions";
     }
 
     instance {
-        DEFAULT_GROUP                    = "getDefaultGroup";
-        GET_GROUPS                       = "getGroups";
-        GET_INSTANCES_UNGROUPED          = "getInstancesUngrouped";
-        CREATE_GROUP                     = "createGroup";
-        CREATE_INSTANCE                  = "createInstance";
-        DELETE_GROUP                     = "deleteGroup";
-        DELETE_INSTANCE                  = "deleteInstance";
-        MOVE_GROUP                       = "moveGroup";
-        MOVE_INSTANCE                    = "moveInstance";
-        UPDATE_INSTANCE                  = "updateInstance";
-        SET_FAVORITE                     = "setFavorite";
-        INSTANCE_DETAILS                 = "getInstanceDetails";
-        PREPARE_INSTANCE                 = "prepareInstance";
-        LAUNCH_INSTANCE                  = "launchInstance";
-        KILL_INSTANCE                    = "killInstance";
-        OPEN_INSTANCE_FOLDER             = "openInstanceFolder";
-        ENABLE_MOD                       = "enableMod";
-        DISABLE_MOD                      = "disableMod";
-        DELETE_MOD                       = "deleteMod";
-    }
-
-    vtask {
-        GET_TASKS                        = "getTasks";
-        GET_TASK                         = "getTask";
-        DISMISS_TASK                     = "dismissTask";
-=======
-        GET_FORGE_VERSIONS                          = "getForgeVersions";
-        GET_INSTANCES                               = "getInstances";
-        GET_MINECRAFT_VERSIONS                      = "getMinecraftVersions";
-        GET_INSTANCE_DETAILS                        = "getInstanceDetails";
-        OPEN_INSTANCE_FOLDER_PATH                   = "openInstanceFolderPath";
-        START_INSTANCE                              = "startInstance";
-        STOP_INSTANCE                               = "stopInstance";
+        DEFAULT_GROUP                               = "getDefaultGroup";
+        GET_GROUPS                                  = "getGroups";
+        GET_INSTANCES_UNGROUPED                     = "getInstancesUngrouped";
+        CREATE_GROUP                                = "createGroup";
+        CREATE_INSTANCE                             = "createInstance";
+        DELETE_GROUP                                = "deleteGroup";
         DELETE_INSTANCE                             = "deleteInstance";
+        MOVE_GROUP                                  = "moveGroup";
+        MOVE_INSTANCE                               = "moveInstance";
+        UPDATE_INSTANCE                             = "updateInstance";
+        SET_FAVORITE                                = "setFavorite";
+        INSTANCE_DETAILS                            = "getInstanceDetails";
+        PREPARE_INSTANCE                            = "prepareInstance";
+        LAUNCH_INSTANCE                             = "launchInstance";
+        KILL_INSTANCE                               = "killInstance";
+        OPEN_INSTANCE_FOLDER                        = "openInstanceFolder";
         ENABLE_MOD                                  = "enableMod";
         DISABLE_MOD                                 = "disableMod";
-        REMOVE_MOD                                  = "removeMod";
-        REMOVE_MODS                                 = "removeMods";
-        SWITCH_MINECRAFT_VERSION                    = "switchMinecraftVersion";
-        SWITCH_MODLOADER                            = "switchModloader";
-        SWITCH_MODLOADER_VERSION                    = "switchModloaderVersion";
-        UPDATE_INSTANCE_NAME                        = "updateInstanceName";
-        GET_INSTANCE_MEMORY                         = "getInstanceMemory";
-        UPDATE_INSTANCE_MEMORY                      = "updateInstanceMemory";
-        GET_INSTANCE_JAVA_ARGS                      = "getInstanceJavaArgs";
-        UPDATE_INSTANCE_JAVA_ARGS                   = "updateInstanceJavaArgs";
+        DELETE_MOD                                  = "deleteMod";
     }
 
     vtask {
         GET_TASKS                                   = "getTasks";
->>>>>>> 81974ac2
+        GET_TASK                                    = "getTask";
+        DISMISS_TASK                                = "dismissTask";
     }
 
     settings {
