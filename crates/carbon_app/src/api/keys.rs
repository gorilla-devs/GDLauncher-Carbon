--- conflicted
+++ resolved
@@ -54,9 +54,26 @@
     }
 
     mc {
-<<<<<<< HEAD
+        GET_FORGE_VERSIONS                          = "getForgeVersions";
+        GET_INSTANCES                               = "getInstances";
         GET_MINECRAFT_VERSIONS                      = "getMinecraftVersions";
-        GET_FORGE_VERSIONS                          = "getForgeVersions";
+        GET_INSTANCE_DETAILS                        = "getInstanceDetails";
+        OPEN_INSTANCE_FOLDER_PATH                   = "openInstanceFolderPath";
+        START_INSTANCE                              = "startInstance";
+        STOP_INSTANCE                               = "stopInstance";
+        DELETE_INSTANCE                             = "deleteInstance";
+        ENABLE_MOD                                  = "enableMod";
+        DISABLE_MOD                                 = "disableMod";
+        REMOVE_MOD                                  = "removeMod";
+        REMOVE_MODS                                 = "removeMods";
+        SWITCH_MINECRAFT_VERSION                    = "switchMinecraftVersion";
+        SWITCH_MODLOADER                            = "switchModloader";
+        SWITCH_MODLOADER_VERSION                    = "switchModloaderVersion";
+        UPDATE_INSTANCE_NAME                        = "updateInstanceName";
+        GET_INSTANCE_MEMORY                         = "getInstanceMemory";
+        UPDATE_INSTANCE_MEMORY                      = "updateInstanceMemory";
+        GET_INSTANCE_JAVA_ARGS                      = "getInstanceJavaArgs";
+        UPDATE_INSTANCE_JAVA_ARGS                   = "updateInstanceJavaArgs";
     }
 
     instance {
@@ -79,37 +96,12 @@
         ENABLE_MOD                                  = "enableMod";
         DISABLE_MOD                                 = "disableMod";
         DELETE_MOD                                  = "deleteMod";
-=======
-        GET_FORGE_VERSIONS                          = "getForgeVersions";
-        GET_INSTANCES                               = "getInstances";
-        GET_MINECRAFT_VERSIONS                      = "getMinecraftVersions";
-        GET_INSTANCE_DETAILS                        = "getInstanceDetails";
-        OPEN_INSTANCE_FOLDER_PATH                   = "openInstanceFolderPath";
-        START_INSTANCE                              = "startInstance";
-        STOP_INSTANCE                               = "stopInstance";
-        DELETE_INSTANCE                             = "deleteInstance";
-        ENABLE_MOD                                  = "enableMod";
-        DISABLE_MOD                                 = "disableMod";
-        REMOVE_MOD                                  = "removeMod";
-        REMOVE_MODS                                 = "removeMods";
-        SWITCH_MINECRAFT_VERSION                    = "switchMinecraftVersion";
-        SWITCH_MODLOADER                            = "switchModloader";
-        SWITCH_MODLOADER_VERSION                    = "switchModloaderVersion";
-        UPDATE_INSTANCE_NAME                        = "updateInstanceName";
-        GET_INSTANCE_MEMORY                         = "getInstanceMemory";
-        UPDATE_INSTANCE_MEMORY                      = "updateInstanceMemory";
-        GET_INSTANCE_JAVA_ARGS                      = "getInstanceJavaArgs";
-        UPDATE_INSTANCE_JAVA_ARGS                   = "updateInstanceJavaArgs";
->>>>>>> 81974ac2
     }
 
     vtask {
         GET_TASKS                                   = "getTasks";
-<<<<<<< HEAD
         GET_TASK                                    = "getTask";
         DISMISS_TASK                                = "dismissTask";
-=======
->>>>>>> 81974ac2
     }
 
     settings {
