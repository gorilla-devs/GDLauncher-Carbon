macro_rules! keys {
    {$($group:ident { $($name:ident = $value:literal;)* })*} => {
        $(pub mod $group {
            pub const GROUP_PREFIX: &'static str = concat!(stringify!($group), ".");

            $(
                pub const $name: $crate::api::keys::Key = $crate::api::keys::Key {
                    local: $value,
                    full: concat!(stringify!($group), ".", $value),
                };
            )*
        })*
    }
}

/// Api endpoint keys
#[derive(Copy, Clone)]
pub struct Key {
    /// local keypoath `mykey`
    pub local: &'static str,
    /// full keypath `mygroup.mykey`
    pub full: &'static str,
}

keys! {
    account {
        GET_ACTIVE_UUID                  = "getActiveUuid";
        SET_ACTIVE_UUID                  = "setActiveUuid";
        GET_ACCOUNTS                     = "getAccounts";
        GET_ACCOUNT_STATUS               = "getAccountStatus";
        DELETE_ACCOUNT                   = "deleteAccount";
        ENROLL_BEGIN                     = "enroll.begin";
        ENROLL_CANCEL                    = "enroll.cancel";
        ENROLL_GET_STATUS                = "enroll.getStatus";
        ENROLL_FINALIZE                  = "enroll.finalize";
        REFRESH_ACCOUNT                  = "refreshAccount";
        GET_HEAD                         = "getHead";
    }

    java {
        GET_AVAILABLE                    = "getAvailable";
        SET_DEFAULT                      = "setDefault";
        SETUP_CONTROLLED                 = "setupControlled";
        GET_CONTROLLED_INSTALL_STATUS    = "getControlledInstallStatus";
        DELETE_CONTROLLED                = "deleteControlled";
    }

    mc {
        GET_INSTANCES                    = "getInstances";
        GET_MINECRAFT_VERSIONS           = "getMinecraftVersions";
        GET_INSTANCE_DETAILS             = "getInstanceDetails";
        OPEN_INSTANCE_FOLDER_PATH        = "openInstanceFolderPath";
        START_INSTANCE                   = "startInstance";
        STOP_INSTANCE                    = "stopInstance";
        DELETE_INSTANCE                  = "deleteInstance";
        ENABLE_MOD                       = "enableMod";
        DISABLE_MOD                      = "disableMod";
        REMOVE_MOD                       = "removeMod";
        REMOVE_MODS                      = "removeMods";
        SWITCH_MINECRAFT_VERSION         = "switchMinecraftVersion";
        SWITCH_MODLOADER                 = "switchModloader";
        SWITCH_MODLOADER_VERSION         = "switchModloaderVersion";
        UPDATE_INSTANCE_NAME             = "updateInstanceName";
        GET_INSTANCE_MEMORY              = "getInstanceMemory";
        UPDATE_INSTANCE_MEMORY           = "updateInstanceMemory";
        GET_INSTANCE_JAVA_ARGS           = "getInstanceJavaArgs";
        UPDATE_INSTANCE_JAVA_ARGS        = "updateInstanceJavaArgs";
    }

<<<<<<< HEAD
    queue {
        GET_TASKS                        = "getTasks";
        GET_TASK_STATUS                  = "getTaskStatus";
=======
    vtask {
        GET_TASKS                     = "getTasks";
>>>>>>> 72a1fae9
    }

    settings {
        GET_SETTINGS                     = "getSettings";
        SET_SETTINGS                     = "setSettings";
    }
}<|MERGE_RESOLUTION|>--- conflicted
+++ resolved
@@ -67,14 +67,8 @@
         UPDATE_INSTANCE_JAVA_ARGS        = "updateInstanceJavaArgs";
     }
 
-<<<<<<< HEAD
-    queue {
-        GET_TASKS                        = "getTasks";
-        GET_TASK_STATUS                  = "getTaskStatus";
-=======
     vtask {
         GET_TASKS                     = "getTasks";
->>>>>>> 72a1fae9
     }
 
     settings {
