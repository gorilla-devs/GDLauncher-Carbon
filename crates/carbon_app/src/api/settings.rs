--- conflicted
+++ resolved
@@ -13,16 +13,11 @@
 pub(super) fn mount() -> impl RouterBuilderLike<App> {
     router! {
         query GET_SETTINGS[app, _args: ()] {
-            let response: FESettings = app.settings_manager()
+            let response = app.settings_manager()
                 .get_settings()
-                .await?
-                .try_into()?;
-
-<<<<<<< HEAD
-            Ok(response)
-=======
+                .await?;
+
             TryInto::<FESettings>::try_into(response)
->>>>>>> b251c03b
         }
 
         mutation SET_SETTINGS[app, new_settings: FESettingsUpdate] {
@@ -137,15 +132,12 @@
     }
 }
 
-<<<<<<< HEAD
-=======
 impl Default for ModChannel {
     fn default() -> Self {
         Self::Stable
     }
 }
 
->>>>>>> b251c03b
 impl TryFrom<crate::db::app_configuration::Data> for FESettings {
     type Error = anyhow::Error;
 
@@ -164,15 +156,10 @@
             startup_resolution: data.startup_resolution,
             java_custom_args: data.java_custom_args,
             auto_manage_java: data.auto_manage_java,
-<<<<<<< HEAD
-            is_legal_accepted: data.is_legal_accepted,
-            metrics_level: data.metrics_level,
-=======
             preferred_mod_channel: data.preferred_mod_channel.try_into()?,
             terms_and_privacy_accepted: data.terms_and_privacy_accepted,
             metrics_enabled: data.metrics_enabled,
             random_user_uuid: data.random_user_uuid,
->>>>>>> b251c03b
         })
     }
 }
