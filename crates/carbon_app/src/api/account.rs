use chrono::{DateTime, Utc};
use rspc::{RouterBuilderLike, Type};
use serde::Serialize;

use crate::api::keys::account::*;
use crate::api::router::router;
use crate::error::request::FERequestError;
use crate::managers::account::api::{
    DeviceCodePollError, DeviceCodeRequestError, McAccountPopulateError, McAuthError,
    McEntitlementCheckError, McEntitlementError, McProfileError, McProfileRequestError,
    XboxAuthError, XboxError,
};
use crate::managers::{account, App};
use carbon_domain::account as domain;

pub(super) fn mount() -> impl RouterBuilderLike<App> {
    router! {
        query GET_ACTIVE_UUID[app, _: ()] {
            app.account_manager().get_active_uuid().await
        }

        mutation SET_ACTIVE_UUID[app, uuid: Option<String>] {
            app.account_manager().set_active_uuid(uuid).await
        }

        query GET_ACCOUNTS[app, _: ()] {
            Ok(app.account_manager()
               .get_account_list()
               .await?
               .into_iter()
               .map(AccountEntry::from)
               .collect::<Vec<_>>())
        }

        query GET_ACCOUNT_STATUS[app, uuid: String] {
            Ok(app.account_manager().get_account_status(uuid).await?
                .map(AccountStatus::from))
        }

        mutation DELETE_ACCOUNT[app, uuid: String] {
            app.account_manager().delete_account(uuid).await
        }

        mutation ENROLL_BEGIN[app, _: ()] {
            app.account_manager().begin_enrollment().await
        }

        mutation ENROLL_CANCEL[app, _: ()] {
            app.account_manager().cancel_enrollment().await
        }

        query ENROLL_GET_STATUS[app, _: ()] {
<<<<<<< HEAD
            app.account_manager().get_enrollment_status().await.map(EnrollmentStatus::from)
=======
            Ok(EnrollmentStatus::from(
                app.account_manager().get_enrollment_status().await?
            ))
>>>>>>> d7f7e405
        }

        mutation ENROLL_FINALIZE[app, _: ()] {
            app.account_manager().finalize_enrollment().await
        }

        mutation REFRESH_ACCOUNT[app, uuid: String] {
            app.account_manager().refresh_account(uuid).await
                .map_err(into_rspc)
        }
    }
}

#[derive(Type, Serialize)]
struct AccountEntry {
    username: String,
    uuid: String,
    last_used: DateTime<Utc>,
    type_: AccountType,
}

#[derive(Type, Serialize)]
enum AccountType {
    Microsoft,
    Offline,
}

#[derive(Type, Serialize)]
enum AccountStatus {
    Ok { flags: StatusFlags },
    Expired,
    Refreshing,
    Invalid,
}

#[derive(Type, Serialize)]
struct StatusFlags {
    banned_from_multiplayer: bool,
    xbox_disabled_multiplayer: bool,
}

#[derive(Type, Serialize)]
enum EnrollmentStatus {
    RequestingCode,
    PollingCode(DeviceCode),
    QueryingAccount,
    Complete(AccountEntry),
    Failed(EnrollmentError),
}

#[derive(Type, Serialize)]
struct DeviceCode {
    user_code: String,
    verification_uri: String,
    expires_at: DateTime<Utc>,
}

#[derive(Type, Serialize)]
enum EnrollmentError {
    /// web request related error
    Request(FERequestError),
    DeviceCodeExpired,
    /// signing in with xbox has returned an error
    XboxAccount(XboxError),
    /// the account details response from the mojang server has likely been tampered with
    AccountSigningError,
    /// the user does not own the game OR is using xbox gamepass (this is not checked yet)
    NoGameOwnership,
    /// the user needs to log in once on the offical mc launcher
    NoGameProfile,
}

impl From<domain::Account> for AccountEntry {
    fn from(value: domain::Account) -> Self {
        Self {
            username: value.username,
            uuid: value.uuid,
            type_: value.type_.into(),
            last_used: value.last_used,
        }
    }
}

impl From<domain::AccountType> for AccountType {
    fn from(value: domain::AccountType) -> Self {
        match value {
            domain::AccountType::Microsoft => Self::Microsoft,
            domain::AccountType::Offline => Self::Offline,
        }
    }
}

impl From<domain::AccountStatus> for AccountStatus {
    fn from(value: domain::AccountStatus) -> Self {
        match value {
            domain::AccountStatus::Ok {
                access_token: _,
                flags,
            } => Self::Ok {
                flags: flags.into(),
            },
            domain::AccountStatus::Refreshing => Self::Refreshing,
            domain::AccountStatus::Expired => Self::Expired,
            domain::AccountStatus::Invalid => Self::Invalid,
        }
    }
}

impl From<Option<domain::StatusFlags>> for StatusFlags {
    fn from(value: Option<domain::StatusFlags>) -> Self {
        match value {
            Some(domain::StatusFlags::BannedFromMultiplayer) => Self {
                banned_from_multiplayer: true,
                xbox_disabled_multiplayer: false,
            },
            Some(domain::StatusFlags::XboxMultiplayerDisabled) => Self {
                banned_from_multiplayer: false,
                xbox_disabled_multiplayer: true,
            },
            None => Self {
                banned_from_multiplayer: false,
                xbox_disabled_multiplayer: false,
            },
        }
    }
}

impl From<account::FEEnrollmentStatus> for EnrollmentStatus {
    fn from(value: account::FEEnrollmentStatus) -> Self {
        use account::FEEnrollmentStatus as Status;

        match value {
            Status::RequestingCode => Self::RequestingCode,
            Status::PollingCode(code) => Self::PollingCode(code.into()),
            Status::QueryAccount => Self::QueryingAccount,
            Status::Complete(account) => Self::Complete(account.into()),
            Status::Failed(msg) => Self::Failed(msg.into()),
        }
    }
}

impl From<account::api::DeviceCode> for DeviceCode {
    fn from(value: account::api::DeviceCode) -> Self {
        Self {
            user_code: value.user_code,
            verification_uri: value.verification_uri,
            expires_at: value.expires_at,
        }
    }
}

impl From<account::EnrollmentError> for EnrollmentError {
    fn from(value: account::EnrollmentError) -> Self {
        use account::EnrollmentError as BE;

        match value {
            BE::DeviceCodeRequest(DeviceCodeRequestError::Request(x))
            | BE::DeviceCodePoll(DeviceCodePollError::Request(x))
            | BE::McAuth(McAuthError::Request(x))
            | BE::McAuth(McAuthError::Xbox(XboxAuthError::Request(x)))
            | BE::AccountPopulate(McAccountPopulateError::Entitlement(
                McEntitlementCheckError::Request(x),
            ))
            | BE::AccountPopulate(McAccountPopulateError::Profile(
                McProfileRequestError::Request(x),
            )) => Self::Request(x.into()),

            BE::DeviceCodePoll(DeviceCodePollError::CodeExpired) => Self::DeviceCodeExpired,

            // this is a bit nonsensical, but the FE should never get this error
            BE::MsRefresh(_) => Self::DeviceCodeExpired,

            BE::McAuth(McAuthError::Xbox(XboxAuthError::Xbox(x))) => Self::XboxAccount(x),

            BE::AccountPopulate(McAccountPopulateError::Entitlement(
                McEntitlementCheckError::Entitlement(McEntitlementError::NoEntitlement),
            )) => Self::NoGameOwnership,

            BE::AccountPopulate(McAccountPopulateError::Entitlement(
                McEntitlementCheckError::Entitlement(_),
            )) => Self::AccountSigningError,

            BE::AccountPopulate(McAccountPopulateError::Profile(
                McProfileRequestError::Profile(McProfileError::NoProfile),
            )) => Self::NoGameProfile,
        }
    }
}<|MERGE_RESOLUTION|>--- conflicted
+++ resolved
@@ -50,13 +50,7 @@
         }
 
         query ENROLL_GET_STATUS[app, _: ()] {
-<<<<<<< HEAD
-            app.account_manager().get_enrollment_status().await.map(EnrollmentStatus::from)
-=======
-            Ok(EnrollmentStatus::from(
-                app.account_manager().get_enrollment_status().await?
-            ))
->>>>>>> d7f7e405
+            Ok(app.account_manager().get_enrollment_status().await.map(EnrollmentStatus::from))
         }
 
         mutation ENROLL_FINALIZE[app, _: ()] {
@@ -65,7 +59,6 @@
 
         mutation REFRESH_ACCOUNT[app, uuid: String] {
             app.account_manager().refresh_account(uuid).await
-                .map_err(into_rspc)
         }
     }
 }
