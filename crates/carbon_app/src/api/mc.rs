--- conflicted
+++ resolved
@@ -18,19 +18,6 @@
             Ok(FEModdedManifest::from(res))
         }
     }
-}
-
-<<<<<<< HEAD
-=======
-pub(super) fn mount_axum_router() -> axum::Router<Arc<AppInner>> {
-    axum::Router::new()
-        .route(
-            "/instanceThumbnail",
-            axum::routing::get(|| async {
-                // Read params and get the instance id, then return the thumbnail in base64
-            }),
-        )
-        .layer(DefaultBodyLimit::max(4096)) // this is probably enough for a thumbnail
 }
 
 #[derive(Type, Serialize, Deserialize, Debug, Clone)]
@@ -77,7 +64,6 @@
     }
 }
 
->>>>>>> ab790ab7
 #[derive(Type, Debug, Serialize, Deserialize, Clone)]
 pub struct ManifestVersion {
     pub id: String,
@@ -85,13 +71,8 @@
     pub type_: McType,
 }
 
-<<<<<<< HEAD
-impl From<crate::domain::minecraft::manifest::ManifestVersion> for ManifestVersion {
-    fn from(value: crate::domain::minecraft::manifest::ManifestVersion) -> Self {
-=======
 impl From<crate::domain::minecraft::minecraft::ManifestVersion> for ManifestVersion {
     fn from(value: crate::domain::minecraft::minecraft::ManifestVersion) -> Self {
->>>>>>> ab790ab7
         ManifestVersion {
             id: value.id,
             type_: value.type_.into(),
@@ -111,15 +92,9 @@
     Snapshot,
 }
 
-<<<<<<< HEAD
-impl From<crate::domain::minecraft::manifest::Type> for Type {
-    fn from(value: crate::domain::minecraft::manifest::Type) -> Self {
-        use crate::domain::minecraft::manifest::Type as domain;
-=======
 impl From<crate::domain::minecraft::minecraft::VersionType> for McType {
     fn from(value: crate::domain::minecraft::minecraft::VersionType) -> Self {
         use crate::domain::minecraft::minecraft::VersionType as domain;
->>>>>>> ab790ab7
 
         match value {
             domain::OldAlpha => Self::OldAlpha,
