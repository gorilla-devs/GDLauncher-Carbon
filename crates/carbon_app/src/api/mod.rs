use std::sync::Arc;

use crate::managers;
use crate::managers::{App, AppInner};
use async_stream::stream;
use rspc::{RouterBuilderLike, Type};
use serde::{Deserialize, Serialize};

mod account;
mod instance;
mod java;
pub mod keys;
mod mc;
pub mod router;
pub mod settings;
mod vtask;

#[derive(Clone, Serialize, Deserialize, Type)]
pub struct InvalidationEvent {
    key: &'static str,
    args: Option<serde_json::Value>,
}

impl InvalidationEvent {
    pub fn new(key: &'static str, args: Option<serde_json::Value>) -> Self {
        Self { key, args }
    }
}

pub fn build_rspc_router() -> impl RouterBuilderLike<App> {
    rspc::Router::<App>::new()
        .query("echo", |t| t(|_ctx, args: String| async move { Ok(args) }))
        .yolo_merge(keys::account::GROUP_PREFIX, account::mount())
        .yolo_merge(keys::java::GROUP_PREFIX, java::mount())
        .yolo_merge(keys::mc::GROUP_PREFIX, mc::mount())
<<<<<<< HEAD
        .yolo_merge(keys::instance::GROUP_PREFIX, instance::mount())
        .yolo_merge(keys::queue::GROUP_PREFIX, queue::mount())
        .yolo_merge(keys::app::GROUP_PREFIX, managers::mount())
=======
        .yolo_merge(keys::vtask::GROUP_PREFIX, vtask::mount())
        .yolo_merge(keys::settings::GROUP_PREFIX, settings::mount())
>>>>>>> 4ee404ca
        .subscription("invalidateQuery", move |t| {
            // https://twitter.com/ep0k_/status/494284207821447168
            // XD
            t(move |app, _args: ()| {
                stream! {
                    loop {
                        match app.wait_for_invalidation().await {
                            Ok(event) => {
                                yield event;
                            }
                            Err(e) => {
                              println!("Error receiving invalidation request: {}", e);
                            }
                        }
                    }
                }
            })
        })
}

pub fn build_axum_vanilla_router() -> axum::Router<Arc<AppInner>> {
    axum::Router::new()
        .route("/", axum::routing::get(|| async { "Hello 'rspc'!" }))
        .route("/health", axum::routing::get(|| async { "OK" }))
        .nest("/mc", mc::mount_axum_router())
        .nest("/account", account::mount_axum_router())
}<|MERGE_RESOLUTION|>--- conflicted
+++ resolved
@@ -33,14 +33,9 @@
         .yolo_merge(keys::account::GROUP_PREFIX, account::mount())
         .yolo_merge(keys::java::GROUP_PREFIX, java::mount())
         .yolo_merge(keys::mc::GROUP_PREFIX, mc::mount())
-<<<<<<< HEAD
-        .yolo_merge(keys::instance::GROUP_PREFIX, instance::mount())
-        .yolo_merge(keys::queue::GROUP_PREFIX, queue::mount())
-        .yolo_merge(keys::app::GROUP_PREFIX, managers::mount())
-=======
         .yolo_merge(keys::vtask::GROUP_PREFIX, vtask::mount())
         .yolo_merge(keys::settings::GROUP_PREFIX, settings::mount())
->>>>>>> 4ee404ca
+        .yolo_merge(keys::instance::GROUP_PREFIX, instance::mount())
         .subscription("invalidateQuery", move |t| {
             // https://twitter.com/ep0k_/status/494284207821447168
             // XD
