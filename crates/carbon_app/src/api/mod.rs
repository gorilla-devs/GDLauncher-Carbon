--- conflicted
+++ resolved
@@ -37,11 +37,7 @@
         .yolo_merge(keys::java::GROUP_PREFIX, java::mount())
         .yolo_merge(keys::mc::GROUP_PREFIX, mc::mount())
         .yolo_merge(keys::vtask::GROUP_PREFIX, vtask::mount())
-<<<<<<< HEAD
-        .yolo_merge(keys::settings::GROUP_PREFIX, settings::mount())
         .yolo_merge(keys::instance::GROUP_PREFIX, instance::mount())
-=======
->>>>>>> 81974ac2
         .yolo_merge(keys::modplatforms::GROUP_PREFIX, modplatforms::mount())
         .yolo_merge(keys::settings::GROUP_PREFIX, settings::mount())
         .yolo_merge(keys::metrics::GROUP_PREFIX, metrics::mount())
