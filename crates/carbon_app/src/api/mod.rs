use std::sync::Arc;

use crate::managers;
use crate::managers::{App, AppInner};
use async_stream::stream;
use rspc::{RouterBuilderLike, Type};
use serde::{Deserialize, Serialize};

mod account;
mod instance;
mod java;
pub mod keys;
mod mc;
mod metrics;
mod modplatforms;
pub mod router;
pub mod settings;
<<<<<<< HEAD
pub mod translation;
=======
mod system_info;
>>>>>>> cdf18436
mod vtask;

#[derive(Clone, Serialize, Deserialize, Type)]
pub struct InvalidationEvent {
    key: &'static str,
    args: Option<serde_json::Value>,
}

impl InvalidationEvent {
    pub fn new(key: &'static str, args: Option<serde_json::Value>) -> Self {
        Self { key, args }
    }
}

pub fn build_rspc_router() -> impl RouterBuilderLike<App> {
    rspc::Router::<App>::new()
        .query("echo", |t| t(|_ctx, args: String| async move { Ok(args) }))
        .yolo_merge(keys::account::GROUP_PREFIX, account::mount())
        .yolo_merge(keys::java::GROUP_PREFIX, java::mount())
        .yolo_merge(keys::mc::GROUP_PREFIX, mc::mount())
        .yolo_merge(keys::vtask::GROUP_PREFIX, vtask::mount())
        .yolo_merge(keys::instance::GROUP_PREFIX, instance::mount())
        .yolo_merge(keys::modplatforms::GROUP_PREFIX, modplatforms::mount())
        .yolo_merge(keys::settings::GROUP_PREFIX, settings::mount())
        .yolo_merge(keys::metrics::GROUP_PREFIX, metrics::mount())
        .yolo_merge(keys::systeminfo::GROUP_PREFIX, system_info::mount())
        .subscription("invalidateQuery", move |t| {
            // https://twitter.com/ep0k_/status/494284207821447168
            // XD
            t(move |app, _args: ()| {
                stream! {
                    loop {
                        match app.wait_for_invalidation().await {
                            Ok(event) => {
                                yield event;
                            }
                            Err(e) => {
                              println!("Error receiving invalidation request: {}", e);
                            }
                        }
                    }
                }
            })
        })
}

pub fn build_axum_vanilla_router() -> axum::Router<Arc<AppInner>> {
    axum::Router::new()
        .route("/", axum::routing::get(|| async { "Hello 'rspc'!" }))
        .route("/health", axum::routing::get(|| async { "OK" }))
        .nest("/account", account::mount_axum_router())
        .nest("/instance", instance::mount_axum_router())
}

#[cfg(test)]
mod test {
    #[test]
    #[ignore]
    #[allow(clippy::assertions_on_constants)]
    fn verify_iridium_feature() {
        #[cfg(feature = "production")]
        {
            assert!(true);
        }
        #[cfg(not(feature = "production"))]
        {
            assert!(false);
        }
    }
}<|MERGE_RESOLUTION|>--- conflicted
+++ resolved
@@ -15,11 +15,8 @@
 mod modplatforms;
 pub mod router;
 pub mod settings;
-<<<<<<< HEAD
+mod system_info;
 pub mod translation;
-=======
-mod system_info;
->>>>>>> cdf18436
 mod vtask;
 
 #[derive(Clone, Serialize, Deserialize, Type)]
