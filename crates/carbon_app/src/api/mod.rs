use std::sync::Arc;

use crate::managers;
use crate::managers::{App, AppInner};
use async_stream::stream;
use rspc::{RouterBuilderLike, Type};
use serde::{Deserialize, Serialize};

mod account;
mod instance;
mod java;
pub mod keys;
mod mc;
mod metrics;
mod modplatforms;
pub mod router;
pub mod settings;
mod vtask;

#[derive(Clone, Serialize, Deserialize, Type)]
pub struct InvalidationEvent {
    key: &'static str,
    args: Option<serde_json::Value>,
}

impl InvalidationEvent {
    pub fn new(key: &'static str, args: Option<serde_json::Value>) -> Self {
        Self { key, args }
    }
}

pub fn build_rspc_router() -> impl RouterBuilderLike<App> {
    rspc::Router::<App>::new()
        .query("echo", |t| t(|_ctx, args: String| async move { Ok(args) }))
        .yolo_merge(keys::account::GROUP_PREFIX, account::mount())
        .yolo_merge(keys::java::GROUP_PREFIX, java::mount())
        .yolo_merge(keys::mc::GROUP_PREFIX, mc::mount())
        .yolo_merge(keys::vtask::GROUP_PREFIX, vtask::mount())
        .yolo_merge(keys::settings::GROUP_PREFIX, settings::mount())
<<<<<<< HEAD
        .yolo_merge(keys::instance::GROUP_PREFIX, instance::mount())
=======
        .yolo_merge(keys::metrics::GROUP_PREFIX, metrics::mount())
>>>>>>> 596bb165
        .subscription("invalidateQuery", move |t| {
            // https://twitter.com/ep0k_/status/494284207821447168
            // XD
            t(move |app, _args: ()| {
                stream! {
                    loop {
                        match app.wait_for_invalidation().await {
                            Ok(event) => {
                                yield event;
                            }
                            Err(e) => {
                              println!("Error receiving invalidation request: {}", e);
                            }
                        }
                    }
                }
            })
        })
}

pub fn build_axum_vanilla_router() -> axum::Router<Arc<AppInner>> {
    axum::Router::new()
        .route("/", axum::routing::get(|| async { "Hello 'rspc'!" }))
        .route("/health", axum::routing::get(|| async { "OK" }))
        .nest("/mc", mc::mount_axum_router())
        .nest("/account", account::mount_axum_router())
<<<<<<< HEAD
        .nest("/instance", instance::mount_axum_router())
=======
}

#[cfg(test)]
mod test {
    #[test]
    #[ignore]
    #[allow(clippy::assertions_on_constants)]
    fn verify_iridium_feature() {
        #[cfg(feature = "production")]
        {
            assert!(true);
        }
        #[cfg(not(feature = "production"))]
        {
            assert!(false);
        }
    }
>>>>>>> 596bb165
}<|MERGE_RESOLUTION|>--- conflicted
+++ resolved
@@ -37,11 +37,8 @@
         .yolo_merge(keys::mc::GROUP_PREFIX, mc::mount())
         .yolo_merge(keys::vtask::GROUP_PREFIX, vtask::mount())
         .yolo_merge(keys::settings::GROUP_PREFIX, settings::mount())
-<<<<<<< HEAD
         .yolo_merge(keys::instance::GROUP_PREFIX, instance::mount())
-=======
         .yolo_merge(keys::metrics::GROUP_PREFIX, metrics::mount())
->>>>>>> 596bb165
         .subscription("invalidateQuery", move |t| {
             // https://twitter.com/ep0k_/status/494284207821447168
             // XD
@@ -68,9 +65,7 @@
         .route("/health", axum::routing::get(|| async { "OK" }))
         .nest("/mc", mc::mount_axum_router())
         .nest("/account", account::mount_axum_router())
-<<<<<<< HEAD
         .nest("/instance", instance::mount_axum_router())
-=======
 }
 
 #[cfg(test)]
@@ -88,5 +83,4 @@
             assert!(false);
         }
     }
->>>>>>> 596bb165
 }