--- conflicted
+++ resolved
@@ -658,18 +658,14 @@
 }
 
 #[derive(Type, Debug, Deserialize)]
-<<<<<<< HEAD
 struct ChangeModpack {
     instance: FEInstanceId,
     modpack: Modpack,
 }
 
 #[derive(Type, Debug, Deserialize)]
-struct UpdateInstance {
-=======
 #[serde(rename_all = "camelCase")]
 struct FEUpdateInstance {
->>>>>>> 30521898
     instance: FEInstanceId,
     #[specta(optional)]
     name: Option<Set<String>>,
