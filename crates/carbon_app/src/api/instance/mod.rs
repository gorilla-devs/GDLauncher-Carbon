--- conflicted
+++ resolved
@@ -701,13 +701,8 @@
     id: String,
     filename: String,
     enabled: bool,
-<<<<<<< HEAD
     metadata: Option<ModFileMetadata>,
     curseforge: Option<CurseForgeModMetadata>,
-=======
-    modloaders: Vec<FEInstanceModLoaderType>,
-    metadata: ModFileMetadata,
->>>>>>> d1e1e473
 }
 
 #[derive(Type, Debug, Serialize)]
@@ -717,8 +712,7 @@
     version: Option<String>,
     description: Option<String>,
     authors: Option<String>,
-<<<<<<< HEAD
-    modloaders: Vec<ModLoaderType>,
+    modloaders: Vec<FEInstanceModLoaderType>,
 }
 
 #[derive(Type, Serialize, Debug)]
@@ -729,9 +723,6 @@
     pub urlslug: String,
     pub summary: String,
     pub authors: String,
-=======
-    modloaders: Option<Vec<FEInstanceModLoaderType>>,
->>>>>>> d1e1e473
 }
 
 impl From<domain::InstanceDetails> for InstanceDetails {
@@ -855,16 +846,9 @@
 impl From<FEInstanceModLoaderType> for domain::info::ModLoaderType {
     fn from(value: FEInstanceModLoaderType) -> Self {
         match value {
-<<<<<<< HEAD
-            ModLoaderType::Forge => Self::Forge,
-            ModLoaderType::Fabric => Self::Fabric,
-            ModLoaderType::Quilt => Self::Quilt,
-=======
             FEInstanceModLoaderType::Forge => Self::Forge,
             FEInstanceModLoaderType::Fabric => Self::Fabric,
             FEInstanceModLoaderType::Quilt => Self::Quilt,
-            FEInstanceModLoaderType::Unknown => Self::Unknown,
->>>>>>> d1e1e473
         }
     }
 }
