--- conflicted
+++ resolved
@@ -1026,7 +1026,6 @@
             version: value.version,
             description: value.description,
             authors: value.authors,
-<<<<<<< HEAD
             modloaders: value.modloaders.into_iter().map(Into::into).collect(),
         }
     }
@@ -1041,11 +1040,6 @@
             urlslug: value.urlslug,
             summary: value.summary,
             authors: value.authors,
-=======
-            modloaders: value
-                .modloaders
-                .map(|v| v.into_iter().map(Into::into).collect()),
->>>>>>> 3f581b3c
         }
     }
 }
