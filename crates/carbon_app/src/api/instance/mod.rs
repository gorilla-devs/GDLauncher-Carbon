use std::collections::HashSet;
use std::convert::Infallible;
use std::path::PathBuf;
use std::sync::Arc;

use anyhow::anyhow;
use axum::body::StreamBody;
use axum::extract::{Query, State};
use axum::response::IntoResponse;
use chrono::{DateTime, Utc};
use hyper::http::HeaderValue;
use hyper::{HeaderMap, StatusCode};
use rspc::{RouterBuilderLike, Type};
use serde::{Deserialize, Serialize};

use crate::error::{AxumError, FeError};
use crate::managers::instance::log::EntryType;
use crate::managers::instance::InstanceMoveTarget;
use crate::managers::{instance::importer, App, AppInner};

use super::keys::instance::*;
use super::router::router;
use super::translation::Translation;
use super::vtask::FETaskId;

use crate::domain::instance as domain;
use crate::managers::instance as manager;

pub(super) fn mount() -> impl RouterBuilderLike<App> {
    router! {
        query DEFAULT_GROUP[app, args: ()] {
            Ok(*app.instance_manager()
                .get_default_group()
                .await?)
        }

        query GET_GROUPS[app, args: ()] {
            Ok(app.instance_manager()
                .list_groups()
                .await?
                .into_iter()
                .map(ListGroup::from)
                .collect::<Vec<_>>())
        }

        query GET_INSTANCES_UNGROUPED[app, args: ()] {
            Ok(app.instance_manager()
                .list_groups()
                .await?
                .into_iter()
                .flat_map(|group| {
                    group.instances
                        .into_iter()
                        .map(|instance| UngroupedInstance {
                            favorite: instance.favorite,
                            instance: instance.into(),
                        })
                        .collect::<Vec<_>>()
                })
                .collect::<Vec<_>>())
        }

        mutation CREATE_GROUP[app, name: String] {
            app.instance_manager()
                .create_group(name)
                .await
                .map(FEGroupId::from)
        }

        mutation CREATE_INSTANCE[app, details: CreateInstance] {
            app.instance_manager()
                .create_instance(
                    details.group.into(),
                    details.name,
                    details.use_loaded_icon,
                    details.version.into(),
                    details.notes,
                )
                .await
                .map(FEInstanceId::from)
        }

        mutation LOAD_ICON_URL[app, url: String] {
            app.instance_manager()
                .download_icon(url)
                .await
        }

        mutation DELETE_GROUP[app, id: FEGroupId] {
            app.instance_manager()
                .delete_group(id.into())
                .await
        }

        mutation DELETE_INSTANCE[app, id: FEInstanceId] {
            app.instance_manager()
                .delete_instance(id.into())
                .await
        }

        mutation MOVE_GROUP[app, move_data: MoveGroup] {
            app.instance_manager()
                .move_group(
                    move_data.group.into(),
                    move_data.before.map(Into::into)
                )
                .await
        }

        mutation MOVE_INSTANCE[app, move_instance: MoveInstance] {
            app.instance_manager()
                .move_instance(
                    move_instance.instance.into(),
                    match move_instance.target {
                        MoveInstanceTarget::BeforeInstance(instance)
                            => InstanceMoveTarget::Before(instance.into()),
                        MoveInstanceTarget::BeginningOfGroup(group)
                            => InstanceMoveTarget::BeginningOfGroup(group.into()),
                        MoveInstanceTarget::EndOfGroup(group)
                            => InstanceMoveTarget::EndOfGroup(group.into()),
                    }
                )
                .await
        }

        mutation DUPLICATE_INSTANCE[app, details: DuplicateInstance] {
            app.instance_manager()
                .duplicate_instance(
                    details.instance.into(),
                    details.new_name,
                )
                .await
                .map(FEInstanceId::from)
        }

        mutation UPDATE_INSTANCE[app, details: UpdateInstance] {
            app.instance_manager()
                .update_instance(details.into())
                .await
        }

        mutation SET_FAVORITE[app, favorite: SetFavorite] {
            app.instance_manager()
                .set_favorite(
                    favorite.instance.into(),
                    favorite.favorite,
                )
                .await
        }

        query INSTANCE_DETAILS[app, id: FEInstanceId] {
            app.instance_manager()
                .instance_details(id.into())
                .await
                .map(InstanceDetails::from)
        }

        query INSTANCE_MODS[app, id: FEInstanceId] {
            app.meta_cache_manager()
                .watch_and_prioritize(Some(id.into()))
                .await;

            Ok(app.instance_manager()
                .list_mods(id.into())
                .await?
                .into_iter()
                .map(Into::into)
                .collect::<Vec<Mod>>())
        }

        mutation PREPARE_INSTANCE[app, id: FEInstanceId] {
            app.instance_manager()
                .prepare_game(id.into(), None, None)
                .await?;

            Ok(())
        }

        mutation LAUNCH_INSTANCE[app, id: FEInstanceId] {
            let account = app.account_manager()
                .get_active_account()
                .await?;

            let Some(account) = account else {
                return Err(anyhow::anyhow!("attempted to launch instance without an account"));
            };

            app.instance_manager()
                .prepare_game(id.into(), Some(account), None)
                .await?;

            Ok(())
        }

        mutation KILL_INSTANCE[app, id: FEInstanceId] {
            app.instance_manager()
                .kill_instance(id.into())
                .await
        }

        query GET_LOGS[app, args: ()] {
            Ok(app.instance_manager()
                .get_logs()
               .await
               .into_iter()
               .map(GameLogEntry::from)
               .collect::<Vec<_>>())
        }

        mutation DELETE_LOG[app, id: GameLogId] {
            app.instance_manager()
                .delete_log(id.into())
                .await
        }

        mutation ENABLE_MOD[app, imod: InstanceMod] {
            app.instance_manager()
                .enable_mod(
                    imod.instance_id.into(),
                    imod.mod_id,
                    true,
                )
                .await
        }

        mutation DISABLE_MOD[app, imod: InstanceMod] {
            app.instance_manager()
                .enable_mod(
                    imod.instance_id.into(),
                    imod.mod_id,
                    false,
                )
                .await
        }

        mutation DELETE_MOD[app, imod: InstanceMod] {
            app.instance_manager()
                .delete_mod(
                    imod.instance_id.into(),
                    imod.mod_id,
                )
                .await
        }

        mutation INSTALL_MOD[app, imod: InstallMod] {
            let task = match imod.mod_source {
                ModSource::Curseforge(cf_mod) => {
                    app.instance_manager()
                        .install_curseforge_mod(
                            imod.instance_id.into(),
                            cf_mod.project_id,
                            cf_mod.file_id,
                        )
                        .await?
                }
                ModSource::Modrinth(mdr_mod) => {
                    app.instance_manager()
                        .install_modrinth_mod(
                            imod.instance_id.into(),
                            mdr_mod.project_id,
                            mdr_mod.version_id,
                        )
                        .await?
                }
            };

            Ok(super::vtask::FETaskId::from(task))
        }

        mutation OPEN_INSTANCE_FOLDER[app, folder: OpenInstanceFolder] {
            app.instance_manager().open_folder(
                folder.instance_id.into(),
                folder.folder.into(),
            )
            .await
        }

        query GET_IMPORTABLE_ENTITIES[_, _args: ()] {
            anyhow::Result::Ok(importer::Entity::list()
                .into_iter()
                .map(|(e, support)| ImportEntityStatus {
                    entity: ImportEntity::from(e),
                    supported: support,
                })
                .collect::<Vec<_>>())
        }

        query GET_IMPORT_ENTITY_DEFAULT_PATH[_, entity: ImportEntity] {
            importer::Entity::from(entity)
                .get_default_scan_path()
        }

        mutation SET_IMPORT_SCAN_TARGET[app, target: (ImportEntity, String)] {
            app.instance_manager()
                .import_manager()
                .set_scan_target(Some((target.0.into(), PathBuf::from(target.1))))
        }

        mutation CANCEL_IMPORT_SCAN[app, args: ()] {
            app.instance_manager()
                .import_manager()
                .set_scan_target(None)
        }

        query GET_IMPORT_SCAN_STATUS[app, args: ()] {
            app.instance_manager()
                .import_manager()
                .scan_status()
                .await
                .map(|status| FullImportScanStatus::from(status))
        }

        mutation IMPORT_INSTANCE[app, req: ImportRequest] {
            app.instance_manager()
                .import_manager()
                .begin_import(req.index, req.name)
                .await
                .map(|task| FETaskId::from(task))
        }
    }
}

pub(super) fn mount_axum_router() -> axum::Router<Arc<AppInner>> {
    #[derive(Deserialize)]
    struct InstanceIconQuery {
        id: i32,
        rev: Option<i32>,
    }

    #[derive(Deserialize)]
    struct ModIconQuery {
        instance_id: i32,
        mod_id: String,
        platform: String,
    }

    #[derive(Deserialize)]
    struct IconPathQuery {
        path: String,
    }

    axum::Router::new()
        .route(
            "/instanceIcon",
            axum::routing::get(
                |State(app): State<Arc<AppInner>>, Query(query): Query<InstanceIconQuery>| async move {
                    let icon = app
                        .instance_manager()
                        .instance_icon(domain::InstanceId(query.id))
                        .await
                        .map_err(|e| FeError::from_anyhow(&e).make_axum())?;

                    Ok::<_, AxumError>(match icon {
                        Some((name, icon)) => {
                            let mut headers = HeaderMap::new();
                            headers.insert(
                                "filename",
                                name.parse::<HeaderValue>()
                                    .map_err(|e| FeError::from_anyhow(&anyhow!(e)).make_axum())?,
                            );

                            (StatusCode::OK, headers, icon)
                        }
                        None => (StatusCode::NO_CONTENT, HeaderMap::new(), Vec::new()),
                    })
                },
            ),
        )
        .route(
            "/modIcon",
            axum::routing::get(
                |State(app): State<Arc<AppInner>>, Query(query): Query<ModIconQuery>| async move {
                    let platformid = match &query.platform as &str {
                        "metadata" => 0,
                        "curseforge" => 1,
                        "modrinth" => 2,
                        _ => return Err(FeError::from_anyhow(&anyhow::anyhow!("unsupported platform")).make_axum()),
                    };

                    let icon = app.instance_manager()
                        .get_mod_icon(domain::InstanceId(query.instance_id), query.mod_id, platformid)
                        .await
                        .map_err(|e| FeError::from_anyhow(&e).make_axum())?;

                    Ok::<_, AxumError>(match icon {
                        Some(icon) => {
                            (StatusCode::OK, icon)
                        }
                        None => (StatusCode::NO_CONTENT, Vec::new()),
                    })
                }
            )
        )
        .route(
            "/loadIcon",
            axum::routing::get(
                |State(app): State<Arc<AppInner>>, Query(query): Query<IconPathQuery>| async move {
                    app.instance_manager()
                        .load_icon(PathBuf::from(query.path))
                        .await
                        .map_err(|e| FeError::from_anyhow(&e).make_axum())
                }
            )
        )
        .route("/log", axum::routing::get(log::log_handler))
}
#[derive(Type, Copy, Clone, Debug, Serialize, Deserialize)]
pub struct FEGroupId(i32);

#[derive(Type, Copy, Clone, Debug, Serialize, Deserialize)]
pub struct FEInstanceId(i32);

impl From<domain::GroupId> for FEGroupId {
    fn from(value: domain::GroupId) -> Self {
        Self(*value)
    }
}

impl From<domain::InstanceId> for FEInstanceId {
    fn from(value: domain::InstanceId) -> Self {
        Self(*value)
    }
}

impl From<FEGroupId> for domain::GroupId {
    fn from(value: FEGroupId) -> Self {
        Self(value.0)
    }
}

impl From<FEInstanceId> for domain::InstanceId {
    fn from(value: FEInstanceId) -> Self {
        Self(value.0)
    }
}

#[derive(Type, Debug, Serialize)]
struct ListGroup {
    id: FEGroupId,
    name: String,
    instances: Vec<ListInstance>,
}

#[derive(Type, Debug, Serialize)]
struct ListInstance {
    id: FEInstanceId,
    name: String,
    favorite: bool,
    status: ListInstanceStatus,
    icon_revision: u32,
}

#[derive(Type, Debug, Serialize)]
struct UngroupedInstance {
    favorite: bool,
    #[serde(flatten)]
    instance: ListInstance,
}

#[derive(Type, Debug, Serialize)]
enum ListInstanceStatus {
    Valid(ValidListInstance),
    Invalid(InvalidListInstance),
}

#[derive(Type, Debug, Serialize)]
struct ValidListInstance {
    mc_version: Option<String>,
    modloader: Option<FEInstanceModloaderType>,
    modpack_platform: Option<ModpackPlatform>,
    state: LaunchState,
}

#[derive(Type, Debug, Serialize)]
enum ModpackPlatform {
    Curseforge,
    Modrinth,
}

#[derive(Type, Debug, Serialize)]
enum InvalidListInstance {
    JsonMissing,
    JsonError(ConfigurationParseError),
    Other(String),
}

#[derive(Type, Debug, Serialize)]
struct ConfigurationParseError {
    type_: ConfigurationParseErrorType,
    message: String,
    line: u32,
    config_text: String,
}

#[derive(Type, Debug, Serialize)]
enum ConfigurationParseErrorType {
    Syntax,
    Data,
    Eof,
}

#[derive(Type, Debug, Deserialize)]
struct CreateInstance {
    group: FEGroupId,
    name: String,
    use_loaded_icon: bool,
    version: CreateInstanceVersion,
    notes: String,
}

#[derive(Type, Debug, Deserialize)]
struct UpdateInstance {
    instance: FEInstanceId,
    #[specta(optional)]
    name: Option<Set<String>>,
    #[specta(optional)]
    use_loaded_icon: Option<Set<bool>>,
    #[specta(optional)]
    notes: Option<Set<String>>,
    #[specta(optional)]
    version: Option<Set<String>>,
    #[specta(optional)]
    modloader: Option<Set<Option<ModLoader>>>,
    #[specta(optional)]
    global_java_args: Option<Set<bool>>,
    #[specta(optional)]
    extra_java_args: Option<Set<Option<String>>>,
    #[specta(optional)]
    memory: Option<Set<Option<MemoryRange>>>,
}

#[derive(Type, Debug, Deserialize)]
struct DuplicateInstance {
    instance: FEInstanceId,
    new_name: String,
}

#[derive(Type, Debug, Deserialize)]
struct SetFavorite {
    instance: FEInstanceId,
    favorite: bool,
}

#[derive(Type, Debug, Deserialize)]
enum Set<T> {
    Set(T),
}

impl<T> Set<T> {
    fn inner(self) -> T {
        match self {
            Self::Set(t) => t,
        }
    }
}

#[derive(Type, Debug, Deserialize)]
struct InstanceMod {
    instance_id: FEInstanceId,
    mod_id: String,
}

#[derive(Type, Debug, Deserialize)]
enum ModSource {
    Curseforge(CurseforgeMod),
    Modrinth(ModrinthMod),
}

#[derive(Type, Debug, Deserialize)]
struct CurseforgeMod {
    project_id: u32,
    file_id: u32,
}

#[derive(Type, Debug, Deserialize)]
struct ModrinthMod {
    project_id: String,
    version_id: String,
}

#[derive(Type, Debug, Deserialize)]
struct InstallMod {
    instance_id: FEInstanceId,
    mod_source: ModSource,
}

#[derive(Type, Debug, Serialize, Deserialize)]
struct GameLogId(i32);

#[derive(Type, Debug, Serialize)]
struct GameLogEntry {
    id: GameLogId,
    instance_id: FEInstanceId,
    active: bool,
}

#[derive(Type, Debug, Deserialize)]
enum CreateInstanceVersion {
    Version(GameVersion),
    Modpack(Modpack),
}

#[derive(Type, Debug, Deserialize)]
enum GameVersion {
    Standard(StandardVersion),
    // Custom(json)
}

#[derive(Type, Debug, Serialize, Deserialize)]
enum Modpack {
    Curseforge(CurseforgeModpack),
    Modrinth(ModrinthModpack),
}

#[derive(Type, Debug, Serialize, Deserialize)]
struct CurseforgeModpack {
    project_id: u32,
    file_id: u32,
}

#[derive(Type, Debug, Serialize, Deserialize)]
pub struct ModrinthModpack {
    pub project_id: String,
    pub version_id: String,
}

#[derive(Type, Debug, Deserialize)]
struct StandardVersion {
    release: String,
    modloaders: HashSet<ModLoader>,
}

#[derive(Type, Debug, Deserialize)]
struct MoveGroup {
    group: FEGroupId,
    before: Option<FEGroupId>,
}

#[derive(Type, Debug, Deserialize)]
struct MoveInstance {
    instance: FEInstanceId,
    target: MoveInstanceTarget,
}

#[derive(Type, Debug, Deserialize)]
enum MoveInstanceTarget {
    BeforeInstance(FEInstanceId),
    BeginningOfGroup(FEGroupId),
    EndOfGroup(FEGroupId),
}

#[derive(Type, Debug, Serialize)]
struct InstanceDetails {
    name: String,
    favorite: bool,
    version: Option<String>,
    modpack: Option<Modpack>,
    global_java_args: bool,
    extra_java_args: Option<String>,
    memory: Option<MemoryRange>,
    last_played: Option<DateTime<Utc>>,
    seconds_played: u32,
    modloaders: Vec<ModLoader>,
    notes: String,
    state: LaunchState,
    icon_revision: u32,
}

#[derive(Type, Debug, Serialize, Deserialize)]
pub struct MemoryRange {
    pub min_mb: u16,
    pub max_mb: u16,
}

#[derive(Type, Debug, Deserialize)]
struct OpenInstanceFolder {
    instance_id: FEInstanceId,
    folder: InstanceFolder,
}

#[derive(Type, Debug, Deserialize)]
enum InstanceFolder {
    Root,
    Data,
    Mods,
    Configs,
    Screenshots,
    Saves,
    Logs,
    CrashReports,
    ResourcePacks,
    TexturePacks,
    ShaderPacks,
}

#[derive(Type, Debug, Serialize, Deserialize, PartialEq, Eq, Hash)]
struct ModLoader {
    type_: FEInstanceModloaderType,
    version: String,
}

#[derive(Type, Debug, Serialize, Deserialize, PartialEq, Eq, Hash)]
#[serde(rename_all = "camelCase")]
enum FEInstanceModloaderType {
    Neoforge,
    Forge,
    Fabric,
    Quilt,
}

#[derive(Type, Debug, Serialize)]
enum LaunchState {
    Inactive {
        failed_task: Option<FETaskId>,
    },
    Preparing(FETaskId),
    Running {
        start_time: DateTime<Utc>,
        log_id: i32,
    },
}

#[derive(Type, Debug, Serialize)]
struct Mod {
    id: String,
    filename: String,
    enabled: bool,
    metadata: Option<ModFileMetadata>,
    curseforge: Option<CurseForgeModMetadata>,
    modrinth: Option<ModrinthModMetadata>,
}

#[derive(Type, Debug, Serialize)]
struct ModFileMetadata {
    modid: Option<String>,
    name: Option<String>,
    version: Option<String>,
    description: Option<String>,
    authors: Option<String>,
    modloaders: Vec<FEInstanceModloaderType>,
    has_image: bool,
}

#[derive(Type, Serialize, Debug)]
struct CurseForgeModMetadata {
    project_id: u32,
    file_id: u32,
    name: String,
    urlslug: String,
    summary: String,
    authors: String,
    has_image: bool,
}

#[derive(Type, Serialize, Debug)]
struct ModrinthModMetadata {
    project_id: String,
    version_id: String,
    title: String,
    urlslug: String,
    description: String,
    authors: String,
    has_image: bool,
}

#[derive(Type, Debug, Serialize, Deserialize)]
pub enum ImportEntity {
    LegacyGDLauncher,
    MRPack,
    Modrinth,
    CurseForgeZip,
    CurseForge,
    ATLauncher,
    Technic,
    FTB,
    MultiMC,
    PrismLauncher,
}

#[derive(Type, Debug, Serialize)]
struct ImportableInstance {
    filename: String,
    instance_name: String,
}

#[derive(Type, Debug, Serialize)]
struct InvalidImportEntry {
    name: String,
    reason: Translation,
}

#[derive(Type, Debug, Serialize)]
enum ImportEntry {
    Valid(ImportableInstance),
    Invalid(InvalidImportEntry),
}

#[derive(Type, Debug, Serialize)]
enum ImportScanStatus {
    NoResults,
    SingleResult(ImportEntry),
    MultiResult(Vec<ImportEntry>),
}

#[derive(Type, Debug, Serialize)]
struct FullImportScanStatus {
    scanning: bool,
    status: ImportScanStatus,
}

#[derive(Type, Debug, Serialize)]
struct ImportEntityStatus {
    entity: ImportEntity,
    supported: bool,
}

#[derive(Type, Debug, Deserialize)]
struct ImportRequest {
    index: u32,
    name: Option<String>,
}

impl From<domain::InstanceDetails> for InstanceDetails {
    fn from(value: domain::InstanceDetails) -> Self {
        Self {
            favorite: value.favorite,
            name: value.name,
            version: value.version,
            modpack: value.modpack.map(Into::into),
            global_java_args: value.global_java_args,
            extra_java_args: value.extra_java_args,
            memory: value.memory.map(Into::into),
            last_played: value.last_played,
            seconds_played: value.seconds_played,
            modloaders: value.modloaders.into_iter().map(Into::into).collect(),
            notes: value.notes,
            state: value.state.into(),
            icon_revision: value.icon_revision,
        }
    }
}

impl From<domain::info::ModpackPlatform> for ModpackPlatform {
    fn from(value: domain::info::ModpackPlatform) -> Self {
        match value {
            domain::info::ModpackPlatform::Curseforge => Self::Curseforge,
            domain::info::ModpackPlatform::Modrinth => Self::Modrinth,
        }
    }
}

impl From<domain::info::ModLoader> for ModLoader {
    fn from(value: domain::info::ModLoader) -> Self {
        Self {
            type_: value.type_.into(),
            version: value.version,
        }
    }
}

impl From<domain::info::ModLoaderType> for FEInstanceModloaderType {
    fn from(value: domain::info::ModLoaderType) -> Self {
        use domain::info::ModLoaderType as domain;

        match value {
            domain::Neoforge => Self::Neoforge,
            domain::Forge => Self::Forge,
            domain::Fabric => Self::Fabric,
            domain::Quilt => Self::Quilt,
        }
    }
}

impl From<CreateInstanceVersion> for manager::InstanceVersionSource {
    fn from(value: CreateInstanceVersion) -> Self {
        match value {
            CreateInstanceVersion::Version(v) => Self::Version(v.into()),
            CreateInstanceVersion::Modpack(m) => Self::Modpack(m.into()),
        }
    }
}

impl From<GameVersion> for domain::info::GameVersion {
    fn from(value: GameVersion) -> Self {
        match value {
            GameVersion::Standard(v) => Self::Standard(v.into()),
        }
    }
}

impl From<Modpack> for domain::info::Modpack {
    fn from(value: Modpack) -> Self {
        match value {
            Modpack::Curseforge(m) => Self::Curseforge(m.into()),
            Modpack::Modrinth(m) => Self::Modrinth(m.into()),
        }
    }
}

impl From<CurseforgeModpack> for domain::info::CurseforgeModpack {
    fn from(value: CurseforgeModpack) -> Self {
        Self {
            project_id: value.project_id,
            file_id: value.file_id,
        }
    }
}

impl From<ModrinthModpack> for domain::info::ModrinthModpack {
    fn from(value: ModrinthModpack) -> Self {
        Self {
            project_id: value.project_id,
            version_id: value.version_id,
        }
    }
}

impl From<domain::info::Modpack> for Modpack {
    fn from(value: domain::info::Modpack) -> Self {
        match value {
            domain::info::Modpack::Curseforge(m) => Self::Curseforge(m.into()),
            domain::info::Modpack::Modrinth(m) => Self::Modrinth(m.into()),
        }
    }
}

impl From<domain::info::CurseforgeModpack> for CurseforgeModpack {
    fn from(value: domain::info::CurseforgeModpack) -> Self {
        Self {
            project_id: value.project_id,
            file_id: value.file_id,
        }
    }
}

impl From<domain::info::ModrinthModpack> for ModrinthModpack {
    fn from(value: domain::info::ModrinthModpack) -> Self {
        Self {
            project_id: value.project_id,
            version_id: value.version_id,
        }
    }
}

impl From<StandardVersion> for domain::info::StandardVersion {
    fn from(value: StandardVersion) -> Self {
        Self {
            release: value.release,
            modloaders: value.modloaders.into_iter().map(Into::into).collect(),
        }
    }
}

impl From<ModLoader> for domain::info::ModLoader {
    fn from(value: ModLoader) -> Self {
        Self {
            type_: value.type_.into(),
            version: value.version,
        }
    }
}

impl From<FEInstanceModloaderType> for domain::info::ModLoaderType {
    fn from(value: FEInstanceModloaderType) -> Self {
        match value {
            FEInstanceModloaderType::Neoforge => Self::Neoforge,
            FEInstanceModloaderType::Forge => Self::Forge,
            FEInstanceModloaderType::Fabric => Self::Fabric,
            FEInstanceModloaderType::Quilt => Self::Quilt,
        }
    }
}

impl From<manager::ListGroup> for ListGroup {
    fn from(value: manager::ListGroup) -> Self {
        Self {
            id: value.id.into(),
            name: value.name,
            instances: value.instances.into_iter().map(Into::into).collect(),
        }
    }
}

impl From<manager::ListInstance> for ListInstance {
    fn from(value: manager::ListInstance) -> Self {
        Self {
            id: value.id.into(),
            name: value.name,
            favorite: value.favorite,
            status: value.status.into(),
            icon_revision: value.icon_revision,
        }
    }
}

impl From<manager::ListInstanceStatus> for ListInstanceStatus {
    fn from(value: manager::ListInstanceStatus) -> Self {
        match value {
            manager::ListInstanceStatus::Valid(status) => Self::Valid(status.into()),
            manager::ListInstanceStatus::Invalid(status) => Self::Invalid(status.into()),
        }
    }
}

impl From<manager::ValidListInstance> for ValidListInstance {
    fn from(value: manager::ValidListInstance) -> Self {
        Self {
            mc_version: value.mc_version,
            modloader: value.modloader.map(Into::into),
            modpack_platform: value.modpack_platform.map(Into::into),
            state: value.state.into(),
        }
    }
}

impl From<manager::InvalidListInstance> for InvalidListInstance {
    fn from(value: manager::InvalidListInstance) -> Self {
        use manager::InvalidListInstance as manager;

        match value {
            manager::JsonMissing => Self::JsonMissing,
            manager::JsonError(e) => Self::JsonError(e.into()),
            manager::Other(e) => Self::Other(e),
        }
    }
}

impl From<manager::ConfigurationParseError> for ConfigurationParseError {
    fn from(value: manager::ConfigurationParseError) -> Self {
        Self {
            type_: value.type_.into(),
            message: value.message,
            line: value.line,
            config_text: value.config_text,
        }
    }
}

impl From<manager::ConfigurationParseErrorType> for ConfigurationParseErrorType {
    fn from(value: manager::ConfigurationParseErrorType) -> Self {
        use manager::ConfigurationParseErrorType as manager;

        match value {
            manager::Syntax => Self::Syntax,
            manager::Data => Self::Data,
            manager::Eof => Self::Eof,
        }
    }
}

impl From<domain::LaunchState> for LaunchState {
    fn from(value: domain::LaunchState) -> Self {
        use domain::LaunchState as domain;

        match value {
            domain::Inactive { failed_task } => Self::Inactive {
                failed_task: failed_task.map(Into::into),
            },
            domain::Preparing(task) => Self::Preparing(task.into()),
            domain::Running { start_time, log_id } => Self::Running {
                start_time,
                log_id: log_id.0,
            },
        }
    }
}

impl From<domain::Mod> for Mod {
    fn from(value: domain::Mod) -> Self {
        Self {
            id: value.id,
            filename: value.filename,
            enabled: value.enabled,
            metadata: value.metadata.map(Into::into),
            curseforge: value.curseforge.map(Into::into),
            modrinth: value.modrinth.map(Into::into),
        }
    }
}

impl From<domain::ModFileMetadata> for ModFileMetadata {
    fn from(value: domain::ModFileMetadata) -> Self {
        Self {
            modid: value.modid,
            name: value.name,
            version: value.version,
            description: value.description,
            authors: value.authors,
            modloaders: value.modloaders.into_iter().map(Into::into).collect(),
            has_image: value.has_image,
        }
    }
}

impl From<domain::CurseForgeModMetadata> for CurseForgeModMetadata {
    fn from(value: domain::CurseForgeModMetadata) -> Self {
        Self {
            project_id: value.project_id,
            file_id: value.file_id,
            name: value.name,
            urlslug: value.urlslug,
            summary: value.summary,
            authors: value.authors,
            has_image: value.has_image,
        }
    }
}

impl From<domain::ModrinthModMetadata> for ModrinthModMetadata {
    fn from(value: domain::ModrinthModMetadata) -> Self {
        Self {
            project_id: value.project_id,
            version_id: value.version_id,
            title: value.title,
            urlslug: value.urlslug,
            description: value.description,
            authors: value.authors,
            has_image: value.has_image,
        }
    }
}

impl From<domain::GameLogId> for GameLogId {
    fn from(value: domain::GameLogId) -> Self {
        Self(value.0)
    }
}

impl From<GameLogId> for domain::GameLogId {
    fn from(value: GameLogId) -> Self {
        Self(value.0)
    }
}

impl From<domain::GameLogEntry> for GameLogEntry {
    fn from(value: domain::GameLogEntry) -> Self {
        Self {
            id: value.id.into(),
            instance_id: value.instance_id.into(),
            active: value.active,
        }
    }
}

impl From<InstanceFolder> for domain::InstanceFolder {
    fn from(value: InstanceFolder) -> Self {
        match value {
            InstanceFolder::Root => Self::Root,
            InstanceFolder::Data => Self::Data,
            InstanceFolder::Mods => Self::Mods,
            InstanceFolder::Configs => Self::Configs,
            InstanceFolder::Screenshots => Self::Screenshots,
            InstanceFolder::Saves => Self::Saves,
            InstanceFolder::Logs => Self::Logs,
            InstanceFolder::CrashReports => Self::CrashReports,
            InstanceFolder::ResourcePacks => Self::ResourcePacks,
            InstanceFolder::TexturePacks => Self::TexturePacks,
            InstanceFolder::ShaderPacks => Self::ShaderPacks,
        }
    }
}

impl From<(u16, u16)> for MemoryRange {
    fn from(value: (u16, u16)) -> Self {
        Self {
            min_mb: value.0,
            max_mb: value.1,
        }
    }
}

impl From<MemoryRange> for (u16, u16) {
    fn from(value: MemoryRange) -> Self {
        (value.min_mb, value.max_mb)
    }
}

impl From<UpdateInstance> for domain::InstanceSettingsUpdate {
    fn from(value: UpdateInstance) -> Self {
        Self {
            instance_id: value.instance.into(),
            name: value.name.map(|x| x.inner()),
            use_loaded_icon: value.use_loaded_icon.map(|x| x.inner()),
            notes: value.notes.map(|x| x.inner()),
            version: value.version.map(|x| x.inner()),
            modloader: value.modloader.map(|x| x.inner().map(Into::into)),
            global_java_args: value.global_java_args.map(|x| x.inner()),
            extra_java_args: value.extra_java_args.map(|x| x.inner()),
            memory: value.memory.map(|x| x.inner().map(Into::into)),
        }
    }
}

<<<<<<< HEAD
mod log {
    use super::*;

    #[derive(Debug, Deserialize)]
    pub struct LogQuery {
        id: i32,
    }

    #[derive(Debug, Serialize)]
    enum LogEntryType {
        System,
        StdOut,
        StdErr,
    }

    impl From<EntryType> for LogEntryType {
        fn from(kind: EntryType) -> Self {
            match kind {
                EntryType::System => Self::System,
                EntryType::StdOut => Self::StdOut,
                EntryType::StdErr => Self::StdErr,
            }
        }
    }

    #[derive(Debug, Serialize)]
    struct LogEntry<'a> {
        data: &'a str,
        type_: LogEntryType,
    }

    impl<'a> From<&'a crate::managers::instance::log::LogEntry> for LogEntry<'a> {
        fn from(entry: &'a crate::managers::instance::log::LogEntry) -> Self {
            Self {
                data: &entry.data,
                type_: entry.kind.into(),
            }
        }
    }

    #[tracing::instrument(skip(app))]
    pub async fn log_handler(
        State(app): State<App>,
        Query(query): Query<LogQuery>,
    ) -> impl IntoResponse {
        tracing::info!("starting log stream");

        let log_rx = app
            .instance_manager()
            .get_log(domain::GameLogId(query.id))
            .await;

        let Ok(mut log_rx) = log_rx else {
            tracing::warn!("log entry not found");

            return StatusCode::NOT_FOUND.into_response();
        };

        let s = async_stream::stream! {
            tracing::trace!("starting log stream");

            let mut last_idx = 0;

            loop {
                tracing::trace!("waiting for log data to come in");

                let new_lines = {
                    let log = log_rx.borrow();

                    let new_lines
                        = log
                            .get_span(last_idx..)
                            .into_iter()
                            .map(LogEntry::from)
                            .inspect(|entry| tracing::trace!(?entry, "received log entry"))
                            .map(|entry| {
                                serde_json::to_vec(&entry)
                                    .expect(
                                        "serialization of a log entry should be infallible"
                                    )
                            })
                            .collect::<Vec<_>>();

                    last_idx = log.len();

                    new_lines
                };



                for line in new_lines {
                    tracing::trace!("yielding log entry");

                    yield Ok::<_, Infallible>(line)
                }



                if let Err(_) = log_rx.changed().await {
                    tracing::error!("`log_rx` was closed, killing log stream");

                    break
                }
            }
        };

        (StatusCode::OK, StreamBody::new(s)).into_response()
=======
impl From<ImportEntity> for importer::Entity {
    fn from(entity: ImportEntity) -> Self {
        match entity {
            ImportEntity::LegacyGDLauncher => Self::LegacyGDLauncher,
            ImportEntity::MRPack => Self::MRPack,
            ImportEntity::Modrinth => Self::Modrinth,
            ImportEntity::CurseForgeZip => Self::CurseForgeZip,
            ImportEntity::CurseForge => Self::CurseForge,
            ImportEntity::ATLauncher => Self::ATLauncher,
            ImportEntity::Technic => Self::Technic,
            ImportEntity::FTB => Self::FTB,
            ImportEntity::MultiMC => Self::MultiMC,
            ImportEntity::PrismLauncher => Self::PrismLauncher,
        }
    }
}

impl From<importer::Entity> for ImportEntity {
    fn from(entity: importer::Entity) -> Self {
        use importer::Entity as backend;

        match entity {
            backend::LegacyGDLauncher => Self::LegacyGDLauncher,
            backend::MRPack => Self::MRPack,
            backend::Modrinth => Self::Modrinth,
            backend::CurseForgeZip => Self::CurseForgeZip,
            backend::CurseForge => Self::CurseForge,
            backend::ATLauncher => Self::ATLauncher,
            backend::Technic => Self::Technic,
            backend::FTB => Self::FTB,
            backend::MultiMC => Self::MultiMC,
            backend::PrismLauncher => Self::PrismLauncher,
        }
    }
}

impl From<importer::ImportableInstance> for ImportableInstance {
    fn from(value: importer::ImportableInstance) -> Self {
        Self {
            filename: value.filename,
            instance_name: value.instance_name,
        }
    }
}

impl From<importer::InvalidImportEntry> for InvalidImportEntry {
    fn from(value: importer::InvalidImportEntry) -> Self {
        Self {
            name: value.name,
            reason: value.reason,
        }
    }
}

impl From<importer::ImportEntry> for ImportEntry {
    fn from(value: importer::ImportEntry) -> Self {
        match value {
            importer::ImportEntry::Valid(v) => Self::Valid(v.into()),
            importer::ImportEntry::Invalid(v) => Self::Invalid(v.into()),
        }
    }
}

impl From<importer::ImportScanStatus> for ImportScanStatus {
    fn from(value: importer::ImportScanStatus) -> Self {
        use importer::ImportScanStatus as domain;

        match value {
            domain::NoResults => Self::NoResults,
            domain::SingleResult(r) => Self::SingleResult(r.into()),
            domain::MultiResult(r) => Self::MultiResult(r.into_iter().map(Into::into).collect()),
        }
    }
}

impl From<importer::FullImportScanStatus> for FullImportScanStatus {
    fn from(value: importer::FullImportScanStatus) -> Self {
        Self {
            scanning: value.scanning,
            status: value.status.into(),
        }
>>>>>>> 5e1db83a
    }
}<|MERGE_RESOLUTION|>--- conflicted
+++ resolved
@@ -1191,7 +1191,90 @@
     }
 }
 
-<<<<<<< HEAD
+impl From<ImportEntity> for importer::Entity {
+    fn from(entity: ImportEntity) -> Self {
+        match entity {
+            ImportEntity::LegacyGDLauncher => Self::LegacyGDLauncher,
+            ImportEntity::MRPack => Self::MRPack,
+            ImportEntity::Modrinth => Self::Modrinth,
+            ImportEntity::CurseForgeZip => Self::CurseForgeZip,
+            ImportEntity::CurseForge => Self::CurseForge,
+            ImportEntity::ATLauncher => Self::ATLauncher,
+            ImportEntity::Technic => Self::Technic,
+            ImportEntity::FTB => Self::FTB,
+            ImportEntity::MultiMC => Self::MultiMC,
+            ImportEntity::PrismLauncher => Self::PrismLauncher,
+        }
+    }
+}
+
+impl From<importer::Entity> for ImportEntity {
+    fn from(entity: importer::Entity) -> Self {
+        use importer::Entity as backend;
+
+        match entity {
+            backend::LegacyGDLauncher => Self::LegacyGDLauncher,
+            backend::MRPack => Self::MRPack,
+            backend::Modrinth => Self::Modrinth,
+            backend::CurseForgeZip => Self::CurseForgeZip,
+            backend::CurseForge => Self::CurseForge,
+            backend::ATLauncher => Self::ATLauncher,
+            backend::Technic => Self::Technic,
+            backend::FTB => Self::FTB,
+            backend::MultiMC => Self::MultiMC,
+            backend::PrismLauncher => Self::PrismLauncher,
+        }
+    }
+}
+
+impl From<importer::ImportableInstance> for ImportableInstance {
+    fn from(value: importer::ImportableInstance) -> Self {
+        Self {
+            filename: value.filename,
+            instance_name: value.instance_name,
+        }
+    }
+}
+
+impl From<importer::InvalidImportEntry> for InvalidImportEntry {
+    fn from(value: importer::InvalidImportEntry) -> Self {
+        Self {
+            name: value.name,
+            reason: value.reason,
+        }
+    }
+}
+
+impl From<importer::ImportEntry> for ImportEntry {
+    fn from(value: importer::ImportEntry) -> Self {
+        match value {
+            importer::ImportEntry::Valid(v) => Self::Valid(v.into()),
+            importer::ImportEntry::Invalid(v) => Self::Invalid(v.into()),
+        }
+    }
+}
+
+impl From<importer::ImportScanStatus> for ImportScanStatus {
+    fn from(value: importer::ImportScanStatus) -> Self {
+        use importer::ImportScanStatus as domain;
+
+        match value {
+            domain::NoResults => Self::NoResults,
+            domain::SingleResult(r) => Self::SingleResult(r.into()),
+            domain::MultiResult(r) => Self::MultiResult(r.into_iter().map(Into::into).collect()),
+        }
+    }
+}
+
+impl From<importer::FullImportScanStatus> for FullImportScanStatus {
+    fn from(value: importer::FullImportScanStatus) -> Self {
+        Self {
+            scanning: value.scanning,
+            status: value.status.into(),
+        }
+    }
+}
+
 mod log {
     use super::*;
 
@@ -1299,88 +1382,5 @@
         };
 
         (StatusCode::OK, StreamBody::new(s)).into_response()
-=======
-impl From<ImportEntity> for importer::Entity {
-    fn from(entity: ImportEntity) -> Self {
-        match entity {
-            ImportEntity::LegacyGDLauncher => Self::LegacyGDLauncher,
-            ImportEntity::MRPack => Self::MRPack,
-            ImportEntity::Modrinth => Self::Modrinth,
-            ImportEntity::CurseForgeZip => Self::CurseForgeZip,
-            ImportEntity::CurseForge => Self::CurseForge,
-            ImportEntity::ATLauncher => Self::ATLauncher,
-            ImportEntity::Technic => Self::Technic,
-            ImportEntity::FTB => Self::FTB,
-            ImportEntity::MultiMC => Self::MultiMC,
-            ImportEntity::PrismLauncher => Self::PrismLauncher,
-        }
-    }
-}
-
-impl From<importer::Entity> for ImportEntity {
-    fn from(entity: importer::Entity) -> Self {
-        use importer::Entity as backend;
-
-        match entity {
-            backend::LegacyGDLauncher => Self::LegacyGDLauncher,
-            backend::MRPack => Self::MRPack,
-            backend::Modrinth => Self::Modrinth,
-            backend::CurseForgeZip => Self::CurseForgeZip,
-            backend::CurseForge => Self::CurseForge,
-            backend::ATLauncher => Self::ATLauncher,
-            backend::Technic => Self::Technic,
-            backend::FTB => Self::FTB,
-            backend::MultiMC => Self::MultiMC,
-            backend::PrismLauncher => Self::PrismLauncher,
-        }
-    }
-}
-
-impl From<importer::ImportableInstance> for ImportableInstance {
-    fn from(value: importer::ImportableInstance) -> Self {
-        Self {
-            filename: value.filename,
-            instance_name: value.instance_name,
-        }
-    }
-}
-
-impl From<importer::InvalidImportEntry> for InvalidImportEntry {
-    fn from(value: importer::InvalidImportEntry) -> Self {
-        Self {
-            name: value.name,
-            reason: value.reason,
-        }
-    }
-}
-
-impl From<importer::ImportEntry> for ImportEntry {
-    fn from(value: importer::ImportEntry) -> Self {
-        match value {
-            importer::ImportEntry::Valid(v) => Self::Valid(v.into()),
-            importer::ImportEntry::Invalid(v) => Self::Invalid(v.into()),
-        }
-    }
-}
-
-impl From<importer::ImportScanStatus> for ImportScanStatus {
-    fn from(value: importer::ImportScanStatus) -> Self {
-        use importer::ImportScanStatus as domain;
-
-        match value {
-            domain::NoResults => Self::NoResults,
-            domain::SingleResult(r) => Self::SingleResult(r.into()),
-            domain::MultiResult(r) => Self::MultiResult(r.into_iter().map(Into::into).collect()),
-        }
-    }
-}
-
-impl From<importer::FullImportScanStatus> for FullImportScanStatus {
-    fn from(value: importer::FullImportScanStatus) -> Self {
-        Self {
-            scanning: value.scanning,
-            status: value.status.into(),
-        }
->>>>>>> 5e1db83a
     }
 }