/**
 * @type {import('electron-builder').Configuration}
 * @see https://www.electron.build/configuration/configuration
 */

const isDockerBuild = process.env.IS_DOCKER_TEST === "true";
console.log(
  "Only generating dir executable for test docker build",
  isDockerBuild
);

module.exports = {
  productName: "GDLauncher Carbon",
  appId: "org.gorilladevs.GDLauncherCarbon",
  copyright: `Copyright © ${new Date().getFullYear()} GorillaDevs Inc.`,
<<<<<<< HEAD
=======
  buildVersion: "5.0.0",
  buildNumber: "5.0.0",
>>>>>>> 48f93184
  asar: true,
  directories: {
    output: "release",
    buildResources: "build",
  },
  files: ["dist", "package.json"],
  extraResources: [
    {
      from: "../../packages/native_interface/core.node",
      to: "core.node",
    },
    {
      from: "./JavaCheck.class",
      to: "JavaCheck.class",
    },
  ],
  npmRebuild: false,
  protocols: [
    {
      name: "gdlauncher",
      role: "Viewer",
      schemes: ["gdlauncher"],
    },
  ],
  win: {
    target: ["dir", "zip", "nsis"],
    artifactName: "${productName}-${version}-${arch}-Setup.${ext}",
  },
  nsis: {
    oneClick: false,
    perMachine: false,
    allowToChangeInstallationDirectory: true,
    deleteAppDataOnUninstall: false,
  },
  mac: {
    target: ["dir", "zip", "dmg"],
    artifactName: "${productName}-${version}-${arch}-Installer.${ext}",
    entitlements: "./entitlements.mac.plist",
    entitlementsInherit: "./entitlements.mac.plist",
  },
  linux: {
    target: isDockerBuild ? ["dir"] : ["dir", "zip"],
    artifactName: "${productName}-5.0.0-${arch}-Installer.${ext}",
  },
  beforePack: async (context) => {
    const { spawnSync } = require("child_process");

    let spawnHandler = null;

    if (context.electronPlatformName === "darwin") {
      if (context.arch === 1) {
        // x64
        spawnHandler = spawnSync("pnpm", ["core-build", "-- darwin-x64"], {
          stdio: "inherit",
          shell: true,
          cwd: "../../",
        });
      } else if (context.arch === 3) {
        // arm64
        spawnHandler = spawnSync("pnpm", ["core-build", "-- darwin-arm64"], {
          stdio: "inherit",
          shell: true,
          cwd: "../../",
        });
      }
    } else if (context.electronPlatformName === "win32") {
      if (context.arch === 1) {
        // x64
        spawnHandler = spawnSync("pnpm", ["core-build", "-- win32-x64"], {
          stdio: "inherit",
          shell: true,
          cwd: "../../",
        });
      }
    } else if (context.electronPlatformName === "linux") {
      if (context.arch === 1) {
        // x64
        spawnHandler = spawnSync("pnpm", ["core-build", "-- linux-x64"], {
          stdio: "inherit",
          shell: true,
          cwd: "../../",
        });
      }
    }

    if (spawnHandler && spawnHandler.status !== 0) {
      throw new Error("Native interface build failed!");
    }
  },
};<|MERGE_RESOLUTION|>--- conflicted
+++ resolved
@@ -13,11 +13,8 @@
   productName: "GDLauncher Carbon",
   appId: "org.gorilladevs.GDLauncherCarbon",
   copyright: `Copyright © ${new Date().getFullYear()} GorillaDevs Inc.`,
-<<<<<<< HEAD
-=======
   buildVersion: "5.0.0",
   buildNumber: "5.0.0",
->>>>>>> 48f93184
   asar: true,
   directories: {
     output: "release",
