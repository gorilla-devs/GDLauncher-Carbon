{
  "name": "@gd/desktop",
  "productName": "GDLauncher",
  "private": true,
  "version": "1.5.5",
  "description": "GDLauncher Carbon.",
  "author": "killpowa <davide@gdlauncher.com>",
  "license": "ARR",
  "main": "dist/main/index.cjs",
  "scripts": {
    "dev": "node scripts/watch.mjs",
    "release": "node scripts/release.mjs",
<<<<<<< HEAD
    "test": "vitest Counter",
    "build": "npm run typecheck && node scripts/build.mjs && cross-env-shell DEBUG=electron-builder electron-builder --config .electron-builder.config.js",
    "typecheck": "tsc --noEmit --project packages/mainWindow/tsconfig.json",
    "test:ui": "vitest --ui",
    "test:run": "vitest run"
  },
  "devDependencies": {
    "@aws-sdk/client-s3": "^3.186.0",
    "@gd/config": "workspace:0.0.0",
    "@gd/core": "workspace:0.0.1",
    "@gd/ui": "workspace:0.0.0",
    "@playwright/test": "^1.27.1",
    "@solidjs/router": "^0.4.3",
    "@vitest/ui": "^0.24.1",
    "electron": "20.1.1",
=======
    "test": "playwright test",
    "build": "node scripts/build.mjs && cross-env-shell DEBUG=electron-builder electron-builder --config .electron-builder.config.js",
    "clean": "node scripts/cleanReleaseFolder.mjs",
    "typecheck": "tsc --noEmit --project packages/mainWindow/tsconfig.json"
  },
  "devDependencies": {
    "@aws-sdk/client-s3": "^3.188.0",
    "@gd/config": "workspace:*",
    "@gd/core": "workspace:*",
    "@gd/ui": "workspace:*",
    "@playwright/test": "^1.27.1",
    "@solidjs/router": "^0.5.0",
    "@unocss/preset-attributify": "^0.45.29",
    "@unocss/preset-wind": "^0.45.29",
    "electron": "21.1.1",
>>>>>>> 8ddec0ad
    "electron-builder": "^23.6.0",
    "electron-playwright-helpers": "^1.2.0",
    "electron-updater": "^5.3.0",
    "event-lite": "^0.1.2",
    "jsdom": "^20.0.1",
    "logrocket": "3.0.1",
    "playwright": "^1.27.1",
    "solid-js": "^1.5.7",
<<<<<<< HEAD
    "solid-testing-library": "^0.3.0",
=======
    "posthog-js": "^1.32.2",
>>>>>>> 8ddec0ad
    "solid-transition-group": "^0.0.11",
    "typescript": "^4.8.4",
    "unocss": "^0.45.29",
    "vite": "^3.1.8",
<<<<<<< HEAD
    "vite-plugin-solid": "^2.3.9",
    "vitest": "^0.24.1"
=======
    "vite-plugin-minify": "^1.5.2",
    "vite-plugin-solid": "^2.3.9"
>>>>>>> 8ddec0ad
  },
  "env": {
    "//": "Used in build scripts",
    "PORT": 3344
  }
}<|MERGE_RESOLUTION|>--- conflicted
+++ resolved
@@ -10,23 +10,6 @@
   "scripts": {
     "dev": "node scripts/watch.mjs",
     "release": "node scripts/release.mjs",
-<<<<<<< HEAD
-    "test": "vitest Counter",
-    "build": "npm run typecheck && node scripts/build.mjs && cross-env-shell DEBUG=electron-builder electron-builder --config .electron-builder.config.js",
-    "typecheck": "tsc --noEmit --project packages/mainWindow/tsconfig.json",
-    "test:ui": "vitest --ui",
-    "test:run": "vitest run"
-  },
-  "devDependencies": {
-    "@aws-sdk/client-s3": "^3.186.0",
-    "@gd/config": "workspace:0.0.0",
-    "@gd/core": "workspace:0.0.1",
-    "@gd/ui": "workspace:0.0.0",
-    "@playwright/test": "^1.27.1",
-    "@solidjs/router": "^0.4.3",
-    "@vitest/ui": "^0.24.1",
-    "electron": "20.1.1",
-=======
     "test": "playwright test",
     "build": "node scripts/build.mjs && cross-env-shell DEBUG=electron-builder electron-builder --config .electron-builder.config.js",
     "clean": "node scripts/cleanReleaseFolder.mjs",
@@ -42,7 +25,6 @@
     "@unocss/preset-attributify": "^0.45.29",
     "@unocss/preset-wind": "^0.45.29",
     "electron": "21.1.1",
->>>>>>> 8ddec0ad
     "electron-builder": "^23.6.0",
     "electron-playwright-helpers": "^1.2.0",
     "electron-updater": "^5.3.0",
@@ -51,22 +33,13 @@
     "logrocket": "3.0.1",
     "playwright": "^1.27.1",
     "solid-js": "^1.5.7",
-<<<<<<< HEAD
-    "solid-testing-library": "^0.3.0",
-=======
     "posthog-js": "^1.32.2",
->>>>>>> 8ddec0ad
     "solid-transition-group": "^0.0.11",
     "typescript": "^4.8.4",
     "unocss": "^0.45.29",
     "vite": "^3.1.8",
-<<<<<<< HEAD
-    "vite-plugin-solid": "^2.3.9",
-    "vitest": "^0.24.1"
-=======
     "vite-plugin-minify": "^1.5.2",
     "vite-plugin-solid": "^2.3.9"
->>>>>>> 8ddec0ad
   },
   "env": {
     "//": "Used in build scripts",
