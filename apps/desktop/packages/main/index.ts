--- conflicted
+++ resolved
@@ -14,11 +14,8 @@
 } from "custom-electron-titlebar/main";
 import { release } from "os";
 import { join, resolve } from "path";
-<<<<<<< HEAD
+import loadCoreModule from "./core_module_loader";
 import { autoUpdater } from "electron-updater";
-=======
-import loadCoreModule from "./core_module_loader";
->>>>>>> 4580ad76
 import "./preloadListeners";
 
 if ((app as any).overwolf) {
