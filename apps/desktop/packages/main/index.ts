// Intentionally putting this on top to catch any potential error in dependencies as well

process.on("uncaughtException", handleUncaughtException);

import {
  app,
  BrowserWindow,
  dialog,
  Menu,
  session,
  shell,
  screen,
  ipcMain,
} from "electron";
import { release } from "os";
import { join, resolve } from "path";
import os from "os";
import "./cli";
import coreModule from "./CoreModuleLoaded";
// import autoUpdater from "./autoUpdater";
import "./preloadListeners";
import getAdSize from "./adSize";
import handleUncaughtException from "./handleUncaughtException";

if ((app as any).overwolf) {
  (app as any).overwolf.disableAnonymousAnalytics();
}

// Disable GPU Acceleration for Windows 7
if (release().startsWith("6.1")) app.disableHardwareAcceleration();

// Set application name for Windows 10+ notifications
if (process.platform === "win32") app.setAppUserModelId(app.getName());

if (process.defaultApp) {
  if (process.argv.length >= 2) {
    app.setAsDefaultProtocolClient("gdlauncher", process.execPath, [
      resolve(process.argv[1]),
    ]);
  }
} else {
  app.setAsDefaultProtocolClient("gdlauncher");
}

let win: BrowserWindow | null = null;

const menu = Menu.buildFromTemplate([]);
Menu.setApplicationMenu(menu);

async function createWindow() {
  const { minWidth, minHeight, width, height } = getAdSize();

  win = new BrowserWindow({
    title: "GDLauncher Carbon",
    minHeight,
    height,
    minWidth,
    width,
    titleBarStyle: "default",
    frame: true,
    show: false,
    autoHideMenuBar: true,
    webPreferences: {
      preload: join(__dirname, "../preload/index.cjs"),
      nodeIntegration: false,
      contextIsolation: true,
      sandbox: false, // TODO: fix, see https://github.com/electron-react-boilerplate/electron-react-boilerplate/issues/3288
    },
  });

  screen.addListener(
    "display-metrics-changed",
    (_, display, changedMetrics) => {
      const { minWidth, minHeight } = getAdSize();
      if (changedMetrics.includes("workArea")) {
        win?.setMinimumSize(minWidth, minHeight);
        win?.setSize(minWidth, minHeight);
        win?.webContents.send("adSizeChanged", getAdSize().adSize);
      }
    }
  );

  // Handlers
  ipcMain.handle("getAdSize", async () => {
    return getAdSize().adSize;
  });

<<<<<<< HEAD
  ipcMain.handle("openFileDialog", async (_, filters) => {
    return dialog.showOpenDialog({
      properties: ["openFile"],
      filters,
    });
=======
  ipcMain.handle("getCurrentOS", async () => {
    return { platform: os.platform(), arch: os.arch() };
>>>>>>> e6713b63
  });

  if (app.isPackaged) {
    win.loadFile(join(__dirname, "../mainWindow/index.html"));
  } else {
    const url = `http://${import.meta.env.VITE_DEV_SERVER_HOST}:${
      import.meta.env.VITE_DEV_MAIN_WINDOW_PORT
    }`;

    win.loadURL(url, {
      userAgent: "GDLauncher Carbon",
    });
  }

  win.webContents.on("before-input-event", (event, input) => {
    if (input.alt && input.shift && input.code === "KeyI") {
      event.preventDefault();
      console.log("Opening dev tools");
      win?.webContents.openDevTools();
    }
  });

  win.on("ready-to-show", () => {
    coreModule.finally(() => {
      win?.show();
    });

    function upsertKeyValue(obj: any, keyToChange: string, value: any) {
      const keyToChangeLower = keyToChange.toLowerCase();
      for (const key of Object.keys(obj)) {
        if (key.toLowerCase() === keyToChangeLower) {
          return;
        }
      }
      // Insert at end instead
      obj[keyToChange] = value;
    }

    win?.webContents.session.webRequest.onBeforeSendHeaders(
      (details, callback) => {
        const { requestHeaders } = details;
        upsertKeyValue(requestHeaders, "Access-Control-Allow-Origin", ["*"]);
        callback({ requestHeaders });
      }
    );

    win?.webContents.session.webRequest.onHeadersReceived(
      (details, callback) => {
        const { responseHeaders } = details;
        upsertKeyValue(responseHeaders, "Access-Control-Allow-Origin", ["*"]);
        upsertKeyValue(responseHeaders, "Access-Control-Allow-Headers", ["*"]);
        callback({
          responseHeaders,
        });
      }
    );

    if (import.meta.env.DEV) {
      win?.webContents.openDevTools();
    }
  });

  // Make all links open with the browser, not with the application
  win.webContents.setWindowOpenHandler(({ url }) => {
    if (url.startsWith("https:")) shell.openExternal(url);
    return { action: "deny" };
  });
}

app.whenReady().then(() => {
  console.log("OVERWOLF APP ID", process.env.OVERWOLF_APP_UID);
  session.defaultSession.webRequest.onBeforeSendHeaders(
    {
      urls: ["http://*/*", "https://*/*"],
    },
    (details, callback) => {
      details.requestHeaders["Origin"] = "https://app.gdlauncher.com";
      callback({ requestHeaders: details.requestHeaders });
    }
  );

  session.defaultSession.webRequest.onHeadersReceived(
    {
      urls: ["http://*/*", "https://*/*"],
    },
    (details, callback) => {
      // eslint-disable-next-line
      delete details.responseHeaders!["Access-Control-Allow-Origin"];
      // eslint-disable-next-line
      delete details.responseHeaders!["access-control-allow-origin"];
      details.responseHeaders!["Access-Control-Allow-Origin"] = ["*"];
      callback({
        cancel: false,
        responseHeaders: details.responseHeaders,
      });
    }
  );
  createWindow();
});

app.on("window-all-closed", () => {
  win = null;
  app.quit();
});

app.on("second-instance", (e, argv) => {
  dialog.showErrorBox("Welcome Back", `You arrived from: ${argv}`);
  if (win) {
    // Focus on the main window if the user tried to open another
    if (win.isMinimized()) win.restore();
    win.focus();
  }
});

app.on("open-url", (event, url) => {
  dialog.showErrorBox("Welcome Back", `You arrived from: ${url}`);
});

app.on("activate", () => {
  const allWindows = BrowserWindow.getAllWindows();
  if (allWindows.length) {
    allWindows[0].focus();
  } else {
    createWindow();
  }
});<|MERGE_RESOLUTION|>--- conflicted
+++ resolved
@@ -85,16 +85,15 @@
     return getAdSize().adSize;
   });
 
-<<<<<<< HEAD
   ipcMain.handle("openFileDialog", async (_, filters) => {
     return dialog.showOpenDialog({
       properties: ["openFile"],
       filters,
     });
-=======
+  });
+
   ipcMain.handle("getCurrentOS", async () => {
     return { platform: os.platform(), arch: os.arch() };
->>>>>>> e6713b63
   });
 
   if (app.isPackaged) {
