--- conflicted
+++ resolved
@@ -83,22 +83,13 @@
       }
     </style>
     <title>GDLauncher Carbon</title>
-<<<<<<< HEAD
-=======
     <script type="module">
-      import config from "@gd/config";
-      let moduleNames = config.moduleNames;
-      window.document.getElementById(
-        "appLoadingState"
-      ).innerText = `Loaded 0 / ${moduleNames.length} modules`;
-
       // TODO: handle sourcemaps decoding + sentry
       window.onerror = (msg, url, line, col, error) => {
         window.fatalError(msg, url.split("/").slice(-3).join(" -> "));
         return true;
       };
     </script>
->>>>>>> f08a3c0a
   </head>
   <body style="margin: 0; padding: 0">
     <div id="overlay" style="position: absolute; z-index: 100; top: 0"></div>
