/* eslint-disable no-unused-vars */
/* eslint-disable no-undef */

import { BoundsSize } from "./utils/adhelper";

declare global {
  interface Window {
    fatalError: (error: string, moduleName?: string) => void;
    ipcRenderer: import("electron").IpcRenderer;
    report: any;
    getAdSize: () => Promise<BoundsSize>;
    adSizeChanged: (
      cb: (event: Electron.IpcRendererEvent, ...args: any[]) => void
    ) => void;
    openExternalLink: (link: string) => void;
    copyToClipboard: (text: string) => void;
<<<<<<< HEAD
    getCoreModuleStatus: () => Promise<number>;
=======
    getCoreModulePort: () => Promise<number>;
>>>>>>> 4f3b7cba
  }
}

export {};<|MERGE_RESOLUTION|>--- conflicted
+++ resolved
@@ -14,11 +14,7 @@
     ) => void;
     openExternalLink: (link: string) => void;
     copyToClipboard: (text: string) => void;
-<<<<<<< HEAD
-    getCoreModuleStatus: () => Promise<number>;
-=======
     getCoreModulePort: () => Promise<number>;
->>>>>>> 4f3b7cba
   }
 }
 
