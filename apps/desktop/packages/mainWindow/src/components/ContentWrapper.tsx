--- conflicted
+++ resolved
@@ -3,11 +3,7 @@
 }
 const ContentWrapper = (props: Props) => {
   return (
-<<<<<<< HEAD
-    <div class="w-full h-full flex flex-1 justify-center box-border p-5 text-white max-h-full overflow-auto bg-shade-7 pb-0">
-=======
     <div class="w-full h-full flex flex-1 justify-center box-border p-5 text-white max-h-full overflow-auto pb-0 bg-shade-7">
->>>>>>> 8f28c0a5
       <div class="h-full w-full box-border bg-shade-8 overflow-auto relative rounded-2xl rounded-b-none">
         {props.children}
       </div>
