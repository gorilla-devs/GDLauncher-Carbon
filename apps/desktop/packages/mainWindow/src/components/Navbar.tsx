import { Link, useLocation, useMatch, useRouteData } from "@solidjs/router";
import { For, Show, createEffect, onMount } from "solid-js";
import GDLauncherWideLogo from "/assets/images/gdlauncher_wide_logo_blue.svg";
import { NAVBAR_ROUTES } from "@/constants";
import { Tab, TabList, Tabs, Spacing } from "@gd/ui";
import getRouteIndex from "@/route/getRouteIndex";
import { useGDNavigate } from "@/managers/NavigationManager";
import fetchData from "@/pages/app.data";
import { AccountsDropdown } from "./AccountsDropdown";
import { AccountType, Procedures } from "@gd/core_module/bindings";
import { createStore } from "solid-js/store";
import { port, rspc } from "@/utils/rspcClient";
<<<<<<< HEAD
import { useModal } from "@/managers/ModalsManager";
import { getRunningState } from "@/utils/instances";
=======
import updateAvailable, { checkForUpdates } from "@/utils/updaterhelper";
>>>>>>> 0c9f278e

type EnrollStatusResult = Extract<
  Procedures["queries"],
  { key: "account.getAccountStatus" }
>["result"];

interface AccountsStatus {
  label: {
    name: string;
    icon: string | undefined;
    uuid: string;
    type: AccountType;
    status: EnrollStatusResult | undefined;
  };
  key: string;
}

type RunningInstances = {
  [instanceId: number]: boolean;
};

const AppNavbar = () => {
  const location = useLocation();
  const navigate = useGDNavigate();
  const modalsContext = useModal();
  const [accounts, setAccounts] = createStore<AccountsStatus[]>([]);
  const [activeInstances, setActiveInstances] = createStore<RunningInstances>(
    {}
  );

  const isLogin = useMatch(() => "/");
  const isSettings = useMatch(() => "/settings");
  const isSettingsNested = useMatch(() => "/settings/*");

  const instances = rspc.createQuery(() => ["instance.getInstancesUngrouped"]);

  const selectedIndex = () =>
    !!isSettings() || !!isSettingsNested()
      ? 4
      : getRouteIndex(NAVBAR_ROUTES, location.pathname);

  const routeData = useRouteData<typeof fetchData>();

  createEffect(() => {
    const mappedAccounts = routeData.accounts.data?.map((account) => {
      const accountStatusQuery = rspc.createQuery(() => [
        "account.getAccountStatus",
        account.uuid,
      ]);

      return {
        label: {
          name: account?.username,
          icon: `http://localhost:${port}/account/headImage?uuid=${account.uuid}`,
          uuid: account.uuid,
          type: account.type,
          status: accountStatusQuery.data,
        },
        key: account?.uuid,
      };
    });

    if (mappedAccounts) {
      setAccounts(mappedAccounts);
    }
  });

<<<<<<< HEAD
  createEffect(() => {
    instances.data?.forEach((instance) => {
      const isRunning = getRunningState(instance.status);

      setActiveInstances((prev) => {
        const newState: RunningInstances = { ...prev };

        if (isRunning) {
          if (!newState[instance.id]) {
            newState[instance.id] = true;
          }
        } else {
          if (newState[instance.id]) {
            newState[instance.id] = false;
          }
        }

        return newState;
      });
    });
  });

  const runningInstances = () =>
    Object.values(activeInstances).filter((running) => running).length;

  return (
    <Show when={!isLogin()}>
      <nav class="flex items-center text-white px-5 bg-dark-slate-800 h-15">
=======
  onMount(() => {
    checkForUpdates();
  });

  return (
    <Show when={!isLogin()}>
      <nav class="flex items-center text-white bg-darkSlate-800 px-5 h-15">
>>>>>>> 0c9f278e
        <div class="flex w-full">
          <div class="flex items-center w-36">
            <img
              src={GDLauncherWideLogo}
              class="cursor-pointer h-9"
              onClick={() => navigate("/library")}
            />
          </div>
          <ul class="flex text-white w-full m-0 list-none items-between gap-6 pl-10">
            <Tabs index={selectedIndex()}>
              <TabList aligment="between">
                <div class="flex gap-6">
                  <For each={NAVBAR_ROUTES}>
                    {(route) => {
                      const isMatch = useMatch(() => route.path);

                      return (
                        <div
                          onClick={() =>
                            navigate(route.path, {
                              getLastInstance: true,
                            })
                          }
                          class="no-underline"
                          classList={{
                            "text-white": !!isMatch(),
                            "text-slate-400": !isMatch(),
                          }}
                        >
                          <Tab>
                            <li class="no-underline">{route.label}</li>
                          </Tab>
                        </div>
                      );
                    }}
                  </For>
                </div>
                <Spacing class="w-full" />
                <div class="flex gap-6 items-center">
<<<<<<< HEAD
                  <Tab ignored noPointer={true}>
                    <div class="relative">
                      <Show when={runningInstances() > 0}>
                        <div class="absolute w-4 h-4 -top-1 -right-1 rounded-full bg-red-500 z-30 text-white flex justify-center items-center text-xs">
                          {runningInstances()}
                        </div>
                      </Show>
                      <div
                        class="text-2xl i-ri:terminal-box-fill z-20"
                        classList={{
                          "text-dark-slate-50 cursor-pointer":
                            runningInstances() > 0,
                          "text-dark-slate-500": runningInstances() === 0,
                        }}
                        onClick={() => {
                          console.log(
                            "OPEN",
                            runningInstances(),
                            runningInstances() > 0
                          );
                          if (runningInstances() > 0) {
                            modalsContext?.openModal({ name: "logViewer" });
                          }
                        }}
                      />
                    </div>
=======
                  <Show when={updateAvailable()}>
                    <Tab ignored>
                      <div
                        class="cursor-pointer text-2xl i-ri:download-fill text-green-500"
                        onClick={() => {
                          window.checkUpdate();
                        }}
                      />
                    </Tab>
                  </Show>
                  <Tab ignored>
                    <div class="cursor-pointer text-2xl text-darkSlate-50 i-ri:terminal-box-fill" />
>>>>>>> 0c9f278e
                  </Tab>
                  <Link href="/settings" class="no-underline">
                    <Tab>
                      <div
                        class="text-darkSlate-50 text-2xl cursor-pointer i-ri:settings-3-fill"
                        classList={{
                          "bg-primary-500":
                            !!isSettings() || !!isSettingsNested(),
                        }}
                      />
                    </Tab>
                  </Link>
<<<<<<< HEAD
                  <div
                    class="text-dark-slate-50 text-2xl cursor-pointer i-ri:notification-2-fill"
                    onClick={() =>
                      modalsContext?.openModal({ name: "notification" })
                    }
                  />
=======
                  <div class="text-darkSlate-50 text-2xl cursor-pointer i-ri:notification-2-fill" />
>>>>>>> 0c9f278e
                </div>
              </TabList>
            </Tabs>
          </ul>
          <div class="flex justify-end ml-4 min-w-52">
            <Show when={routeData?.accounts.data}>
              <AccountsDropdown
                accounts={accounts}
                value={routeData.activeUuid.data}
              />
            </Show>
          </div>
        </div>
      </nav>
    </Show>
  );
};

export default AppNavbar;<|MERGE_RESOLUTION|>--- conflicted
+++ resolved
@@ -10,12 +10,9 @@
 import { AccountType, Procedures } from "@gd/core_module/bindings";
 import { createStore } from "solid-js/store";
 import { port, rspc } from "@/utils/rspcClient";
-<<<<<<< HEAD
 import { useModal } from "@/managers/ModalsManager";
 import { getRunningState } from "@/utils/instances";
-=======
 import updateAvailable, { checkForUpdates } from "@/utils/updaterhelper";
->>>>>>> 0c9f278e
 
 type EnrollStatusResult = Extract<
   Procedures["queries"],
@@ -83,7 +80,6 @@
     }
   });
 
-<<<<<<< HEAD
   createEffect(() => {
     instances.data?.forEach((instance) => {
       const isRunning = getRunningState(instance.status);
@@ -109,10 +105,6 @@
   const runningInstances = () =>
     Object.values(activeInstances).filter((running) => running).length;
 
-  return (
-    <Show when={!isLogin()}>
-      <nav class="flex items-center text-white px-5 bg-dark-slate-800 h-15">
-=======
   onMount(() => {
     checkForUpdates();
   });
@@ -120,7 +112,6 @@
   return (
     <Show when={!isLogin()}>
       <nav class="flex items-center text-white bg-darkSlate-800 px-5 h-15">
->>>>>>> 0c9f278e
         <div class="flex w-full">
           <div class="flex items-center w-36">
             <img
@@ -160,7 +151,16 @@
                 </div>
                 <Spacing class="w-full" />
                 <div class="flex gap-6 items-center">
-<<<<<<< HEAD
+                   <Show when={updateAvailable()}>
+                    <Tab ignored>
+                      <div
+                        class="cursor-pointer text-2xl i-ri:download-fill text-green-500"
+                        onClick={() => {
+                          window.checkUpdate();
+                        }}
+                      />
+                    </Tab>
+                  </Show>
                   <Tab ignored noPointer={true}>
                     <div class="relative">
                       <Show when={runningInstances() > 0}>
@@ -187,20 +187,6 @@
                         }}
                       />
                     </div>
-=======
-                  <Show when={updateAvailable()}>
-                    <Tab ignored>
-                      <div
-                        class="cursor-pointer text-2xl i-ri:download-fill text-green-500"
-                        onClick={() => {
-                          window.checkUpdate();
-                        }}
-                      />
-                    </Tab>
-                  </Show>
-                  <Tab ignored>
-                    <div class="cursor-pointer text-2xl text-darkSlate-50 i-ri:terminal-box-fill" />
->>>>>>> 0c9f278e
                   </Tab>
                   <Link href="/settings" class="no-underline">
                     <Tab>
@@ -213,16 +199,12 @@
                       />
                     </Tab>
                   </Link>
-<<<<<<< HEAD
                   <div
                     class="text-dark-slate-50 text-2xl cursor-pointer i-ri:notification-2-fill"
                     onClick={() =>
                       modalsContext?.openModal({ name: "notification" })
                     }
                   />
-=======
-                  <div class="text-darkSlate-50 text-2xl cursor-pointer i-ri:notification-2-fill" />
->>>>>>> 0c9f278e
                 </div>
               </TabList>
             </Tabs>
