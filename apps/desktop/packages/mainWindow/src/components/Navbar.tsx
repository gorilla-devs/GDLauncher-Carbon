import { Link, useLocation, useMatch, useRouteData } from "@solidjs/router";
import { For, Show, createEffect, createResource } from "solid-js";
import GDLauncherWideLogo from "/assets/images/gdlauncher_wide_logo_blue.svg";
import { NAVBAR_ROUTES } from "@/constants";
import { Tab, TabList, Tabs, Spacing } from "@gd/ui";
import getRouteIndex from "@/route/getRouteIndex";
import { useGDNavigate } from "@/managers/NavigationManager";
import fetchData from "@/pages/app.data";
import { AccountsDropdown } from "./AccountsDropdown";
import { AccountType, Procedures } from "@gd/core_module/bindings";
import { createStore } from "solid-js/store";
import { rspc } from "@/utils/rspcClient";

type EnrollStatusResult = Extract<
  Procedures["queries"],
  { key: "account.getAccountStatus" }
>["result"];

export interface AccountsStatus {
  label: {
    name: string;
    icon: string | undefined;
    uuid: string;
    type: AccountType;
    status: EnrollStatusResult | undefined;
  };
  key: string;
}

const AppNavbar = () => {
  const location = useLocation();
  const navigate = useGDNavigate();
  const [accounts, setAccounts] = createStore<AccountsStatus[]>([]);

  const isLogin = useMatch(() => "/");
  const isSettings = useMatch(() => "/settings");
  const isSettingsNested = useMatch(() => "/settings/*");

  const selectedIndex = () =>
    !!isSettings() || !!isSettingsNested()
      ? 4
      : getRouteIndex(NAVBAR_ROUTES, location.pathname);

  const routeData = useRouteData<typeof fetchData>();

  const [port] = createResource(async () => {
    let port = await window.getCoreModuleStatus();
    return port;
  });

  createEffect(() => {
    const mappedAccounts = routeData.accounts.data?.map((account) => {
      const accountStatusQuery = rspc.createQuery(() => [
        "account.getAccountStatus",
        account.uuid,
      ]);

      return {
        label: {
          name: account?.username,
          icon: `http://localhost:${port()}/account/headImage?uuid=${
            account.uuid
          }`,
          uuid: account.uuid,
          type: account.type,
          status: accountStatusQuery.data,
        },
        key: account?.uuid,
      };
    });

    if (mappedAccounts) {
      setAccounts(mappedAccounts);
    }
  });

  return (
    <Show when={!isLogin()}>
<<<<<<< HEAD
      <nav class="bg-shade-8 flex items-center text-white px-5 h-15">
        <div class="flex w-full items-center">
=======
      <nav class="bg-dark-slate-800 flex items-center text-white px-5 h-15">
        <div class="flex w-full">
>>>>>>> 29687e89
          <div class="flex items-center w-36">
            <img
              src={GDLauncherWideLogo}
              class="cursor-pointer h-9"
              onClick={() => navigate("/library")}
            />
          </div>
          <ul class="flex text-white w-full m-0 list-none items-between gap-6 pl-10">
            <Tabs index={selectedIndex()}>
              <TabList aligment="between">
                <div class="flex gap-6">
                  <For each={NAVBAR_ROUTES}>
                    {(route) => {
                      const isMatch = useMatch(() => route.path);

                      return (
                        <div
                          onClick={() =>
                            navigate(route.path, {
                              getLastInstance: true,
                            })
                          }
                          class="no-underline"
                          classList={{
                            "text-white": !!isMatch(),
                            "text-slate-400": !isMatch(),
                          }}
                        >
                          <Tab>
                            <li class="no-underline">{route.label}</li>
                          </Tab>
                        </div>
                      );
                    }}
                  </For>
                </div>
                <Spacing class="w-full" />
                <div class="flex gap-6 items-center">
                  <Tab ignored>
                    <div class="cursor-pointer text-dark-slate-50 text-2xl i-ri:terminal-box-fill" />
                  </Tab>
                  <Link href="/settings" class="no-underline">
                    <Tab>
                      <div
                        class="text-dark-slate-50 text-2xl cursor-pointer i-ri:settings-3-fill"
                        classList={{
                          "bg-primary-500":
                            !!isSettings() || !!isSettingsNested(),
                        }}
                      />
                    </Tab>
                  </Link>
                  <div class="text-dark-slate-50 text-2xl cursor-pointer i-ri:notification-2-fill" />
                </div>
              </TabList>
            </Tabs>
          </ul>
          <div class="flex ml-4 min-w-52 justify-end">
            <Show when={routeData?.accounts.data}>
              <AccountsDropdown
                accounts={accounts}
                value={routeData.activeUuid.data}
              />
            </Show>
          </div>
        </div>
      </nav>
    </Show>
  );
};

export default AppNavbar;<|MERGE_RESOLUTION|>--- conflicted
+++ resolved
@@ -76,13 +76,8 @@
 
   return (
     <Show when={!isLogin()}>
-<<<<<<< HEAD
-      <nav class="bg-shade-8 flex items-center text-white px-5 h-15">
-        <div class="flex w-full items-center">
-=======
       <nav class="bg-dark-slate-800 flex items-center text-white px-5 h-15">
         <div class="flex w-full">
->>>>>>> 29687e89
           <div class="flex items-center w-36">
             <img
               src={GDLauncherWideLogo}
