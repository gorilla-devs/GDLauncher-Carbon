import { Collapsable, Input, Skeleton } from "@gd/ui";
import SiderbarWrapper from "./wrapper";
import {
  For,
  Match,
  Show,
  Suspense,
  Switch,
  createEffect,
  createMemo,
  createSignal,
} from "solid-js";
import {
  getForgeModloaderIcon,
  isSidebarOpened,
  toggleSidebar,
} from "@/utils/sidebar";
import { useLocation, useRouteData } from "@solidjs/router";
import { getInstanceIdFromPath, setLastInstanceOpened } from "@/utils/routes";
import { Trans, useTransContext } from "@gd/i18n";
import fetchData from "@/pages/Library/library.data";
import { createStore, reconcile } from "solid-js/store";
import { InstancesStore, isListInstanceValid } from "@/utils/instances";
import InstanceTile from "../InstanceTile";
import skull from "/assets/images/icons/skull.png";
import { CFFEModLoaderType } from "@gd/core_module/bindings";

const Sidebar = () => {
  const location = useLocation();
  const [t] = useTransContext();

  const instanceId = () => getInstanceIdFromPath(location.pathname);
  const routeData: ReturnType<typeof fetchData> = useRouteData();
  const [instances, setInstances] = createStore<InstancesStore>({});
  const [filter, setFilter] = createSignal("");

  createEffect(() => {
    setLastInstanceOpened(instanceId() || "");
  });

  const filteredData = createMemo(() =>
    filter()
      ? routeData.instancesUngrouped.data?.filter((item) =>
          item.name.toLowerCase().includes(filter().toLowerCase())
        )
      : routeData.instancesUngrouped.data
  );

  createEffect(() => {
    setInstances(reconcile({}));

    if (filteredData()) {
      filteredData()?.forEach((instance) => {
        const validInstance = isListInstanceValid(instance.status)
          ? instance.status.Valid
          : null;

        const modloader = validInstance?.modloader || "vanilla";
        if (modloader) {
          setInstances(modloader, (prev) => {
            const filteredPrev = (prev || []).filter(
              (prev) => prev.id !== instance.id
            );
            if (!instance.favorite) return [...filteredPrev, instance];
            else return [...filteredPrev];
          });
        }
      });
    }
  });

  let inputRef: HTMLInputElement | undefined;
  const favoriteInstances = () =>
    routeData.instancesUngrouped.data?.filter((inst) => inst.favorite) || [];

  const mapIconToKey = (key: string) => {
    return (
<<<<<<< HEAD
      <Switch fallback={t("vanilla")}>
        <Match when={isSidebarOpened() && key === "vanilla"}>
          {t("vanilla")}
        </Match>
        <Match when={isSidebarOpened() && key === "Forge"}>{t("forge")}</Match>
        <Match when={isSidebarOpened() && key === "Fabric"}>
          {t("fabric")}
        </Match>
        <Match when={!isSidebarOpened() && key === "vanilla"}>
          <img class="w-6 h-6" src={getModloaderIcon(key as ModLoaderType)} />
        </Match>
        <Match when={!isSidebarOpened() && key === "Forge"}>
          <img class="w-6 h-6" src={getModloaderIcon(key as ModLoaderType)} />
=======
      <Switch>
        <Match when={isSidebarOpened()}>{t(key)}</Match>
        <Match when={!isSidebarOpened()}>
          <img
            class="w-6 h-6"
            src={getForgeModloaderIcon(key as CFFEModLoaderType)}
          />
>>>>>>> 988b2fb8
        </Match>
      </Switch>
    );
  };

  return (
    <SiderbarWrapper noPadding>
      <div class="h-full w-full box-border transition-all pt-5 pb-5">
        <div class="px-3 max-w-[190px] mt-[calc(2.5rem-1.25rem)] mb-3">
          <Show
            when={isSidebarOpened()}
            fallback={
              <div
                class="flex justify-center items-center cursor-pointer group w-10 h-10 rounded-full bg-darkSlate-700"
                onClick={() => {
                  toggleSidebar();
                  inputRef?.focus();
                }}
              >
                <div class="transition duration-100 ease-in-out text-darkSlate-500 i-ri:search-line group-hover:text-darkSlate-50" />
              </div>
            }
          >
            <Input
              ref={inputRef}
              placeholder={t("general.search") as string}
              icon={<div class="i-ri:search-line" />}
              class="w-full rounded-full"
              onInput={(e) => setFilter(e.target.value)}
              disabled={(routeData.instancesUngrouped?.data || []).length === 0}
            />
          </Show>
        </div>
        <Show when={routeData.instancesUngrouped.isLoading}>
          <Skeleton.sidebarInstances />
        </Show>
        <div
          class="mt-4 overflow-y-auto h-[calc(100%-84px-40px)]"
          classList={{
            "scrollbar-hide": !isSidebarOpened(),
          }}
        >
          <Show when={favoriteInstances().length > 0}>
            <Collapsable
              title={
                isSidebarOpened() ? (
                  t("favorite")
                ) : (
                  <div class="w-6 h-6 text-yellow-500 i-ri:star-s-fill" />
                )
              }
              size={isSidebarOpened() ? "standard" : "small"}
            >
              <For each={favoriteInstances()}>
                {(instance) => (
                  <Suspense
                    fallback={
                      isSidebarOpened() ? (
                        <Skeleton.sidebarInstance />
                      ) : (
                        <Skeleton.sidebarInstanceSmall />
                      )
                    }
                  >
                    <InstanceTile
                      instance={instance}
                      isSidebarOpened={isSidebarOpened()}
                      selected={instanceId() === instance.id.toString()}
                    />
                  </Suspense>
                )}
              </For>
            </Collapsable>
          </Show>
          <For
            each={Object.entries(instances).filter(
              (group) => group[1].length > 0
            )}
          >
            {([key, values]) => (
              <Collapsable
                title={mapIconToKey(key)}
                size={isSidebarOpened() ? "standard" : "small"}
              >
                <For each={values}>
                  {(instance) => (
                    <Suspense
                      fallback={
                        isSidebarOpened() ? (
                          <Skeleton.sidebarInstance />
                        ) : (
                          <Skeleton.sidebarInstanceSmall />
                        )
                      }
                    >
                      <InstanceTile
                        instance={instance}
                        isSidebarOpened={isSidebarOpened()}
                        selected={instanceId() === instance.id.toString()}
                      />
                    </Suspense>
                  )}
                </For>
              </Collapsable>
            )}
          </For>
          <Show
            when={
              (routeData.instancesUngrouped?.data || []).length === 0 &&
              !routeData.instancesUngrouped.isLoading
            }
          >
            <div class="w-full h-full flex flex-col justify-center items-center">
              <img
                src={skull}
                classList={{
                  "w-16 h-16": isSidebarOpened(),
                  "w-10 h-10": !isSidebarOpened(),
                }}
              />
              <Show when={isSidebarOpened()}>
                <p class="text-darkSlate-50 text-center text-xs max-w-50">
                  <Trans
                    key="instance.no_instances_text"
                    options={{
                      defaultValue:
                        "At the moment there are not instances. Add one to start playing!",
                    }}
                  />
                </p>
              </Show>
            </div>
          </Show>
        </div>
      </div>
    </SiderbarWrapper>
  );
};

export default Sidebar;<|MERGE_RESOLUTION|>--- conflicted
+++ resolved
@@ -75,21 +75,6 @@
 
   const mapIconToKey = (key: string) => {
     return (
-<<<<<<< HEAD
-      <Switch fallback={t("vanilla")}>
-        <Match when={isSidebarOpened() && key === "vanilla"}>
-          {t("vanilla")}
-        </Match>
-        <Match when={isSidebarOpened() && key === "Forge"}>{t("forge")}</Match>
-        <Match when={isSidebarOpened() && key === "Fabric"}>
-          {t("fabric")}
-        </Match>
-        <Match when={!isSidebarOpened() && key === "vanilla"}>
-          <img class="w-6 h-6" src={getModloaderIcon(key as ModLoaderType)} />
-        </Match>
-        <Match when={!isSidebarOpened() && key === "Forge"}>
-          <img class="w-6 h-6" src={getModloaderIcon(key as ModLoaderType)} />
-=======
       <Switch>
         <Match when={isSidebarOpened()}>{t(key)}</Match>
         <Match when={!isSidebarOpened()}>
@@ -97,7 +82,6 @@
             class="w-6 h-6"
             src={getForgeModloaderIcon(key as CFFEModLoaderType)}
           />
->>>>>>> 988b2fb8
         </Match>
       </Switch>
     );
