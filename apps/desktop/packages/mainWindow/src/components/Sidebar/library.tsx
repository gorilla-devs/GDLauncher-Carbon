--- conflicted
+++ resolved
@@ -1,9 +1,9 @@
-<<<<<<< HEAD
 import { loadLanguageFile, useTransContext, Trans } from "@gd/i18n";
-import { Input } from "@gd/ui";
+import { createNotification, Input } from "@gd/ui";
 import SiderbarWrapper from "./wrapper";
 
 const Sidebar = () => {
+  const [addNotification] = createNotification();
   const [t, { changeLanguage, addResources }] = useTransContext();
 
   const changeLang = async (lang: string) => {
@@ -12,13 +12,6 @@
     await changeLanguage(lang);
   };
 
-=======
-import { createNotification, Input } from "@gd/ui";
-import SiderbarWrapper from "./wrapper";
-
-const Sidebar = () => {
-  const [addNotification] = createNotification();
->>>>>>> 50bb2af2
   return (
     <SiderbarWrapper>
       <Input
@@ -26,7 +19,6 @@
         icon={<div class="i-ri:search-line" />}
         class="w-full rounded-full text-shade-0"
       />
-<<<<<<< HEAD
       {/* {t("hello")} */}
       <Trans
         key="hello"
@@ -38,12 +30,10 @@
       <button onClick={() => changeLang("it")}>IT</button>
       <button onClick={() => changeLang("en")}>EN</button>
       <button onClick={() => changeLang("de")}>DE</button>
-=======
       <button onClick={() => addNotification("Notification Added")}>
         Add Notification
       </button>
       Sidebar library
->>>>>>> 50bb2af2
     </SiderbarWrapper>
   );
 };
