/* eslint-disable solid/no-innerhtml */
import { Cascader, Dropdown } from "@gd/ui";
import fetchData from "@/pages/Mods/modsBrowser.data";
import { useRouteData, useSearchParams } from "@solidjs/router";
import {
  createEffect,
  createMemo,
  createSignal,
  getOwner,
  Match,
  runWithOwner,
  Switch
} from "solid-js";
import {
  CFFECategory,
  FESearchAPI,
  FEUnifiedModLoaderType,
  MRFECategory,
  McType
} from "@gd/core_module/bindings";
import { ModpackPlatforms } from "@/utils/constants";
import { capitalize } from "@/utils/helpers";
import {
  CategoryIcon,
  getInstanceImageUrl,
  PlatformIcon
} from "@/utils/instances";
import { useTransContext } from "@gd/i18n";
import { useInfiniteModsQuery } from "../InfiniteScrollModsQueryWrapper";
import DefaultImg from "/assets/images/default-instance-img.png";
import {
  curseforgeCategories,
  ModloaderIcon,
  modrinthCategories,
  supportedModloaders
} from "@/utils/sidebar";
import { createStore } from "solid-js/store";
<<<<<<< HEAD
import { mcVersions } from "@/utils/mcVersion";
import { setInstanceId } from "@/utils/browser";
=======
import { mappedMcVersions, mcVersions } from "@/utils/mcVersion";
import { instanceId, setInstanceId } from "@/utils/browser";
import { rspc } from "@/utils/rspcClient";
>>>>>>> 02f74609

const mapTypeToColor = (type: McType) => {
  return (
    <Switch>
      <Match when={type === "release"}>
        <span class="text-green-500">{`[${type}]`}</span>
      </Match>
      <Match when={type === "snapshot"}>
        <span class="text-yellow-500">{`[${type}]`}</span>
      </Match>
      <Match when={type === "old_alpha"}>
        <span class="text-purple-500">{`[${type}]`}</span>
      </Match>
      <Match when={type === "old_beta"}>
        <span class="text-red-500">{`[${type}]`}</span>
      </Match>
    </Switch>
  );
};
const gameVersions = [
  { type: "snapshot", label: "include snapshot versions" },
  { type: "old_alpha", label: "include old alpha versions" },
  { type: "old_beta", label: "include old beta versions" }
];
const Sidebar = () => {
  let owner = getOwner();
  const [selectedItems, setSelectedItems] = createSignal<string[]>([
    "Platform//Curseforge"
  ]);
  const [currentParentCategories, setCurrentParentCategories] = createSignal<
    Array<string>
  >([]);
  const [menuData, setMenuData] = createSignal({
    hasSearch: false,
    isCheckbox: false,
    isParent: true,
    items: [
      {
        label: "Instances",
        img: ""
      },
      {
        label: "Platform",
        img: ""
      },
      {
        label: "Game Versions",
        img: ""
      },
      {
        label: "Modloader",
        img: ""
      },
      {
        label: "Categories",
        img: ""
      }
    ]
  });
  const routeData: ReturnType<typeof fetchData> = useRouteData();
  const rspcContext = rspc.useContext();
  const [gameVersionFilters, setGameVersionFilters] = createStore({
    snapshot: false,
    oldAlpha: false,
    oldBeta: false
  });
  const infiniteQuery = useInfiniteModsQuery();
  const [_searchParams, setSearchParams] = useSearchParams();

  const filteredGameVersions = createMemo(() => {
    const snapshot = gameVersionFilters.snapshot;
    const oldAlpha = gameVersionFilters.oldAlpha;
    const oldBeta = gameVersionFilters.oldBeta;

    return mcVersions().filter(
      (item) =>
        item.type === "release" ||
        (item.type === "snapshot" && snapshot) ||
        (item.type === "old_beta" && oldBeta) ||
        (item.type === "old_alpha" && oldAlpha)
    );
  });

  const filteredMappedGameVersions = () => {
    const allVersionsLabel = {
      label: <span>{t("minecraft_all_versions")}</span>,
      key: ""
    };

    return [
      allVersionsLabel,
      ...filteredGameVersions().map((item) => ({
        label: (
          <div class="flex justify-between w-full">
            <span>{item.id}</span>
            {mapTypeToColor(item.type)}
          </div>
        ),
        key: item.id
      }))
    ];
  };

  function updateGameVersionsFilter(
    newValue: Partial<typeof gameVersionFilters>
  ) {
    setGameVersionFilters(newValue);

    if (
      infiniteQuery.query.gameVersions?.[0] &&
      !filteredGameVersions().find(
        (item) => item.id === infiniteQuery.query.gameVersions?.[0]
      )
    ) {
      infiniteQuery?.setQuery({
        gameVersions: null
      });
    }
  }

  const [t] = useTransContext();

  const isCurseforge = () => infiniteQuery?.query?.searchApi === "curseforge";

  const categories = () =>
    isCurseforge()
      ? curseforgeCategories().filter((category) => category.classId === 6)
      : modrinthCategories().filter(
          (category) => category.project_type === "mod"
        );

  const modloaders = () => {
    const searchApi = infiniteQuery?.query?.searchApi;

    if (searchApi === "modrinth") {
      const results = supportedModloaders[searchApi];
      return results.filter((modloader) =>
        modloader.supported_project_types.includes("modpack")
      );
    } else if (searchApi === "curseforge") {
      const results = supportedModloaders[searchApi];
      return results;
    }
  };

  const filteredInstances = () =>
<<<<<<< HEAD
    routeData.instancesUngrouped.data?.filter(
      (instance) => getValideInstance(instance.status)?.modloader
    );
  const NotFilteredCategories = () =>
    isCurseforge()
      ? curseforgeCategories()
      : modrinthCategories().filter(
          (category) => category.project_type === "mod"
        );
  createEffect(() => {
    const groupedByParentCategoryId = categories().reduce(
      (accumulator: any, current: any) => {
        // Use the parentCategoryId as a key
        const key = current.parentCategoryId;

        // If the accumulator doesn't have an array for this key, create it
        if (!accumulator[key]) {
          accumulator[key] = [];
        }

        // Push the current object into the correct array
        accumulator[key].push(current);

        // Return the accumulator for the next iteration
        return accumulator;
      },
      {}
    );

    setMenuData((prev) => ({
      ...prev,
      items: prev.items.map((item) => {
        if (item.label === "Instances") {
          return {
            label: t("general.instances"),
            img: "",
            children: {
              hasSearch: true,
              isCheckbox: false,
              isParent: false,
              parentLabel: t("general.instances"),
              items: filteredInstances()?.map((instance) => {
                return {
                  label: instance.name,
                  img: (
                    <div
                      class="w-6 h-6 bg-center bg-cover"
                      style={{
                        "background-image": instance.icon_revision
                          ? `url("${getInstanceImageUrl(
                              instance.id,
                              instance.icon_revision
                            )}")`
                          : `url("${DefaultImg}")`
                      }}
                    />
                  ),
                  id: instance.id
                };
              })
            }
          };
        }
        if (item.label === "Platform") {
          return {
            label: t("general.platform"),

            img: "",
            children: {
              hasSearch: false,
              isCheckbox: false,
              isParent: false,
              parentLabel: t("general.platform"),
              items: ModpackPlatforms.map((platform) => {
                return {
                  label: platform,
                  img: <PlatformIcon platform={platform} />
                };
              })
            }
          };
        }
        if (item.label === "Game Versions") {
          return {
            label: t("general.game_versions"),
            img: "",
            children: {
              hasSearch: false,
              isCheckbox: true,
              isParent: false,
              parentLabel: t("general.game_versions"),

              items: gameVersions.map((version) => {
                return {
                  label: version.label,
                  img: ""
                };
              }),
              hasChildren: (
                <Dropdown
                  class="w-full"
                  containerClass="w-full mt-4"
                  options={filteredMappedGameVersions()}
                  icon={<div class="i-ri:price-tag-3-fill" />}
                  value={infiniteQuery.query.gameVersions?.[0] || null}
                  onChange={(val) => {
                    infiniteQuery?.setQuery({
                      gameVersions: val.key ? [val.key as string] : null
                    });
=======
    routeData.instancesUngrouped.data?.filter((instance) => {
      const validInstance =
        instance.status.status === "valid" ? instance.status.value : undefined;
      return validInstance?.modloader;
    });

  return (
    <SiderbarWrapper collapsable={false} noPadding>
      <div class="h-full w-full box-border px-4 overflow-y-auto py-5">
        <Show when={filteredInstances()}>
          <Collapsable title={t("general.instances")} noPadding>
            <div class="flex flex-col gap-3">
              <Radio.group
                onChange={async (val) => {
                  const details: any = await runWithOwner(owner, async () => {
                    return rspcContext.client.query([
                      "instance.getInstanceDetails",
                      val as number
                    ]);
                  });

                  setSearchParams({
                    instanceId: val as number
                  });
                  setInstanceId(val as number);

                  const modloaders =
                    details.data?.modloaders.map((v: any) => v.type_) || [];

                  const gameVersion = details.data.version;

                  let newModloaders = [];
                  if (modloaders) {
                    if (modloaders?.includes("forge")) {
                      newModloaders.push("forge");
                    } else if (modloaders?.includes("quilt")) {
                      newModloaders.push("fabric");
                      newModloaders.push("quilt");
                    } else {
                      newModloaders = [...modloaders!] as any;
                    }
                  }

                  console.log(newModloaders, [gameVersion]);

                  infiniteQuery.setQuery({
                    modloaders: newModloaders,
                    gameVersions: [gameVersion]
                  });
                }}
                value={instanceId()}
                options={(filteredInstances() || []).map((instance) => ({
                  value: instance.id,
                  label: (
                    <div class="flex items-center justify-between gap-2">
                      <div
                        class="w-6 h-6 bg-center bg-cover"
                        style={{
                          "background-image": instance.icon_revision
                            ? `url("${getInstanceImageUrl(
                                instance.id,
                                instance.icon_revision
                              )}")`
                            : `url("${DefaultImg}")`
                        }}
                      />
                      <p class="m-0">{instance.name}</p>
                    </div>
                  )
                }))}
              />
            </div>
          </Collapsable>
        </Show>
        <Collapsable title={t("general.platform")} noPadding>
          <div class="flex flex-col gap-3">
            <Radio.group
              onChange={(val) => {
                infiniteQuery.setQuery({
                  searchApi: (val as string).toLowerCase() as FESearchAPI,
                  categories: []
                });
              }}
              value={infiniteQuery?.query?.searchApi}
              options={ModpackPlatforms.map((platform) => ({
                value: platform,
                label: (
                  <div class="flex items-center gap-2">
                    <PlatformIcon modpack={platform} />
                    <p class="m-0">
                      <Trans key={platform} />
                    </p>
                  </div>
                )
              }))}
            />
          </div>
        </Collapsable>
        <Collapsable title={t("general.game_versions")} noPadding>
          <Show when={mappedMcVersions().length > 0}>
            <div class="flex flex-col gap-4 mt-2">
              <div class="flex gap-2 items-center">
                <Checkbox
                  checked={gameVersionFilters.snapshot}
                  onChange={(e) =>
                    updateGameVersionsFilter({
                      snapshot: e
                    })
                  }
                >
                  <div class="m-0 flex items-center">
                    <Trans key="instance.include_snapshot_versions" />
                  </div>
                </Checkbox>
              </div>
              <div class="flex gap-2">
                <Checkbox
                  checked={gameVersionFilters.oldAlpha}
                  onChange={(e) => updateGameVersionsFilter({ oldAlpha: e })}
                >
                  <div class="m-0 flex items-center">
                    <Trans key="instance.include_old_alpha_versions" />
                  </div>
                </Checkbox>
              </div>
              <div class="flex gap-2">
                <Checkbox
                  checked={gameVersionFilters.oldBeta}
                  onChange={(e) => updateGameVersionsFilter({ oldBeta: e })}
                >
                  <div class="m-0 flex items-center">
                    <Trans key="instance.include_old_beta_versions" />
                  </div>
                </Checkbox>
              </div>
            </div>
            <Dropdown
              class="w-full"
              containerClass="w-full mt-4"
              options={filteredMappedGameVersions()}
              disabled={!isNaN(instanceId()!)}
              icon={<div class="i-ri:price-tag-3-fill" />}
              value={infiniteQuery.query.gameVersions?.[0] || null}
              onChange={(val) => {
                infiniteQuery?.setQuery({
                  gameVersions: val.key ? [val.key as string] : null
                });
              }}
            />
          </Show>
          <Show when={mappedMcVersions().length === 0}>
            <Skeleton.select />
          </Show>
        </Collapsable>
        <Collapsable title={t("general.modloaders")} noPadding>
          <div class="flex flex-col gap-3">
            <For each={modloaders()}>
              {(modloader) => {
                return (
                  <div class="flex items-center gap-2">
                    <Checkbox
                      onChange={(checked) => {
                        const prevModloaders =
                          infiniteQuery?.query.modloaders || [];

                        const modloaderName =
                          typeof modloader === "string"
                            ? modloader
                            : modloader.name;

                        const filteredModloaders = prevModloaders.filter(
                          (_modloader: any) => _modloader !== modloaderName
                        );

                        const newModloaders = checked
                          ? [
                              ...prevModloaders,
                              modloaderName as FEUnifiedModLoaderType
                            ]
                          : filteredModloaders;

                        infiniteQuery.setQuery({
                          modloaders:
                            newModloaders.length === 0 ? null : newModloaders
                        });
                      }}
                      checked={infiniteQuery.query.modloaders?.includes(
                        ((modloader as any)?.name ||
                          modloader) as FEUnifiedModLoaderType
                      )}
                    >
                      <ModloaderIcon modloader={modloader} />
                      <p class="m-0">
                        {capitalize(
                          typeof modloader === "string"
                            ? modloader
                            : modloader.name
                        )}
                      </p>
                    </Checkbox>
                  </div>
                );
              }}
            </For>
          </div>
        </Collapsable>
        <Switch>
          <Match when={categories().length > 0}>
            <Collapsable title={t("general.categories")} noPadding>
              <div class="flex flex-col gap-3">
                <For each={categories()}>
                  {(category) => {
                    const categoryObj = () =>
                      isCurseforge()
                        ? { curseforge: (category as CFFECategory).id }
                        : { modrinth: (category as MRFECategory).name };

                    const categoryId = () =>
                      isCurseforge()
                        ? (category as CFFECategory).id
                        : (category as MRFECategory).name;

                    const isCategoryIncluded = () =>
                      infiniteQuery?.query.categories?.some(
                        (item) =>
                          ("curseforge" in item[0] &&
                            item[0].curseforge === categoryId()) ||
                          ("modrinth" in item[0] &&
                            item[0].modrinth === categoryId())
                      );

                    return (
                      <div class="flex items-center gap-3">
                        <Checkbox
                          checked={isCategoryIncluded()}
                          onChange={(checked) => {
                            const prevCategories =
                              infiniteQuery?.query.categories || [];

                            const newCategories = checked
                              ? [...prevCategories, [categoryObj()]]
                              : prevCategories.filter(
                                  (categ) =>
                                    getCategoryId(categ[0]) !==
                                    getCategoryId(categoryObj())
                                );

                            infiniteQuery.setQuery({
                              categories: newCategories
                            });
                          }}
                        >
                          <div class="flex items-center gap-2 max-w-32">
                            <CategoryIcon category={category} />
                            <p class="m-0">{capitalize(category.name)}</p>
                          </div>
                        </Checkbox>
                      </div>
                    );
>>>>>>> 02f74609
                  }}
                />
              )
            }
          };
        }
        if (item.label === "Modloader") {
          return {
            label: t("general.modloaders"),
            img: "",
            children: {
              hasSearch: true,
              isCheckbox: true,
              isParent: false,
              parentLabel: t("general.modloaders"),
              items: modloaders()!.map((modloader) => {
                return {
                  label: capitalize(
                    typeof modloader === "string" ? modloader : modloader.name
                  ),
                  img: <ModloaderIcon modloader={modloader} />
                };
              })
            }
          };
        }
        if (item.label === "Categories") {
          let parentCategoriesIds: any;
          if (isCurseforge()) {
            parentCategoriesIds = Object.keys(groupedByParentCategoryId).map(
              (key) => key
            );
            const parentCategories = NotFilteredCategories()
              .filter((category: any) =>
                parentCategoriesIds.includes(category.id.toString())
              )
              .map((category: any) => category.name);
            setCurrentParentCategories(parentCategories);
          }

          return {
            label: t("general.categories"),
            img: "",
            children: {
              hasSearch: true,
              isCheckbox: true,
              isParent: false,
              parentLabel: t("general.categories"),
              items: isCurseforge()
                ? Object.entries(groupedByParentCategoryId).map(
                    ([key, value]) => {
                      const parentCategory: any = NotFilteredCategories().find(
                        (category: any) => category.id === parseInt(key)
                      );
                      return {
                        label: parentCategory?.name,
                        img: <CategoryIcon category={parentCategory} />,
                        children: {
                          hasSearch: true,
                          isCheckbox: true,
                          isParent: false,
                          parentLabel: parentCategory?.name,
                          items: (value as any).map((category: any) => {
                            return {
                              label: category.name,
                              img: <CategoryIcon category={category} />
                            };
                          })
                        }
                      };
                    }
                  )
                : categories().map((category) => {
                    return {
                      label: category.name,
                      img: <CategoryIcon category={category} />
                    };
                  })
              // items: categories().map((category) => {
              //   return {
              //     label: category.name,
              //     img: <CategoryIcon category={category} />
              //   };
              // })
            }
          };
        }
        return item;
      })
    }));
  });

  createEffect(() => {
    const currentPlatform = selectedItems()
      .find((item) => item.includes("Platform"))
      ?.split("//")[1];
    if (
      (isCurseforge() && currentPlatform !== "Curseforge") ||
      (!isCurseforge() && currentPlatform !== "Modrinth")
    ) {
      infiniteQuery.setQuery({
        searchApi: (currentPlatform as string).toLowerCase() as FESearchAPI,
        categories: [],
        modloaders: null
      });
    }
  });

  createEffect(() => {
    const versionTypes = selectedItems().filter((item) =>
      item.includes("Game Versions")
    );

    const versions = versionTypes.map((item) => item.split("//")[1]);
    updateGameVersionsFilter({
      snapshot: versions.includes("include snapshot versions"),
      oldAlpha: versions.includes("include old alpha versions"),
      oldBeta: versions.includes("include old beta versions")
    });
  });

  createEffect(() => {
    const clonedParentCategories = currentParentCategories();
    clonedParentCategories.push("Categories");
    const selectedCategories = selectedItems()
      .filter((item) =>
        isCurseforge()
          ? clonedParentCategories.includes(item.split("//")[0])
          : item.includes("Categories")
      )
      .map((item) => item.split("//")[1]);
    const objectCategories = selectedCategories.map((category) => {
      const categ = NotFilteredCategories().find(
        (item) => item.name === category
      );
      if (isCurseforge()) {
        return [{ curseforge: (categ as CFFECategory).id }];
      } else {
        return [{ modrinth: (categ as MRFECategory).name }];
      }
    });
    infiniteQuery.setQuery({
      categories: objectCategories as any
    });
  });

  createEffect(() => {
    const modLoaders = selectedItems().filter((item) =>
      item.includes("Modloader")
    );
    if (modLoaders.length === 0) {
      infiniteQuery.setQuery({
        modloaders: null
      });
    } else {
      const modloader = modLoaders.map((item) =>
        item.split("//")[1].toLowerCase()
      );
      infiniteQuery.setQuery({
        modloaders: modloader as FEUnifiedModLoaderType[]
      });
    }
  });
  createEffect(() => {
    const currentInstance = selectedItems()
      .find((item) => item.includes("Instances"))
      ?.split("//")[1];

    if (currentInstance) {
      const instanceId = filteredInstances()?.find(
        (instance) => instance.name === currentInstance
      )?.id;
      const changeInstance = async () => {
        const details: any = await runWithOwner(owner, async () => {
          return rspcFetch(() => ["instance.getInstanceDetails", instanceId]);
        });

        setSearchParams({
          instanceId: instanceId as number
        });
        setInstanceId(instanceId as number);

        const modloaders = details.data.modloaders.map((v: any) => v.type_);

        const gameVersion = details.data.version;

        let newModloaders = [];
        if (modloaders) {
          if (modloaders?.includes("forge")) {
            newModloaders.push("forge");
          } else if (modloaders?.includes("quilt")) {
            newModloaders.push("fabric");
            newModloaders.push("quilt");
          } else {
            newModloaders = [...modloaders!] as any;
          }
        }

        infiniteQuery.setQuery({
          modloaders: newModloaders,
          gameVersions: [gameVersion]
        });
      };
      changeInstance();
    }
  });

  return (
    <Cascader
      children={<div class="cursor-pointer text-2xl i-ri-filter-line" />}
      {...menuData()}
      selectedItems={selectedItems}
      setSelectedItems={setSelectedItems}
    />
  );
};

export default Sidebar;<|MERGE_RESOLUTION|>--- conflicted
+++ resolved
@@ -23,6 +23,7 @@
 import {
   CategoryIcon,
   getInstanceImageUrl,
+  getValideInstance,
   PlatformIcon
 } from "@/utils/instances";
 import { useTransContext } from "@gd/i18n";
@@ -35,14 +36,9 @@
   supportedModloaders
 } from "@/utils/sidebar";
 import { createStore } from "solid-js/store";
-<<<<<<< HEAD
-import { mcVersions } from "@/utils/mcVersion";
-import { setInstanceId } from "@/utils/browser";
-=======
 import { mappedMcVersions, mcVersions } from "@/utils/mcVersion";
 import { instanceId, setInstanceId } from "@/utils/browser";
 import { rspc } from "@/utils/rspcClient";
->>>>>>> 02f74609
 
 const mapTypeToColor = (type: McType) => {
   return (
@@ -189,7 +185,6 @@
   };
 
   const filteredInstances = () =>
-<<<<<<< HEAD
     routeData.instancesUngrouped.data?.filter(
       (instance) => getValideInstance(instance.status)?.modloader
     );
@@ -299,267 +294,6 @@
                     infiniteQuery?.setQuery({
                       gameVersions: val.key ? [val.key as string] : null
                     });
-=======
-    routeData.instancesUngrouped.data?.filter((instance) => {
-      const validInstance =
-        instance.status.status === "valid" ? instance.status.value : undefined;
-      return validInstance?.modloader;
-    });
-
-  return (
-    <SiderbarWrapper collapsable={false} noPadding>
-      <div class="h-full w-full box-border px-4 overflow-y-auto py-5">
-        <Show when={filteredInstances()}>
-          <Collapsable title={t("general.instances")} noPadding>
-            <div class="flex flex-col gap-3">
-              <Radio.group
-                onChange={async (val) => {
-                  const details: any = await runWithOwner(owner, async () => {
-                    return rspcContext.client.query([
-                      "instance.getInstanceDetails",
-                      val as number
-                    ]);
-                  });
-
-                  setSearchParams({
-                    instanceId: val as number
-                  });
-                  setInstanceId(val as number);
-
-                  const modloaders =
-                    details.data?.modloaders.map((v: any) => v.type_) || [];
-
-                  const gameVersion = details.data.version;
-
-                  let newModloaders = [];
-                  if (modloaders) {
-                    if (modloaders?.includes("forge")) {
-                      newModloaders.push("forge");
-                    } else if (modloaders?.includes("quilt")) {
-                      newModloaders.push("fabric");
-                      newModloaders.push("quilt");
-                    } else {
-                      newModloaders = [...modloaders!] as any;
-                    }
-                  }
-
-                  console.log(newModloaders, [gameVersion]);
-
-                  infiniteQuery.setQuery({
-                    modloaders: newModloaders,
-                    gameVersions: [gameVersion]
-                  });
-                }}
-                value={instanceId()}
-                options={(filteredInstances() || []).map((instance) => ({
-                  value: instance.id,
-                  label: (
-                    <div class="flex items-center justify-between gap-2">
-                      <div
-                        class="w-6 h-6 bg-center bg-cover"
-                        style={{
-                          "background-image": instance.icon_revision
-                            ? `url("${getInstanceImageUrl(
-                                instance.id,
-                                instance.icon_revision
-                              )}")`
-                            : `url("${DefaultImg}")`
-                        }}
-                      />
-                      <p class="m-0">{instance.name}</p>
-                    </div>
-                  )
-                }))}
-              />
-            </div>
-          </Collapsable>
-        </Show>
-        <Collapsable title={t("general.platform")} noPadding>
-          <div class="flex flex-col gap-3">
-            <Radio.group
-              onChange={(val) => {
-                infiniteQuery.setQuery({
-                  searchApi: (val as string).toLowerCase() as FESearchAPI,
-                  categories: []
-                });
-              }}
-              value={infiniteQuery?.query?.searchApi}
-              options={ModpackPlatforms.map((platform) => ({
-                value: platform,
-                label: (
-                  <div class="flex items-center gap-2">
-                    <PlatformIcon modpack={platform} />
-                    <p class="m-0">
-                      <Trans key={platform} />
-                    </p>
-                  </div>
-                )
-              }))}
-            />
-          </div>
-        </Collapsable>
-        <Collapsable title={t("general.game_versions")} noPadding>
-          <Show when={mappedMcVersions().length > 0}>
-            <div class="flex flex-col gap-4 mt-2">
-              <div class="flex gap-2 items-center">
-                <Checkbox
-                  checked={gameVersionFilters.snapshot}
-                  onChange={(e) =>
-                    updateGameVersionsFilter({
-                      snapshot: e
-                    })
-                  }
-                >
-                  <div class="m-0 flex items-center">
-                    <Trans key="instance.include_snapshot_versions" />
-                  </div>
-                </Checkbox>
-              </div>
-              <div class="flex gap-2">
-                <Checkbox
-                  checked={gameVersionFilters.oldAlpha}
-                  onChange={(e) => updateGameVersionsFilter({ oldAlpha: e })}
-                >
-                  <div class="m-0 flex items-center">
-                    <Trans key="instance.include_old_alpha_versions" />
-                  </div>
-                </Checkbox>
-              </div>
-              <div class="flex gap-2">
-                <Checkbox
-                  checked={gameVersionFilters.oldBeta}
-                  onChange={(e) => updateGameVersionsFilter({ oldBeta: e })}
-                >
-                  <div class="m-0 flex items-center">
-                    <Trans key="instance.include_old_beta_versions" />
-                  </div>
-                </Checkbox>
-              </div>
-            </div>
-            <Dropdown
-              class="w-full"
-              containerClass="w-full mt-4"
-              options={filteredMappedGameVersions()}
-              disabled={!isNaN(instanceId()!)}
-              icon={<div class="i-ri:price-tag-3-fill" />}
-              value={infiniteQuery.query.gameVersions?.[0] || null}
-              onChange={(val) => {
-                infiniteQuery?.setQuery({
-                  gameVersions: val.key ? [val.key as string] : null
-                });
-              }}
-            />
-          </Show>
-          <Show when={mappedMcVersions().length === 0}>
-            <Skeleton.select />
-          </Show>
-        </Collapsable>
-        <Collapsable title={t("general.modloaders")} noPadding>
-          <div class="flex flex-col gap-3">
-            <For each={modloaders()}>
-              {(modloader) => {
-                return (
-                  <div class="flex items-center gap-2">
-                    <Checkbox
-                      onChange={(checked) => {
-                        const prevModloaders =
-                          infiniteQuery?.query.modloaders || [];
-
-                        const modloaderName =
-                          typeof modloader === "string"
-                            ? modloader
-                            : modloader.name;
-
-                        const filteredModloaders = prevModloaders.filter(
-                          (_modloader: any) => _modloader !== modloaderName
-                        );
-
-                        const newModloaders = checked
-                          ? [
-                              ...prevModloaders,
-                              modloaderName as FEUnifiedModLoaderType
-                            ]
-                          : filteredModloaders;
-
-                        infiniteQuery.setQuery({
-                          modloaders:
-                            newModloaders.length === 0 ? null : newModloaders
-                        });
-                      }}
-                      checked={infiniteQuery.query.modloaders?.includes(
-                        ((modloader as any)?.name ||
-                          modloader) as FEUnifiedModLoaderType
-                      )}
-                    >
-                      <ModloaderIcon modloader={modloader} />
-                      <p class="m-0">
-                        {capitalize(
-                          typeof modloader === "string"
-                            ? modloader
-                            : modloader.name
-                        )}
-                      </p>
-                    </Checkbox>
-                  </div>
-                );
-              }}
-            </For>
-          </div>
-        </Collapsable>
-        <Switch>
-          <Match when={categories().length > 0}>
-            <Collapsable title={t("general.categories")} noPadding>
-              <div class="flex flex-col gap-3">
-                <For each={categories()}>
-                  {(category) => {
-                    const categoryObj = () =>
-                      isCurseforge()
-                        ? { curseforge: (category as CFFECategory).id }
-                        : { modrinth: (category as MRFECategory).name };
-
-                    const categoryId = () =>
-                      isCurseforge()
-                        ? (category as CFFECategory).id
-                        : (category as MRFECategory).name;
-
-                    const isCategoryIncluded = () =>
-                      infiniteQuery?.query.categories?.some(
-                        (item) =>
-                          ("curseforge" in item[0] &&
-                            item[0].curseforge === categoryId()) ||
-                          ("modrinth" in item[0] &&
-                            item[0].modrinth === categoryId())
-                      );
-
-                    return (
-                      <div class="flex items-center gap-3">
-                        <Checkbox
-                          checked={isCategoryIncluded()}
-                          onChange={(checked) => {
-                            const prevCategories =
-                              infiniteQuery?.query.categories || [];
-
-                            const newCategories = checked
-                              ? [...prevCategories, [categoryObj()]]
-                              : prevCategories.filter(
-                                  (categ) =>
-                                    getCategoryId(categ[0]) !==
-                                    getCategoryId(categoryObj())
-                                );
-
-                            infiniteQuery.setQuery({
-                              categories: newCategories
-                            });
-                          }}
-                        >
-                          <div class="flex items-center gap-2 max-w-32">
-                            <CategoryIcon category={category} />
-                            <p class="m-0">{capitalize(category.name)}</p>
-                          </div>
-                        </Checkbox>
-                      </div>
-                    );
->>>>>>> 02f74609
                   }}
                 />
               )
@@ -734,7 +468,10 @@
       )?.id;
       const changeInstance = async () => {
         const details: any = await runWithOwner(owner, async () => {
-          return rspcFetch(() => ["instance.getInstanceDetails", instanceId]);
+          return rspcContext.client.query([
+            "instance.getInstanceDetails",
+            instanceId as number
+          ]);
         });
 
         setSearchParams({
