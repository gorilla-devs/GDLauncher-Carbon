--- conflicted
+++ resolved
@@ -333,24 +333,6 @@
             <Switch>
               <Match when={!props.isLoading}>
                 <div class="flex gap-2 justify-between text-lightGray-900">
-<<<<<<< HEAD
-                  <span class="flex gap-2">
-                    <Show when={validInstance()?.modpack_platform}>
-                      <img
-                        class="w-4 h-4"
-                        src={getModpackPlatformIcon(
-                          validInstance()?.modpack_platform as ModpackPlatform
-                        )}
-                      />
-                    </Show>
-                    <img
-                      class="w-4 h-4"
-                      src={getForgeModloaderIcon(
-                        props.modloader as CFFEModLoaderType
-                      )}
-                    />
-                    <p class="m-0">{props.modloader || "Vanilla"}</p>
-=======
                   <span class="flex gap-1">
                     <Show when={props.modloader}>
                       <img
@@ -361,7 +343,6 @@
                       />
                     </Show>
                     <p class="m-0">{props.modloader}</p>
->>>>>>> 53488709
                   </span>
                   <p class="m-0">{props.version}</p>
                 </div>
