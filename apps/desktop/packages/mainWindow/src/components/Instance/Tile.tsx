import { ModloaderType, getModloaderIcon } from "@/utils/sidebar";
import { Match, Show, Switch, mergeProps } from "solid-js";

type Variant = "default" | "sidebar" | "sidebar-small";

type Props = {
  title: string;
  modloader: ModloaderType;
  selected?: boolean;
  isLoading?: boolean;
  percentage?: number;
  version: string;
  variant?: Variant;
  onClick?: (_e: MouseEvent) => void;
};

const Tile = (props: Props) => {
  const mergedProps = mergeProps(
    { variant: "default", isLoading: false },
    props
  );

  return (
    <Switch>
      <Match when={mergedProps.variant === "default"}>
        <div
          class="flex cursor-pointer flex-col justify-center items-start snap-start"
          onClick={(e) => props?.onClick?.(e)}
          classList={{
            grayscale: props.isLoading,
          }}
        >
          <div class="relative group rounded-2xl h-38 w-38 bg-green-600">
            <div
<<<<<<< HEAD
              class="absolute ease-in-out duration-100 transition-all top-1/2 left-1/2 -translate-x-1/2 -translate-y-1/2 hidden"
=======
              class="absolute ease-in-out top-1/2 left-1/2 -translate-x-1/2 -translate-y-1/2 duration-100 hidden transition-all"
>>>>>>> a295994b
              classList={{
                "group-hover:flex": !props.isLoading,
              }}
            >
<<<<<<< HEAD
              <div class="rounded-full flex justify-center items-center cursor-pointer h-12 bg-primary-500 w-12">
=======
              <div class="flex justify-center items-center cursor-pointer rounded-full h-12 bg-primary-500 w-12">
>>>>>>> a295994b
                <div
                  class="text-white text-2xl i-ri:play-fill"
                  onClick={(e) => e.preventDefault()}
                />
              </div>
            </div>
            <div
              class="absolute duration-100 ease-in-out hidden transition-all top-2 right-2"
              classList={{
                "group-hover:flex": !props.isLoading,
              }}
            >
              <div class="flex justify-center items-center cursor-pointer rounded-full h-7 w-7 bg-darkSlate-500">
                <div
                  class="text-white text-lg i-ri:more-2-fill"
                  onClick={(e) => e.preventDefault()}
                />
              </div>
            </div>
            <Show when={props.isLoading && props.percentage !== undefined}>
              <div
                class="absolute top-0 left-0 bottom-0 opacity-10 bg-white"
                style={{
                  width: `${props.percentage}%`,
                }}
              />
            </Show>
          </div>
          <h4
            class="mb-0 mt-2"
            classList={{
              "text-white": !props.isLoading,
              "text-lightGray-900": props.isLoading,
            }}
          >
            {props.title}
          </h4>
          <div class="flex justify-between text-lightGray-900">
            <span class="flex gap-2">
              <img class="w-4 h-4" src={getModloaderIcon(props.modloader)} />
              <p class="m-0">{props.modloader}</p>
            </span>
            <p class="m-0">{props.version}</p>
          </div>
        </div>
      </Match>
      <Match when={mergedProps.variant === "sidebar"}>
        <div
          class="relative w-full flex items-center gap-4 box-border group h-14 px-3 cursor pointer"
          onClick={(e) => props?.onClick?.(e)}
        >
          <Show when={props.selected && !props.isLoading}>
<<<<<<< HEAD
            <div class="absolute right-0 ease-in-out duration-100 opacity-10 top-0 left-0 bottom-0 bg-primary-500 transition" />
=======
            <div class="absolute ease-in-out duration-100 opacity-10 top-0 left-0 bottom-0 bg-primary-500 right-0 transition" />
>>>>>>> a295994b
            <div class="absolute right-0 top-0 bottom-0 bg-primary-500 w-1" />
          </Show>

          <div
            class="absolute gap-2 duration-100 ease-in-out hidden transition-all right-5"
            classList={{
              "group-hover:flex": !props.isLoading,
            }}
          >
            <div class="flex justify-center items-center cursor-pointer h-7 w-7 bg-darkSlate-500 rounded-full">
              <div
                class="text-white i-ri:more-2-fill text-lg"
                onClick={(e) => e.preventDefault()}
              />
            </div>
            <div class="h-7 w-7 bg-primary-500 rounded-full flex justify-center items-center cursor-pointer">
              <div
                class="text-white text-lg i-ri:play-fill"
                onClick={(e) => e.preventDefault()}
              />
            </div>
          </div>

          <Show when={props.isLoading && props.percentage !== undefined}>
            <div
              class="absolute left-0 top-0 bottom-0 opacity-10 bg-white"
              style={{
                width: `${props.percentage}%`,
              }}
            />
          </Show>
          <div
            class="bg-green-600 h-10 rounded-lg w-10"
            classList={{
              grayscale: props.isLoading,
            }}
          />
          <div class="flex flex-col">
            <h4
              class="m-0"
              classList={{
                "text-darkSlate-50": mergedProps.isLoading,
                "text-white": !mergedProps.isLoading,
              }}
            >
              {props.title}
            </h4>
            <div class="flex gap-4 text-darkSlate-50">
              <span class="flex gap-2">
                <img class="w-4 h-4" src={getModloaderIcon(props.modloader)} />
                <p class="m-0">{props.modloader}</p>
              </span>
              <p class="m-0">{props.version}</p>
            </div>
          </div>
        </div>
      </Match>
      <Match when={mergedProps.variant === "sidebar-small"}>
        <div onClick={(e) => props?.onClick?.(e)}>
          <div class="h-10 w-10 bg-green-600 rounded-lg" />
        </div>
      </Match>
    </Switch>
  );
};

export default Tile;<|MERGE_RESOLUTION|>--- conflicted
+++ resolved
@@ -32,20 +32,12 @@
         >
           <div class="relative group rounded-2xl h-38 w-38 bg-green-600">
             <div
-<<<<<<< HEAD
               class="absolute ease-in-out duration-100 transition-all top-1/2 left-1/2 -translate-x-1/2 -translate-y-1/2 hidden"
-=======
-              class="absolute ease-in-out top-1/2 left-1/2 -translate-x-1/2 -translate-y-1/2 duration-100 hidden transition-all"
->>>>>>> a295994b
               classList={{
                 "group-hover:flex": !props.isLoading,
               }}
             >
-<<<<<<< HEAD
               <div class="rounded-full flex justify-center items-center cursor-pointer h-12 bg-primary-500 w-12">
-=======
-              <div class="flex justify-center items-center cursor-pointer rounded-full h-12 bg-primary-500 w-12">
->>>>>>> a295994b
                 <div
                   class="text-white text-2xl i-ri:play-fill"
                   onClick={(e) => e.preventDefault()}
@@ -98,11 +90,7 @@
           onClick={(e) => props?.onClick?.(e)}
         >
           <Show when={props.selected && !props.isLoading}>
-<<<<<<< HEAD
             <div class="absolute right-0 ease-in-out duration-100 opacity-10 top-0 left-0 bottom-0 bg-primary-500 transition" />
-=======
-            <div class="absolute ease-in-out duration-100 opacity-10 top-0 left-0 bottom-0 bg-primary-500 right-0 transition" />
->>>>>>> a295994b
             <div class="absolute right-0 top-0 bottom-0 bg-primary-500 w-1" />
           </Show>
 
