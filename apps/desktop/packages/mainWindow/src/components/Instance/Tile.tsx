/* eslint-disable i18next/no-literal-string */
import { getModloaderIcon } from "@/utils/sidebar";
import {
  ListInstance,
  ModLoaderType,
  Subtask,
  Translation,
  UngroupedInstance,
} from "@gd/core_module/bindings";
import { For, Match, Show, Switch, mergeProps } from "solid-js";
import { ContextMenu } from "../ContextMenu";
import { Trans, useTransContext } from "@gd/i18n";
import { rspc } from "@/utils/rspcClient";
import { Spinner, Tooltip } from "@gd/ui";
import DefaultImg from "/assets/images/default-instance-img.png";
import { useGDNavigate } from "@/managers/NavigationManager";
import { useModal } from "@/managers/ModalsManager";
import { getValideInstance } from "@/utils/instances";

type Variant = "default" | "sidebar" | "sidebar-small";

type Props = {
  modloader: ModLoaderType | null | undefined;
  instance: UngroupedInstance | ListInstance;
  selected?: boolean;
  isLoading?: boolean;
  percentage?: number;
  version: string | undefined | null;
  img: string | undefined;
  variant?: Variant;
  isInvalid?: boolean;
  downloaded?: number;
  totalDownload?: number;
  isRunning?: boolean;
  isPreparing?: boolean;
  subTasks?: Subtask[] | undefined;
  failError?: string;
  onClick?: (_e: MouseEvent) => void;
};

const Tile = (props: Props) => {
  const mergedProps = mergeProps(
    { variant: "default", isLoading: false },
    props
  );
  const [t] = useTransContext();
  const navigate = useGDNavigate();
  const modalsContext = useModal();

  const launchInstanceMutation = rspc.createMutation([
    "instance.launchInstance",
  ]);

  const killInstanceMutation = rspc.createMutation(["instance.killInstance"]);

  const openFolderMutation = rspc.createMutation([
    "instance.openInstanceFolder",
  ]);

  const duplicateInstanceMutation = rspc.createMutation([
    "instance.duplicateInstance",
  ]);

  const instanceDetails = rspc.createQuery(() => [
    "instance.getInstanceDetails",
    props.instance.id,
  ]);

  const handleOpenFolder = () => {
    openFolderMutation.mutate({
      instance_id: props.instance.id,
      folder: "Root",
    });
  };

  const handlePlay = () => {
    launchInstanceMutation.mutate(props.instance.id);
  };

  const handleDelete = () => {
    // deleteInstanceMutation.mutate(props.instance.id);
    modalsContext?.openModal(
      {
        name: "confirmInstanceDeletion",
      },
      {
        id: props.instance.id,
        name: props.instance.name,
      }
    );
  };

  const handleSettings = () => {
    navigate(`/library/${props.instance.id}/settings`);
  };

  const validInstance = () => getValideInstance(props.instance.status);

  const handleEdit = () => {
    modalsContext?.openModal(
      {
        name: "instanceCreation",
      },
      {
        id: props.instance.id,
        modloader: validInstance()?.modloader,
        title: props.instance.name,
        mcVersion: validInstance()?.mc_version,
        modloaderVersion: instanceDetails?.data?.modloaders[0]?.version,
        img: props.img,
      }
    );
  };

  const handleDuplicate = () => {
    if (!props.isInvalid) {
      duplicateInstanceMutation.mutate({
        instance: props.instance.id,
        new_name: props.instance.name,
      });
    }
  };

  const menuItems = () => [
    {
      icon: props.isRunning ? "i-ri:stop-fill" : "i-ri:play-fill",
      label: props.isRunning ? t("instance.stop") : t("instance.action_play"),
      action: handlePlay,
    },
    {
      icon: "i-ri:pencil-fill",
      label: t("instance.action_edit"),
      action: handleEdit,
    },
    {
      icon: "i-ri:settings-3-fill",
      label: t("instance.action_settings"),
      action: handleSettings,
    },
    ...(!props.isInvalid
      ? [
          {
            icon: "i-ri:file-copy-fill",
            label: t("instance.action_duplicate"),
            action: handleDuplicate,
          },
        ]
      : []),
    {
      icon: "i-ri:folder-open-fill",
      label: t("instance.action_open_folder"),
      action: handleOpenFolder,
    },
    {
      id: "delete",
      icon: "i-ri:delete-bin-2-fill",
      label: t("instance.action_delete"),
      action: handleDelete,
    },
  ];

  const getTranslationArgs = (translation: Translation) => {
    if ("args" in translation) {
      return translation.args;
    }
    return {};
  };

  const handlePlayClick = () => {
    if (props.isPreparing) return;
    if (props.isRunning) {
      killInstanceMutation.mutate(props.instance.id);
    } else launchInstanceMutation.mutate(props.instance.id);
  };

  const isInQueue = () => props.isPreparing && !props.isLoading;

  return (
    <Switch>
      <Match when={mergedProps.variant === "default"}>
        <ContextMenu menuItems={menuItems()}>
          <div
            class="relative flex justify-center flex-col select-none group items-start z-50"
            onClick={(e) => {
              e.stopPropagation();
              if (
                !props.isLoading &&
                !isInQueue() &&
                !props.isInvalid &&
                !props.failError
              ) {
                props?.onClick?.(e);
              }
            }}
          >
<<<<<<< HEAD
            <div
              class="flex justify-center relative items-center rounded-2xl overflow-hidden bg-cover bg-center h-38 w-38 max-w-38"
              classList={{
                grayscale: props.isLoading || isInQueue(),
                "cursor-pointer":
                  !props.isLoading &&
                  !isInQueue() &&
                  !props.isInvalid &&
                  !props.failError &&
                  !props.isRunning,
              }}
              style={{
                "background-image": props.img
                  ? `url("${props.img as string}")`
                  : `url("${DefaultImg}")`,
                "background-size": props.img ? "cover" : "120%",
              }}
            >
              <Show when={props.isInvalid}>
                <h2 class="text-sm z-20 text-center">
                  <Trans key="instance.error_invalid" />
                </h2>
                <div class="z-10 absolute right-0 w-full h-full rounded-2xl top-0 left-0 bottom-0 bg-gradient-to-l from-black opacity-50 from-30%" />
                <div class="z-10 absolute top-0 bottom-0 left-0 right-0 from-black opacity-50 w-full h-full rounded-2xl bg-gradient-to-t" />
                <div class="absolute z-10 text-2xl i-ri:alert-fill text-yellow-500 top-1 right-1" />
              </Show>
              <Show when={props.failError}>
                <h2 class="text-center z-20 text-sm">{props.failError}</h2>
                <div class="z-10 absolute top-0 bottom-0 left-0 right-0 bg-gradient-to-l from-black opacity-50 from-30% w-full h-full rounded-2xl" />
                <div class="z-10 absolute top-0 bottom-0 left-0 right-0 bg-gradient-to-t from-black opacity-50 w-full h-full rounded-2xl" />
                <div class="i-ri:alert-fill absolute top-1 right-1 z-10 text-2xl text-red-500" />
              </Show>

=======
            <div class="relative rounded-2xl overflow-hidden h-38 w-38">
>>>>>>> 19f8f01e
              <div
                class="flex justify-center relative items-center rounded-2xl overflow-hidden bg-cover bg-center h-38 w-38 max-w-38"
                classList={{
                  grayscale: props.isLoading || isInQueue(),
                  "cursor-pointer":
                    !props.isLoading &&
                    !isInQueue() &&
                    !props.isInvalid &&
                    !props.failError &&
                    !props.isRunning,
                }}
                style={{
                  "background-image": props.img
                    ? `url("${props.img as string}")`
                    : `url("${DefaultImg}")`,
                  "background-size": props.img ? "100%" : "120%",
                }}
              >
                <Show when={props.isInvalid}>
                  <h2 class="text-sm text-center z-20">
                    <Trans key="instance.error_invalid" />
                  </h2>
                  <div class="z-10 absolute right-0 w-full h-full rounded-2xl top-0 left-0 bottom-0 bg-gradient-to-l from-black opacity-50 from-30%" />
                  <div class="z-10 absolute top-0 bottom-0 left-0 right-0 from-black opacity-50 w-full h-full rounded-2xl bg-gradient-to-t" />
                  <div class="absolute z-10 text-2xl text-yellow-500 i-ri:alert-fill top-1 right-1" />
                </Show>
                <Show when={props.failError}>
                  <h2 class="text-center z-20 text-sm">{props.failError}</h2>
                  <div class="z-10 absolute top-0 bottom-0 left-0 right-0 bg-gradient-to-l from-black opacity-50 from-30% w-full h-full rounded-2xl" />
                  <div class="z-10 absolute top-0 bottom-0 left-0 right-0 bg-gradient-to-t from-black opacity-50 w-full h-full rounded-2xl" />
                  <div class="i-ri:alert-fill absolute top-1 right-1 z-10 text-2xl text-red-500" />
                </Show>

                <div
                  class="group flex justify-center items-center rounded-full cursor-pointer absolute ease-in-out duration-100 transition-all h-12 w-12 top-1/2 left-1/2 -translate-x-1/2 -translate-y-1/2 hidden will-change-transform"
                  classList={{
                    "bg-primary-500 hover:bg-primary-400 text-2xl hover:text-3xl hover:drop-shadow-2xl":
                      !props.isRunning,
                    "scale-0": !props.isRunning,
                    "bg-red-500 scale-100": props.isRunning,
                    "group-hover:scale-100 group-hover:drop-shadow-xl":
                      !props.isLoading &&
                      !isInQueue() &&
                      !props.isInvalid &&
                      !props.failError &&
                      !props.isRunning,
                  }}
                  onClick={(e) => {
                    e.stopPropagation();
                    handlePlayClick();
                  }}
                >
                  <div
                    class="text-white"
                    classList={{
                      "i-ri:play-fill": !props.isRunning,
                      "i-ri:stop-fill text-xl": props.isRunning,
                    }}
                  />
                </div>

                <Show
                  when={
                    props.isLoading &&
                    props.percentage !== undefined &&
                    props.percentage !== null
                  }
                >
                  <div class="flex flex-col justify-center items-center gap-2 z-20 w-full h-full">
                    <h3 class="m-0 text-center text-3xl opacity-50">
                      {Math.round(props.percentage as number)}%
                    </h3>
                    <div class="h-10">
                      <For each={props.subTasks}>
                        {(subTask) => (
                          <div
                            class="text-center"
                            classList={{
                              "text-xs":
                                props.subTasks && props.subTasks?.length > 1,
                              "text-md": props.subTasks?.length === 1,
                            }}
                          >
                            <Trans
                              key={subTask.name.translation}
                              options={getTranslationArgs(subTask.name)}
                            />
                          </div>
                        )}
                      </For>
                    </div>
                  </div>
                </Show>
                <Show when={isInQueue()}>
                  <div class="z-12 flex flex-col gap-2 items-center">
                    <Spinner />
                    <span class="font-bold">
                      <Trans key="instance.isInQueue" />
                    </span>
                  </div>
                </Show>
                {/* <Show when={props.isLoading && props.percentage !== undefined}>
                <div
                  class="absolute left-0 bottom-0 opacity-10 bg-primary-500 h-4 z-20"
                  style={{
                    width: `${props.percentage}%`,
                  }}
                />
              </Show> */}
                <Show when={props.isLoading || isInQueue()}>
                  <div class="absolute top-0 bottom-0 left-0 right-0 z-11 backdrop-blur-lg" />
                  <div class="z-10 absolute top-0 bottom-0 left-0 right-0 bg-gradient-to-l from-black opacity-50 from-30% w-full h-full rounded-2xl" />
                  <div class="z-10 absolute top-0 bottom-0 left-0 right-0 bg-gradient-to-t from-black opacity-50 w-full h-full rounded-2xl" />
                </Show>
              </div>
              <Show when={props.isLoading && props.percentage !== undefined}>
                <div
                  class="absolute left-0 bottom-0 bg-primary-500 h-2 z-40 rounded-full"
                  style={{
                    width: `${props.percentage}%`,
                  }}
                />
              </Show>
            </div>
            <h4
              class="overflow-hidden max-w-38 text-ellipsis whitespace-nowrap mt-2 mb-1"
              classList={{
                "text-white": !props.isLoading && !isInQueue(),
                "text-lightGray-900": props.isLoading || isInQueue(),
              }}
            >
              {props.instance.name}
            </h4>
            <Switch>
              <Match when={!props.isLoading}>
                <div class="flex gap-2 justify-between text-lightGray-900">
                  <span class="flex gap-2">
                    <Show when={!props.isInvalid && !props.failError}>
                      <img
                        class="w-4 h-4"
                        src={getModloaderIcon(props.modloader as ModLoaderType)}
                      />
                    </Show>
                    <p class="m-0">{props.modloader || "Vanilla"}</p>
                  </span>
                  <p class="m-0">{props.version}</p>
                </div>
              </Match>
              <Match when={props.isLoading}>
                <p class="m-0 text-center text-lightGray-900">
                  {Math.round(props.downloaded || 0)}MB/
                  {Math.round(props.totalDownload || 0)}MB
                </p>
              </Match>
            </Switch>
          </div>
          {/* </Tooltip> */}
        </ContextMenu>
      </Match>
      <Match when={mergedProps.variant === "sidebar"}>
        <ContextMenu menuItems={menuItems()}>
          <div
            class="group relative group select-none flex items-center w-full gap-4 box-border cursor-pointer px-3 h-14 erelative"
            onClick={(e) => {
              if (
                !props.isLoading &&
                !isInQueue() &&
                !props.isInvalid &&
                !props.failError
              ) {
                props?.onClick?.(e);
              }
            }}
            classList={{
              grayscale: props.isLoading || isInQueue(),
            }}
          >
            <Show when={props.isInvalid}>
              <div class="i-ri:alert-fill text-yellow-500 absolute top-1/2 -translate-y-1/2 z-10 text-2xl right-2" />
            </Show>
            <Show when={props.failError}>
              <div class="i-ri:alert-fill text-red-500 absolute top-1/2 -translate-y-1/2 right-2 z-10 text-2xl" />
            </Show>
            <div class="absolute ease-in-out duration-100 opacity-10 top-0 left-0 bottom-0 right-0 transition hover:bg-primary-500" />

            <Show when={props.selected && !props.isLoading}>
              <div class="absolute ease-in-out duration-100 opacity-10 top-0 left-0 bottom-0 right-0 transition bg-primary-500" />
              <div class="absolute right-0 top-0 bottom-0 bg-primary-500 w-1" />
            </Show>
            <Show when={props.isRunning && !props.isLoading}>
              <div class="absolute ease-in-out duration-100 opacity-10 top-0 left-0 bottom-0 right-0 transition" />
              <div class="absolute right-0 top-0 bottom-0 w-1" />
            </Show>

            <div
              class="rounded-full absolute flex justify-center items-center cursor-pointer duration-100 will-change-transform transition-transform right-5 h-7 w-7"
              classList={{
                "bg-primary-500": !props.isRunning,
                "scale-0": !props.isRunning,
                "bg-red-500 scale-100": props.isRunning,
                "group-hover:scale-100":
                  !props.isLoading &&
                  !isInQueue() &&
                  !props.isInvalid &&
                  !props.failError &&
                  !props.isRunning,
              }}
            >
              <div
                class="text-white"
                classList={{
                  "i-ri:play-fill text-lg": !props.isRunning,
                  "i-ri:stop-fill text-md": props.isRunning,
                }}
                onClick={(e) => {
                  e.stopPropagation();
                  handlePlayClick();
                }}
              />
            </div>

            <Show when={props.isLoading && props.percentage !== undefined}>
              <div
                class="absolute top-0 left-0 bottom-0 opacity-10 bg-white"
                style={{
                  width: `${props.percentage}%`,
                }}
              />
            </Show>
            <div
              class="bg-cover bg-center h-10 rounded-lg w-10"
              style={{
                "background-image": props.img
                  ? `url("${props.img as string}")`
                  : `url("${DefaultImg}")`,
              }}
              classList={{
                grayscale: props.isLoading,
              }}
            />
            <div class="flex flex-col">
              <h4
                class="m-0 text-ellipsis text-ellipsis overflow-hidden max-w-38 max-h-9"
                classList={{
                  "text-darkSlate-50": mergedProps.isLoading,
                  "text-white": !mergedProps.isLoading,
                }}
              >
                {props.instance.name}
              </h4>
              <div class="flex gap-2 text-darkSlate-50">
                <span class="flex gap-2">
                  <Show when={!props.isInvalid && !props.failError}>
                    <img
                      class="w-4 h-4"
                      src={getModloaderIcon(props.modloader as ModLoaderType)}
                    />
                  </Show>
                  <Show when={props.modloader}>
                    <p class="m-0">{props.modloader}</p>
                  </Show>
                </span>
                <p class="m-0">{props.version}</p>
              </div>
            </div>
          </div>
        </ContextMenu>
      </Match>
      <Match when={mergedProps.variant === "sidebar-small"}>
        <Tooltip
          content={props.instance.name}
          placement="right"
          // color="bg-darkSlate-400"
        >
          <div
            onClick={(e) => {
              if (
                !props.isLoading &&
                !isInQueue() &&
                !props.isInvalid &&
                !props.failError
              ) {
                props?.onClick?.(e);
              }
            }}
            class="group h-14 px-3 flex justify-center items-center relative cursor-pointer relative"
          >
            <div class="absolute ease-in-out duration-100 opacity-10 top-0 left-0 bottom-0 right-0 transition hover:bg-primary-500" />

            <Show when={props.selected && !props.isLoading}>
              <div class="absolute ease-in-out duration-100 opacity-10 top-0 left-0 bottom-0 right-0 transition bg-primary-500" />
              <div class="absolute right-0 top-0 bottom-0 bg-primary-500 w-1" />
            </Show>
            <Show when={props.isRunning && !props.isLoading}>
              <div class="absolute ease-in-out duration-100 opacity-10 top-0 left-0 bottom-0 right-0 transition" />
              <div class="absolute right-0 top-0 bottom-0 w-1" />
            </Show>
            <div
              class="relative group h-10 w-10 rounded-lg flex justify-center items-center bg-cover bg-center"
              style={{
                "background-image": props.img
                  ? `url("${props.img as string}")`
                  : `url("${DefaultImg}")`,
              }}
              classList={{
                grayscale: props.isLoading || isInQueue(),
              }}
            >
              <Show when={props.isInvalid}>
                <div class="i-ri:alert-fill text-yellow-500 absolute top-1/2 -translate-y-1/2 right-2 z-10 text-2xl" />
              </Show>
              <Show when={props.failError}>
                <div class="i-ri:alert-fill text-red-500 absolute top-1/2 -translate-y-1/2 right-2 z-10 text-2xl" />
              </Show>

              <div
                class="h-7 w-7 right-5 rounded-full flex justify-center items-center cursor-pointer transition-transform duration-100 will-change-transform"
                classList={{
                  "bg-primary-500": !props.isRunning,
                  "scale-0": !props.isRunning,
                  "bg-red-500 scale-100": props.isRunning,
                  "group-hover:scale-100":
                    !props.isLoading &&
                    !isInQueue() &&
                    !props.isInvalid &&
                    !props.failError &&
                    !props.isRunning,
                }}
              >
                <div
                  class="text-white text-lg"
                  classList={{
                    "i-ri:play-fill": !props.isRunning,
                    "i-ri:stop-fill": props.isRunning,
                  }}
                  onClick={(e) => {
                    e.stopPropagation();
                    handlePlayClick();
                  }}
                />
              </div>
            </div>
          </div>
        </Tooltip>
      </Match>
    </Switch>
  );
};

export default Tile;<|MERGE_RESOLUTION|>--- conflicted
+++ resolved
@@ -193,43 +193,7 @@
               }
             }}
           >
-<<<<<<< HEAD
-            <div
-              class="flex justify-center relative items-center rounded-2xl overflow-hidden bg-cover bg-center h-38 w-38 max-w-38"
-              classList={{
-                grayscale: props.isLoading || isInQueue(),
-                "cursor-pointer":
-                  !props.isLoading &&
-                  !isInQueue() &&
-                  !props.isInvalid &&
-                  !props.failError &&
-                  !props.isRunning,
-              }}
-              style={{
-                "background-image": props.img
-                  ? `url("${props.img as string}")`
-                  : `url("${DefaultImg}")`,
-                "background-size": props.img ? "cover" : "120%",
-              }}
-            >
-              <Show when={props.isInvalid}>
-                <h2 class="text-sm z-20 text-center">
-                  <Trans key="instance.error_invalid" />
-                </h2>
-                <div class="z-10 absolute right-0 w-full h-full rounded-2xl top-0 left-0 bottom-0 bg-gradient-to-l from-black opacity-50 from-30%" />
-                <div class="z-10 absolute top-0 bottom-0 left-0 right-0 from-black opacity-50 w-full h-full rounded-2xl bg-gradient-to-t" />
-                <div class="absolute z-10 text-2xl i-ri:alert-fill text-yellow-500 top-1 right-1" />
-              </Show>
-              <Show when={props.failError}>
-                <h2 class="text-center z-20 text-sm">{props.failError}</h2>
-                <div class="z-10 absolute top-0 bottom-0 left-0 right-0 bg-gradient-to-l from-black opacity-50 from-30% w-full h-full rounded-2xl" />
-                <div class="z-10 absolute top-0 bottom-0 left-0 right-0 bg-gradient-to-t from-black opacity-50 w-full h-full rounded-2xl" />
-                <div class="i-ri:alert-fill absolute top-1 right-1 z-10 text-2xl text-red-500" />
-              </Show>
-
-=======
             <div class="relative rounded-2xl overflow-hidden h-38 w-38">
->>>>>>> 19f8f01e
               <div
                 class="flex justify-center relative items-center rounded-2xl overflow-hidden bg-cover bg-center h-38 w-38 max-w-38"
                 classList={{
