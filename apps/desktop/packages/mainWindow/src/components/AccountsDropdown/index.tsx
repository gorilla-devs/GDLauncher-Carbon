import { useGDNavigate } from "@/managers/NavigationManager";
import { parseTwoDigitNumber } from "@/utils/helpers";
import { handleStatus } from "@/utils/login";
import { queryClient, rspc } from "@/utils/rspcClient";
import { DeviceCode, Procedures } from "@gd/core_module/bindings";
import { Trans } from "@gd/i18n";
import { Spinner, createNotification } from "@gd/ui";
import {
  createSignal,
  For,
  Show,
  JSX,
  Switch,
  Match,
  createEffect,
} from "solid-js";

export type Label = {
  name: string;
  uuid: string;
  type: string;
  icon: string;
};

export type Option = {
  label: Label;
  key: string;
};

export type OptionDropDown = {
  label: string;
  key: string;
};

export type Props = {
  options: Option[];
  value: string;
  disabled?: boolean;
  label?: string;
  id?: string;
};
export interface DropDownButtonProps extends Props {
  children: JSX.Element;
}

type EnrollStatusResult = Extract<
  Procedures["queries"],
  { key: "account.getAccountStatus" }
>["result"];

const parseStatus = (status: EnrollStatusResult | undefined) => {
  return (
    <Switch
      fallback={
        <div class="flex gap-2 items-center">
          <div class="w-3 h-3 rounded-full text-yellow i-ri:alert-fill" />
          <p class="m-0 text-xs">
            <Trans
              key="account_invalid"
              options={{
                defaultValue: "invalid",
              }}
            />
          </p>
        </div>
      }
    >
      <Match when={status === "Invalid"}>
        <div class="flex gap-2 items-center">
          <div class="w-3 h-3 rounded-full text-yellow i-ri:alert-fill" />
          <p class="m-0 text-xs">
            <Trans
              key="account_invalid"
              options={{
                defaultValue: "invalid",
              }}
            />
          </p>
        </div>
      </Match>
      <Match when={status === "Ok"}>
        <div class="flex gap-2 items-center">
          <div class="w-3 h-3 rounded-full bg-green" />
          <p class="m-0 text-xs">
            <Trans
              key="account_online"
              options={{
                defaultValue: "online",
              }}
            />
          </p>
        </div>
      </Match>
      <Match when={status === "Expired"}>
        <div class="flex gap-2 items-center">
          <div class="w-3 h-3 rounded-full bg-red" />
          <p class="m-0 text-xs">
            <Trans
              key="account_expired"
              options={{
                defaultValue: "Expired",
              }}
            />
          </p>
        </div>
      </Match>
      <Match when={status === "Refreshing"}>
        <div class="flex flex gap-2 items-center">
          <div class="i-ri:refresh-line" />
          <Trans
            key="account_refreshing"
            options={{
              defaultValue: "Refresh",
            }}
          />
        </div>
      </Match>
    </Switch>
  );
};

export const AccountsDropdown = (props: Props) => {
  const defaultValue = () =>
    props.options.find((option) => option.key === props.value)?.label ||
    props.options[0]?.label;

  const [selectedValue, setSelectedValue] = createSignal(defaultValue());
  const [menuOpened, setMenuOpened] = createSignal(false);
  const [addAccountStarting, setAddAccountStarting] = createSignal(false);
  const [loginDeviceCode, setLoginDeviceCode] = createSignal<
    DeviceCode | undefined
  >(undefined);
  const [focusIn, setFocusIn] = createSignal(false);
  const [loadingAuthorization, setLoadingAuthorization] = createSignal(false);
  const [expired, setExpired] = createSignal(false);
  const [addCompleted, setAddCompleted] = createSignal(true);

  const expiresAt = () => loginDeviceCode()?.expires_at;
  const expiresAtFormat = () => new Date(expiresAt() || "")?.getTime();
  const expiresAtMs = () => expiresAtFormat() - Date.now();
  const minutes = () =>
    Math.floor((expiresAtMs() % (1000 * 60 * 60)) / (1000 * 60));
  const seconds = () => Math.floor((expiresAtMs() % (1000 * 60)) / 1000);
  const [countDown, setCountDown] = createSignal(
    // eslint-disable-next-line solid/reactivity
    `${minutes()}:${parseTwoDigitNumber(seconds())}`
  );

  const navigate = useGDNavigate();

  const addNotification = createNotification();

  let interval: ReturnType<typeof setTimeout>;

  const resetCountDown = () => {
    setExpired(false);
    setCountDown(`${minutes()}:${parseTwoDigitNumber(seconds())}`);
  };

  const updateExpireTime = () => {
    if (minutes() <= 0 && seconds() <= 0) {
      setExpired(true);
    } else {
      resetCountDown();
    }
  };

  createEffect(() => {
    if (expired()) {
      accountEnrollCancelMutation.mutate(null);
      clearInterval(interval);
      setCountDown(`${minutes()}:${parseTwoDigitNumber(seconds())}`);
    } else {
      interval = setInterval(() => {
        updateExpireTime();
      }, 1000);
    }
  });

  const filteredOptions = () =>
    props.options.filter(
      (option) => option.key !== (selectedValue() as Label).uuid
    );

  const setActiveUUIDMutation = rspc.createMutation(["account.setActiveUuid"], {
    onMutate: async (
      uuid
    ): Promise<{ previousAccounts: Accounts } | undefined> => {
      await queryClient.cancelQueries({ queryKey: ["account.getAccounts"] });

      const previousAccounts: Accounts | undefined = queryClient.getQueryData([
        "account.getAccounts",
      ]);

      // const selectedAccount = props.options.find(
      //   (account) => account.label.uuid === uuid
      // );

      // if (selectedAccount) {
      //   setSelectedValue(selectedAccount.label);
      // }

      queryClient.setQueryData(
        ["account.getAccounts", null],
        (old: Accounts | undefined) => {
          // const selectedAccount = props.options.find(
          //   (account) => account.label.uuid === uuid
          // );
          // if (selectedAccount) {
          //   setSelectedValue(selectedAccount.label);
          // }
          // if (old) return old?.filter((account) => account.uuid !== uuid);
        }
      );

      if (previousAccounts) return { previousAccounts };
    },
    onError: (
      error,
      _variables,
      context: { previousAccounts: Accounts } | undefined
    ) => {
      addNotification(error.message, "error");

      if (context?.previousAccounts) {
        queryClient.setQueryData(
          ["account.getAccounts"],
          context.previousAccounts
        );
      }
    },
    onSettled: () => {
      queryClient.invalidateQueries({ queryKey: ["account.getAccounts"] });
    },
  });

  const accountEnrollBeginMutation = rspc.createMutation(
    ["account.enroll.begin"],
    {
      onMutate() {
        setAddAccountStarting(true);
      },
      onError(error) {
        setAddAccountStarting(false);
        addNotification(error.message, "error");
        accountEnrollCancelMutation.mutate(null);
        accountEnrollBeginMutation.mutate(null);
      },
    }
  );

  const accountEnrollCancelMutation = rspc.createMutation(
    ["account.enroll.cancel"],
    {
      onMutate() {
        setAddCompleted(true);
      },
      onError(error) {
        addNotification(error.message, "error");
      },
    }
  );

  const accountEnrollFinalizeMutation = rspc.createMutation(
    ["account.enroll.finalize"],
    {
      onError(error) {
        addNotification(error.message, "error");
      },
    }
  );

  type Accounts = Extract<
    Procedures["queries"],
    { key: "account.getAccounts" }
  >["result"];

  const deleteAccountMutation = rspc.createMutation(["account.deleteAccount"], {
    onMutate: async (
      uuid
    ): Promise<{ previousAccounts: Accounts } | undefined> => {
      await queryClient.cancelQueries({ queryKey: ["account.getAccounts"] });

      const previousAccounts: Accounts | undefined = queryClient.getQueryData([
        "account.getAccounts",
      ]);

      queryClient.setQueryData(
        ["account.getAccounts", null],
        (old: Accounts | undefined) => {
          if (old) return old?.filter((account) => account.uuid !== uuid);
        }
      );

      if (previousAccounts) return { previousAccounts };
    },
    onError: (
      error,
      _variables,
      context: { previousAccounts: Accounts } | undefined
    ) => {
      addNotification(error.message, "error");

      if (context?.previousAccounts) {
        queryClient.setQueryData(
          ["account.getAccounts"],
          context.previousAccounts
        );
      }
    },
    onSettled: () => {
      queryClient.invalidateQueries({ queryKey: ["account.getAccounts"] });
    },
  });

  const data = rspc.createQuery(() => ["account.enroll.getStatus", null], {
    onError(err) {
      console.log("ERRRORRR", err);
    },
  });

  createEffect(() => {
<<<<<<< HEAD
    if (data.isSuccess) {
      handleStatus(data, {
        onPolling: (info) => {
          setAddCompleted(false);
          setLoginDeviceCode(info);
        },
        onFail() {
          console.log("FAIl");
          setLoadingAuthorization(false);
          setAddCompleted(true);
          accountEnrollCancelMutation.mutate(null);
          accountEnrollBeginMutation.mutate(null);
        },
        onComplete() {
          setLoadingAuthorization(false);
          accountEnrollFinalizeMutation.mutate(null);
          setAddCompleted(true);
        },
      });
    }
=======
    handleStatus(data, {
      onPolling: (info) => {
        setAddCompleted(false);
        setLoginDeviceCode(info);
      },
      onFail() {
        setLoadingAuthorization(false);
        setAddCompleted(true);
        accountEnrollCancelMutation.mutate(null);
        accountEnrollBeginMutation.mutate(null);
      },
      onComplete() {
        setLoadingAuthorization(false);
        accountEnrollFinalizeMutation.mutate(null);
        setAddCompleted(true);
      },
    });
>>>>>>> a6bb4353
  });

  return (
    <div class="relative inline-block" id={props.id}>
      <p
        class="mt-0 mb-2 font-bold"
        classList={{
          "text-white": !props.disabled,
          "text-shade-0": props.disabled,
        }}
      >
        {props.label}
      </p>
      <button
        class="flex items-center w-36 box-border group justify-between py-2 px-4 min-h-10 box-border font-semibold inline-flex rounded-lg"
        onClick={() => {
          if (props.disabled) return;
          setMenuOpened(!menuOpened());
        }}
        onBlur={() => {
          if (!focusIn()) {
            setMenuOpened(false);
          }
        }}
        classList={{
          "border-0": true,
          "text-shade-0 hover:text-white": !props.disabled,
          rounded: true,
          "bg-shade-7": true,
        }}
      >
        <Show when={(selectedValue() as Label).icon}>
          <img
            src={(selectedValue() as Label).icon}
            class="w-5 h-5 rounded-md"
          />
        </Show>
        <div
          class="w-full text-ellipsis overflow-hidden max-w-15"
          classList={{
            "text-shade-0 hover:text-white group-hover:text-white":
              !props.disabled,
            "text-shade-5": props.disabled,
          }}
        >
          {(selectedValue() as Label).name}
        </div>

        <span
          class={`i-ri:arrow-drop-up-line text-3xl ease-in-out duration-100 ${
            menuOpened() ? "rotate-180" : "rotate-0"
          }`}
          classList={{
            "text-shade-0 group-hover:text-white": !props.disabled,
            "text-shade-5": props.disabled,
          }}
        />
      </button>
      <div
        class="absolute right-0 rounded-md px-4 flex-col text-shade-0 bg-shade-9 pb-2 mt-1 w-auto z-40 min-w-80 pt-3"
        onMouseOut={() => {
          setFocusIn(false);
        }}
        onMouseOver={() => {
          setFocusIn(true);
        }}
        classList={{
          flex: menuOpened(),
          hidden: !menuOpened(),
        }}
      >
        <div class="w-full flex flex-col mb-4">
          <div class="flex w-full mb-6">
            <img
              src={(selectedValue() as Label).icon}
              class="h-10 rounded-md mr-2 w-10"
            />
            <div class="flex flex-col justify-between">
              <h5 class="m-0 text-white">{(selectedValue() as Label).name}</h5>
              <p class="m-0 text-xs">{(selectedValue() as Label).type}</p>
            </div>
          </div>
          <div class="flex items-center gap-3">
            <h5 class="m-0 text-white">
              <Trans
                key="uuid"
                options={{
                  defaultValue: "UUID",
                }}
              />
            </h5>
            <div class="flex items-center gap-1">
              <div class="flex gap-1">
                <p class="m-0 text-xs">{(selectedValue() as Label).uuid}</p>
              </div>
              <div
                class="cursor-pointer text-shade-0 i-ri:file-copy-fill text-sm hover:text-white transition ease-in-out"
                onClick={() => {
                  navigator.clipboard.writeText(
                    (selectedValue() as Label).uuid
                  );
                  addNotification("The UUID has been copied");
                }}
              />
            </div>
          </div>
        </div>
        <Show when={filteredOptions().length > 0}>
          <hr class="w-full border-shade-0 opacity-20 mb-0" />
        </Show>
        <ul class="text-shade-0 m-0 w-full shadow-md shadow-shade-9 list-none p-0">
          <For each={filteredOptions()}>
            {(option) => {
              // eslint-disable-next-line solid/reactivity
              const accountStatusQuery = rspc.createQuery(
                () => [
                  "account.getAccountStatus",
                  (selectedValue() as Label).uuid,
                ],
                {
                  onError(err) {
                    console.log("getAccountStatus ERR", err);
                  },
                }
              );

              // createEffect(() => {

              // });

              return (
                <li class="text-shade-0 flex items-center justify-between min-h-10 first:rounded-t last:rounded-b block whitespace-no-wrap no-underline my-2">
                  <div class="flex gap-2">
                    <img
                      src={(option.label as Label).icon}
                      class="w-10 h-10 rounded-md mr-2 grayscale"
                    />
                    <div class="flex flex-col">
                      <h5 class="m-0 text-white">
                        {(option.label as Label).name}
                      </h5>
                      <p class="m-0">{parseStatus(accountStatusQuery.data)}</p>
                    </div>
                  </div>

                  <div class="flex gap-3">
                    <div
                      class="cursor-pointer i-ri:delete-bin-7-fill hover:bg-red"
                      onClick={() => {
                        deleteAccountMutation.mutate(
                          (option.label as Label).uuid
                        );
                      }}
                    />
                    <p
                      class="m-0 cursor-pointer hover:text-blue"
                      onClick={() => {
                        setActiveUUIDMutation.mutate(
                          (option.label as Label).uuid
                        );
                      }}
                    >
                      <Trans
                        key="switch_account"
                        options={{
                          defaultValue: "Switch",
                        }}
                      />
                    </p>
                  </div>
                </li>
              );
            }}
          </For>
        </ul>
        <hr class="w-full border-shade-0 opacity-20 mt-0" />
        <div class="flex flex-col">
          <div
            class="flex py-2 justify-between group gap-3"
            classList={{
              "flex-col": !addCompleted(),
              "min-h-10": !addCompleted(),
              "items-start": !addCompleted(),
            }}
          >
            <div class="flex justify-between w-full">
              <div
                class="flex gap-3 items-center"
                classList={{
                  "cursor-not-allowed": !addCompleted(),
                  "cursor-pointer": addCompleted(),
                }}
              >
                <div
                  class="text-shade-0 transition ease-in-out i-ri:add-circle-fill h-4 w-4"
                  classList={{
                    "text-shade-5": !addCompleted(),
                    "group-hover:text-white": addCompleted(),
                    "cursor-not-allowed": !addCompleted(),
                  }}
                />
                <span
                  class="text-shade-0 transition ease-in-out"
                  classList={{
                    "cursor-not-allowed": !addCompleted(),
                  }}
                >
                  <p
                    class="m-0"
                    classList={{
                      "text-shade-5": !addCompleted(),
                      "group-hover:text-white": addCompleted(),
                    }}
                    onClick={() => {
                      if (addCompleted()) {
                        accountEnrollBeginMutation.mutate(null);
                      }
                    }}
                  >
                    <Trans
                      key="add_account"
                      options={{
                        defaultValue: "Add Account",
                      }}
                    />
                  </p>
                </span>
              </div>
              <Show when={addAccountStarting() && !loginDeviceCode()}>
                <Spinner />
              </Show>
            </div>
            <Show when={!addCompleted() && !expired()}>
              <div class="flex gap-3 items-center justify-between w-full">
                <div class="flex gap-4 items-center">
                  <div
                    class="w-5 h-5 rounded-full flex justify-center items-center cursor-pointer"
                    onClick={() => {
                      if (loginDeviceCode()?.verification_uri) {
                        setLoadingAuthorization(true);
                        window.openExternalLink(
                          (loginDeviceCode() as DeviceCode).verification_uri
                        );
                      }
                    }}
                  >
                    <div class="text-sm hover:text-white transition ease-in-out i-ri:external-link-fill" />
                  </div>

                  <div class="flex gap-1 items-center text-xs">
                    <span class="font-bold text-white">
                      {loginDeviceCode()?.user_code}
                    </span>
                    <div
                      class="cursor-pointer text-shade-0 i-ri:file-copy-fill hover:text-white transition ease-in-out"
                      onClick={() => {
                        if (loginDeviceCode()?.user_code) {
                          navigator.clipboard.writeText(
                            (loginDeviceCode() as DeviceCode).user_code
                          );
                        }
                        addNotification("The code has been copied");
                      }}
                    />
                  </div>
                  <div class="text-xs">{countDown()}</div>
                </div>
                <div class="flex gap-3">
                  <Show when={loadingAuthorization()}>
                    <Spinner />
                  </Show>
                  <div
                    class="text-sm cursor-pointer i-ri:close-fill hover:text-red"
                    onClick={() => {
                      accountEnrollCancelMutation.mutate(null);
                    }}
                  />
                </div>
              </div>
            </Show>
          </div>
          <div
            class="flex gap-3 py-2 items-center cursor-pointer color-red"
            onClick={() => {
              navigate("/");
              deleteAccountMutation.mutate((selectedValue() as Label).uuid);
            }}
          >
            <div class="h-4 w-4 i-ri:logout-box-fill" />

            <Trans
              key="account_log_out"
              options={{
                defaultValue: "Log out",
              }}
            />
          </div>
        </div>
      </div>
    </div>
  );
};<|MERGE_RESOLUTION|>--- conflicted
+++ resolved
@@ -320,28 +320,6 @@
   });
 
   createEffect(() => {
-<<<<<<< HEAD
-    if (data.isSuccess) {
-      handleStatus(data, {
-        onPolling: (info) => {
-          setAddCompleted(false);
-          setLoginDeviceCode(info);
-        },
-        onFail() {
-          console.log("FAIl");
-          setLoadingAuthorization(false);
-          setAddCompleted(true);
-          accountEnrollCancelMutation.mutate(null);
-          accountEnrollBeginMutation.mutate(null);
-        },
-        onComplete() {
-          setLoadingAuthorization(false);
-          accountEnrollFinalizeMutation.mutate(null);
-          setAddCompleted(true);
-        },
-      });
-    }
-=======
     handleStatus(data, {
       onPolling: (info) => {
         setAddCompleted(false);
@@ -359,7 +337,6 @@
         setAddCompleted(true);
       },
     });
->>>>>>> a6bb4353
   });
 
   return (
