import { useModal } from "@/managers/ModalsManager";
import { useGDNavigate } from "@/managers/NavigationManager";
import { formatDownloadCount, truncateText } from "@/utils/helpers";
import { getInstanceIdFromPath } from "@/utils/routes";
import { rspc } from "@/utils/rspcClient";
import { FEFile, FEFileIndex, InstanceDetails } from "@gd/core_module/bindings";
import { Trans } from "@gd/i18n";
import { Button, Dropdown, Popover, Spinner, createNotification } from "@gd/ui";
import { RSPCError } from "@rspc/client";
import { useLocation } from "@solidjs/router";
import { CreateQueryResult } from "@tanstack/solid-query";
import { formatDistanceToNowStrict } from "date-fns";
import {
  Match,
  Show,
  Switch,
  createEffect,
  createSignal,
  mergeProps,
  onCleanup,
  onMount,
} from "solid-js";
import OverviewPopover from "../OverviewPopover";
import {
  ModProps,
  ModRowProps,
  getDataCreation,
  getDownloads,
  getLogoUrl,
  getName,
  getProjectId,
  getSummary,
  isCurseForgeData,
} from "@/utils/Mods";
import Categories from "./Categories";
import Authors from "./Authors";

const ModRow = (props: ModRowProps) => {
  const [loading, setLoading] = createSignal(false);
  const [instanceDetails, setInstanceDetails] = createSignal<
    CreateQueryResult<InstanceDetails, RSPCError> | undefined
  >(undefined);
  const [isRowSmall, setIsRowSmall] = createSignal(false);
  const mergedProps = mergeProps({ type: "Modpack" }, props);
  const navigate = useGDNavigate();
  const addNotification = createNotification();
  const modalsContext = useModal();

  const prepareInstanceMutation = rspc.createMutation(
    ["instance.prepareInstance"],
    {
      onSuccess() {
        setLoading(false);
        addNotification("Instance successfully created.");
      },
      onError() {
        setLoading(false);
        addNotification("Error while creating the instance.", "error");
      },
      onSettled() {
        setLoading(false);
        navigate(`/library`);
      },
    }
  );

  const loadIconMutation = rspc.createMutation(["instance.loadIconUrl"]);

  const createInstanceMutation = rspc.createMutation(
    ["instance.createInstance"],
    {
      onMutate() {
        setLoading(true);
      },
      onSuccess(instanceId) {
        setLoading(true);
        prepareInstanceMutation.mutate(instanceId);
      },
      onError() {
        setLoading(false);
        addNotification("Error while downloading the modpack.", "error");
      },
    }
  );

  const handleExplore = () => {
    if (mergedProps.type === "Modpack") {
      navigate(
        `/modpacks/${getProjectId(props)}/${
          isCurseForgeData(props.data) ? "curseforge" : "modrinth"
        }`
      );
    } else {
      modalsContext?.openModal(
        {
          name: "modDetails",
        },
        { mod: props.data }
      );
    }
  };

  const getCurrentMcVersion = () => {
    if (isCurseForgeData(props.data)) {
      return props.data.curseforge.latestFilesIndexes.filter(
        (file) => file.gameVersion === (props as ModProps).mcVersion
      );
    } else {
      return props.data.modrinth.versions.filter(
        (gameVersion) => gameVersion === (props as ModProps).mcVersion
      );
    }
  };

  const getSelectedVersion = (version: number | string) => {
    if (isCurseForgeData(props.data)) {
      return props.data.curseforge.latestFiles.find(
        (file) => file.id === version
      );
    } else {
      return props.data.modrinth.versions.find(
        (gameVersion) => gameVersion === version
      );
    }
  };

  const latestFilesIndexes = () =>
    props.type === "Mod" ? getCurrentMcVersion() : [];

  const location = useLocation();

  const instanceId = () => getInstanceIdFromPath(location.pathname);

  createEffect(() => {
    if (instanceId() !== undefined) {
      setInstanceDetails(
        rspc.createQuery(() => [
          "instance.getInstanceDetails",
          parseInt(instanceId() as string, 10),
        ])
      );
    }
  });

  const mappedVersions = () =>
    latestFilesIndexes().map((version) => {
      if (typeof version === "string") {
        return {
          key: version,
          label: version,
        };
      } else {
        return {
          key: version.fileId,
          label: version.filename,
        };
      }
    });

  const installModMutation = rspc.createMutation(["instance.installMod"], {
    onMutate() {
      setLoading(true);
    },
    onSettled() {
      setLoading(false);
    },
  });

  const isModInstalled = () =>
    instanceDetails()?.data?.mods.find(
      (mod) => parseInt(mod.id, 10) === getProjectId(props)
    ) !== undefined;

  let containrRef: HTMLDivElement;
  let resizeObserver: ResizeObserver;

  onMount(() => {
    resizeObserver = new ResizeObserver((entries) => {
      // eslint-disable-next-line solid/reactivity
      window.requestAnimationFrame(() => {
        for (let entry of entries) {
          const cr = entry.contentRect;
          const shouldSetRowSmall = cr.width < 712;
          if (isRowSmall() !== shouldSetRowSmall) {
            setIsRowSmall(shouldSetRowSmall);
          }
        }
      });
    });

    resizeObserver.observe(containrRef);
  });

  onCleanup(() => {
    if (resizeObserver) {
      resizeObserver.disconnect();
    }
  });

  const Title = () => {
    return (
      <div class="flex flex-col justify-between">
        <div class="flex justify-between w-full">
          <Popover
            noPadding
            noTip
            content={<OverviewPopover data={props} />}
            placement="right-start"
            color="bg-darkSlate-900"
          >
            <h2
              class="mt-0 text-ellipsis overflow-hidden whitespace-nowrap mb-1 cursor-pointer hover:underline"
              onClick={() => handleExplore()}
              classList={{
                "max-w-140": !isRowSmall(),
                "max-w-90": isRowSmall(),
              }}
            >
              {getName(props)}
            </h2>
          </Popover>
<<<<<<< HEAD
          <Categories modProps={props} isRowSmall={isRowSmall} />
=======
          <div class="flex gap-2 scrollbar-hide">
            <Switch>
              <Match when={!isRowSmall()}>
                <For each={props.data.categories}>
                  {(tag) => (
                    <Tooltip content={tag.name}>
                      <Tag img={tag?.iconUrl} type="fixed" />
                    </Tooltip>
                  )}
                </For>
              </Match>
              <Match when={isRowSmall()}>
                <Tooltip content={props.data.categories[0].name}>
                  <Tag img={props.data.categories[0]?.iconUrl} type="fixed" />
                </Tooltip>
                <Show when={props.data.categories.length - 1 > 0}>
                  <Tooltip
                    content={
                      <div class="flex">
                        <For each={props.data.categories.slice(1)}>
                          {(tag) => (
                            <Tag
                              img={tag.iconUrl}
                              name={tag.name}
                              type="fixed"
                            />
                          )}
                        </For>
                      </div>
                    }
                  >
                    <Tag
                      name={`+${props.data.categories.length - 1}`}
                      type="fixed"
                    />
                  </Tooltip>
                </Show>
              </Match>
            </Switch>
          </div>
>>>>>>> 751dc784
        </div>
        <div class="flex gap-4 items-center">
          <div class="flex gap-2 items-center text-darkSlate-100">
            <i class="text-darkSlate-100 i-ri:time-fill" />
            <div class="whitespace-nowrap text-sm">
              {formatDistanceToNowStrict(
                new Date(getDataCreation(props)).getTime()
              )}
            </div>
          </div>
          <div class="flex gap-2 items-center text-darkSlate-100">
            <i class="text-darkSlate-100 i-ri:download-fill" />
            <div class="text-sm whitespace-nowrap">
              {formatDownloadCount(getDownloads(props))}
            </div>
          </div>
          <div class="flex gap-2 items-center text-darkSlate-100">
            <i class="text-darkSlate-100 i-ri:user-fill" />
            <Authors modProps={props} isRowSmall={isRowSmall} />
          </div>
        </div>
      </div>
    );
  };

  const instanceCreationObj = (
    fileId?: number | string,
    projectId?: number | string
  ) => {
    return isCurseForgeData(props.data)
      ? {
          Curseforge: {
            file_id: (fileId as number) || props.data.curseforge.mainFileId,
            project_id: (projectId as number) || props.data.curseforge.id,
          },
        }
      : {
          Modrinth: {
            project_id: projectId?.toString() || props.data.modrinth.project_id,
            version_id:
              fileId?.toString() || props.data.modrinth.versions[0] || "",
          },
        };
  };

  return (
    <div
      ref={(el) => (containrRef = el)}
      class="relative flex flex-col gap-4 p-5 bg-darkSlate-700 rounded-2xl box-border overflow-hidden h-36"
    >
      <div class="absolute top-0 right-0 bottom-0 left-0 z-10 bg-gradient-to-r from-darkSlate-700 from-50%" />
      <div class="absolute top-0 right-0 bottom-0 left-0 bg-gradient-to-t from-darkSlate-700 z-10" />
      <Show when={getLogoUrl(props)}>
        <img
          class="absolute right-0 top-0 bottom-0 select-none w-1/2 z-0"
          src={getLogoUrl(props) as string}
        />
      </Show>
      <div class="flex w-full">
        <div class="flex gap-4 w-full">
          <div class="flex flex-col gap-2 w-full z-10 bg-repeat-none">
            <Title />
            <div class="flex justify-between w-full">
              <p class="m-0 text-sm text-darkSlate-50 overflow-hidden text-ellipsis max-w-full max-h-15">
                <Switch>
                  <Match when={isRowSmall()}>
                    {truncateText(getSummary(props), 60)}
                  </Match>
                  <Match when={!isRowSmall()}>
                    {truncateText(getSummary(props), 120)}
                  </Match>
                </Switch>
              </p>
              <div class="flex w-full justify-end items-end">
                <Switch>
                  <Match when={mergedProps.type === "Modpack"}>
                    <div class="flex gap-3">
                      <Button
                        size={isRowSmall() ? "small" : "medium"}
                        type="outline"
                        onClick={() => handleExplore()}
                      >
                        <Trans
                          key="instance.explore_modpack"
                          options={{
                            defaultValue: "Explore",
                          }}
                        />
                      </Button>
                      <Show when={loading()}>
                        <Button>
                          <Spinner />
                        </Button>
                      </Show>
                      <Show when={!loading()}>
                        <Button
                          size={isRowSmall() ? "small" : "medium"}
                          disabled={loading()}
                          rounded
                          onClick={() => {
                            if (props.type !== "Modpack") return;
                            const imgUrl = getLogoUrl(props);
                            if (imgUrl) loadIconMutation.mutate(imgUrl);
                            createInstanceMutation.mutate({
                              group: props.defaultGroup || 1,
                              use_loaded_icon: true,
                              notes: "",
                              name: getName(props),
                              version: {
                                Modpack: instanceCreationObj(),
                              },
                            });
                          }}
                        >
                          <Show when={loading()}>
                            <Spinner />
                          </Show>
                          <Show when={!loading()}>
                            <Trans
                              key="instance.download_latest"
                              options={{
                                defaultValue: "Download Latest",
                              }}
                            />
                          </Show>
                        </Button>
                      </Show>
                    </div>
                  </Match>
                  <Match when={mergedProps.type === "Mod"}>
                    <div class="flex gap-3">
                      <Button
                        size={isRowSmall() ? "small" : "medium"}
                        type="outline"
                        onClick={() =>
                          modalsContext?.openModal(
                            {
                              name: "modDetails",
                            },
                            { mod: props.data }
                          )
                        }
                      >
                        <Trans
                          key="instance.explore_modpack"
                          options={{
                            defaultValue: "Explore",
                          }}
                        />
                      </Button>
                      <Switch>
                        <Match when={!isModInstalled()}>
                          <Dropdown.button
                            menuPlacement="bottom-end"
                            disabled={loading()}
                            options={mappedVersions()}
                            rounded
                            value={mappedVersions()[0]?.key}
                            onClick={() => {
                              if (props.type !== "Mod") return;
                              const fileVersion = getCurrentMcVersion()[0];
                              if (fileVersion && instanceId()) {
                                const fileId = isCurseForgeData(props.data)
                                  ? (fileVersion as FEFileIndex).fileId
                                  : (fileVersion as string);

                                const projectId = isCurseForgeData(props.data)
                                  ? props.data.curseforge.id
                                  : props.data.modrinth.project_id;

                                installModMutation.mutate({
                                  mod_source: instanceCreationObj(
                                    fileId,
                                    projectId
                                  ),
                                  instance_id: parseInt(
                                    instanceId() as string,
                                    10
                                  ),
                                });
                              }
                            }}
                            onChange={(val) => {
                              const selectedVersio = parseInt(
                                val.key as string,
                                10
                              );

                              const fileVersion =
                                getSelectedVersion(selectedVersio);

                              if (fileVersion && instanceId()) {
                                installModMutation.mutate({
                                  mod_source: instanceCreationObj(
                                    isCurseForgeData(props.data)
                                      ? (fileVersion as FEFile).id
                                      : (fileVersion as string),
                                    getProjectId(props)
                                  ),
                                  instance_id: parseInt(
                                    instanceId() as string,
                                    10
                                  ),
                                });
                              }
                            }}
                          >
                            <Show when={loading()}>
                              <Spinner />
                            </Show>
                            <Show when={!loading()}>
                              <Trans
                                key="instance.download_latest"
                                options={{
                                  defaultValue: "Download Latest",
                                }}
                              />
                            </Show>
                          </Dropdown.button>
                        </Match>
                        <Match when={isModInstalled()}>
                          <Button>
                            <Trans
                              key="mod.downloaded"
                              options={{
                                defaultValue: "Downloaded",
                              }}
                            />
                          </Button>
                        </Match>
                      </Switch>
                    </div>
                  </Match>
                </Switch>
              </div>
            </div>
          </div>
        </div>
      </div>
    </div>
  );
};

export default ModRow;<|MERGE_RESOLUTION|>--- conflicted
+++ resolved
@@ -40,6 +40,9 @@
   const [instanceDetails, setInstanceDetails] = createSignal<
     CreateQueryResult<InstanceDetails, RSPCError> | undefined
   >(undefined);
+  const [currentProjectId, setCurrentProjectId] = createSignal<
+    string | number | undefined
+  >(undefined);
   const [isRowSmall, setIsRowSmall] = createSignal(false);
   const mergedProps = mergeProps({ type: "Modpack" }, props);
   const navigate = useGDNavigate();
@@ -219,50 +222,7 @@
               {getName(props)}
             </h2>
           </Popover>
-<<<<<<< HEAD
           <Categories modProps={props} isRowSmall={isRowSmall} />
-=======
-          <div class="flex gap-2 scrollbar-hide">
-            <Switch>
-              <Match when={!isRowSmall()}>
-                <For each={props.data.categories}>
-                  {(tag) => (
-                    <Tooltip content={tag.name}>
-                      <Tag img={tag?.iconUrl} type="fixed" />
-                    </Tooltip>
-                  )}
-                </For>
-              </Match>
-              <Match when={isRowSmall()}>
-                <Tooltip content={props.data.categories[0].name}>
-                  <Tag img={props.data.categories[0]?.iconUrl} type="fixed" />
-                </Tooltip>
-                <Show when={props.data.categories.length - 1 > 0}>
-                  <Tooltip
-                    content={
-                      <div class="flex">
-                        <For each={props.data.categories.slice(1)}>
-                          {(tag) => (
-                            <Tag
-                              img={tag.iconUrl}
-                              name={tag.name}
-                              type="fixed"
-                            />
-                          )}
-                        </For>
-                      </div>
-                    }
-                  >
-                    <Tag
-                      name={`+${props.data.categories.length - 1}`}
-                      type="fixed"
-                    />
-                  </Tooltip>
-                </Show>
-              </Match>
-            </Switch>
-          </div>
->>>>>>> 751dc784
         </div>
         <div class="flex gap-4 items-center">
           <div class="flex gap-2 items-center text-darkSlate-100">
@@ -288,6 +248,44 @@
     );
   };
 
+  createEffect(() => {
+    if (props.type !== "Modpack") return;
+    if (!isCurseForgeData(props.data) && currentProjectId()) {
+      setLoading(true);
+      // eslint-disable-next-line solid/reactivity
+      const modrinthProject = rspc.createQuery(() => [
+        "modplatforms.modrinthGetProject",
+        currentProjectId() as string,
+      ]);
+
+      if (modrinthProject.data?.versions) {
+        const modrinthVersions = rspc.createQuery(() => [
+          "modplatforms.modrinthGetVersions",
+          modrinthProject.data?.versions,
+        ]);
+        const lastVersion = modrinthVersions.data?.[0];
+        console.log("modrinthVersions", modrinthVersions);
+
+        if (lastVersion) {
+          const modpack = instanceCreationObj(
+            lastVersion.id,
+            lastVersion.project_id
+          );
+
+          createInstanceMutation.mutate({
+            group: props.defaultGroup || 1,
+            use_loaded_icon: true,
+            notes: "",
+            name: getName(props),
+            version: {
+              Modpack: modpack,
+            },
+          });
+        }
+      }
+    }
+  });
+
   const instanceCreationObj = (
     fileId?: number | string,
     projectId?: number | string
@@ -302,8 +300,7 @@
       : {
           Modrinth: {
             project_id: projectId?.toString() || props.data.modrinth.project_id,
-            version_id:
-              fileId?.toString() || props.data.modrinth.versions[0] || "",
+            version_id: fileId?.toString() as string,
           },
         };
   };
@@ -366,15 +363,25 @@
                             if (props.type !== "Modpack") return;
                             const imgUrl = getLogoUrl(props);
                             if (imgUrl) loadIconMutation.mutate(imgUrl);
-                            createInstanceMutation.mutate({
-                              group: props.defaultGroup || 1,
-                              use_loaded_icon: true,
-                              notes: "",
-                              name: getName(props),
-                              version: {
-                                Modpack: instanceCreationObj(),
-                              },
-                            });
+
+                            const projectId = isCurseForgeData(props.data)
+                              ? props.data.curseforge.id
+                              : props.data.modrinth.project_id;
+
+                            if (!isCurseForgeData(props.data))
+                              setCurrentProjectId(projectId);
+
+                            if (isCurseForgeData(props.data)) {
+                              createInstanceMutation.mutate({
+                                group: props.defaultGroup || 1,
+                                use_loaded_icon: true,
+                                notes: "",
+                                name: getName(props),
+                                version: {
+                                  Modpack: instanceCreationObj(),
+                                },
+                              });
+                            }
                           }}
                         >
                           <Show when={loading()}>
