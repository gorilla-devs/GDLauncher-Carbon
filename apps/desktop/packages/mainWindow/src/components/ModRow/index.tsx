import { useModal } from "@/managers/ModalsManager";
import { useGDNavigate } from "@/managers/NavigationManager";
import { formatDownloadCount, truncateText } from "@/utils/helpers";
import { getInstanceIdFromPath } from "@/utils/routes";
import { rspc } from "@/utils/rspcClient";
import {
  CFFEFile,
  CFFEFileIndex,
  InstanceDetails,
} from "@gd/core_module/bindings";
import { Trans } from "@gd/i18n";
import { Button, Dropdown, Popover, Spinner, createNotification } from "@gd/ui";
import { RSPCError } from "@rspc/client";
import { useLocation } from "@solidjs/router";
import { CreateQueryResult } from "@tanstack/solid-query";
import { formatDistanceToNowStrict } from "date-fns";
import {
  Match,
  Show,
  Switch,
  createEffect,
  createSignal,
  mergeProps,
  onCleanup,
  onMount,
} from "solid-js";
import OverviewPopover from "../OverviewPopover";
import {
  ModProps,
  ModRowProps,
  getDataCreation,
  getDownloads,
  getLogoUrl,
  getName,
  getProjectId,
  getSummary,
  isCurseForgeData,
} from "@/utils/Mods";
import Categories from "./Categories";
import Authors from "./Authors";

const ModRow = (props: ModRowProps) => {
  const [loading, setLoading] = createSignal(false);
  const [mods, setMods] = createSignal<
    CreateQueryResult<Mod[], RSPCError> | undefined
  >(undefined);
  const [currentProjectId, setCurrentProjectId] = createSignal<
    string | number | undefined
  >(undefined);
  const [isRowSmall, setIsRowSmall] = createSignal(false);

  const [taskId, setTaskId] = createSignal<undefined | number>(undefined);

  createEffect(() => {
    if (taskId() !== undefined) {
      // eslint-disable-next-line solid/reactivity
      const task = rspc.createQuery(() => [
        "vtask.getTask",
        taskId() as number,
      ]);

      const isDowloaded = () =>
        (task.data?.download_total || 0) > 0 &&
        task.data?.download_total === task.data?.downloaded;

      if (isDowloaded()) setLoading(false);
    }
  });

  const mergedProps = mergeProps({ type: "Modpack" }, props);
  const navigate = useGDNavigate();
  const addNotification = createNotification();
  const modalsContext = useModal();

  const prepareInstanceMutation = rspc.createMutation(
    ["instance.prepareInstance"],
    {
      onSuccess() {
        setLoading(false);
        addNotification("Instance successfully created.");
      },
      onError() {
        setLoading(false);
        addNotification("Error while creating the instance.", "error");
      },
      onSettled() {
        setLoading(false);
        navigate(`/library`);
      },
    }
  );

  const loadIconMutation = rspc.createMutation(["instance.loadIconUrl"]);

  const createInstanceMutation = rspc.createMutation(
    ["instance.createInstance"],
    {
      onMutate() {
        setLoading(true);
      },
      onSuccess(instanceId) {
        setLoading(true);
        prepareInstanceMutation.mutate(instanceId);
      },
      onError() {
        setLoading(false);
        addNotification("Error while downloading the modpack.", "error");
      },
    }
  );

  const handleExplore = () => {
    if (mergedProps.type === "Modpack") {
      navigate(
        `/modpacks/${getProjectId(props)}/${
          isCurseForgeData(props.data) ? "curseforge" : "modrinth"
        }`
      );
    } else {
      modalsContext?.openModal(
        {
          name: "modDetails",
        },
        { mod: props.data }
      );
    }
  };

  const getCurrentMcVersion = () => {
    if (isCurseForgeData(props.data)) {
      return props.data.curseforge.latestFilesIndexes.filter(
        (file) => file.gameVersion === (props as ModProps).mcVersion
      );
    } else {
      return props.data.modrinth.versions.filter(
        (gameVersion) => gameVersion === (props as ModProps).mcVersion
      );
    }
  };

  const getSelectedVersion = (version: number | string) => {
    if (isCurseForgeData(props.data)) {
      return props.data.curseforge.latestFiles.find(
        (file) => file.id === version
      );
    } else {
      return props.data.modrinth.versions.find(
        (gameVersion) => gameVersion === version
      );
    }
  };

  const latestFilesIndexes = () =>
    props.type === "Mod" ? getCurrentMcVersion() : [];

  const location = useLocation();

  const instanceId = () => getInstanceIdFromPath(location.pathname);

  createEffect(() => {
    if (instanceId() !== undefined) {
      setMods(
        rspc.createQuery(() => [
          "instance.getInstanceMods",
          parseInt(instanceId() as string, 10),
        ])
      );
    }
  });

  const mappedVersions = () =>
    latestFilesIndexes().map((version) => {
      if (typeof version === "string") {
        return {
          key: version,
          label: version,
        };
      } else {
        return {
          key: version.fileId,
          label: version.filename,
        };
      }
    });

  const installModMutation = rspc.createMutation(["instance.installMod"], {
    onMutate() {
      setLoading(true);
    },
    onSuccess(taskId) {
      setTaskId(taskId);
    },
  });

  const isModInstalled = () =>
<<<<<<< HEAD
    mods()?.data?.find(
      (mod) => mod.curseforge?.project_id === props.data.id
=======
    instanceDetails()?.data?.mods.find(
      (mod) => parseInt(mod.id, 10) === getProjectId(props)
>>>>>>> 1798a775
    ) !== undefined;

  let containrRef: HTMLDivElement;
  let resizeObserver: ResizeObserver;

  onMount(() => {
    resizeObserver = new ResizeObserver((entries) => {
      // eslint-disable-next-line solid/reactivity
      window.requestAnimationFrame(() => {
        for (let entry of entries) {
          const cr = entry.contentRect;
          const shouldSetRowSmall = cr.width < 712;
          if (isRowSmall() !== shouldSetRowSmall) {
            setIsRowSmall(shouldSetRowSmall);
          }
        }
      });
    });

    resizeObserver.observe(containrRef);
  });

  onCleanup(() => {
    if (resizeObserver) {
      resizeObserver.disconnect();
    }
  });

  const Title = () => {
    return (
      <div class="flex flex-col justify-between">
        <div class="flex justify-between w-full">
          <Popover
            noPadding
            noTip
            content={
              <OverviewPopover
                data={props}
                modrinthCategories={props.modrinthCategories?.filter(
                  (category) =>
                    category.project_type.includes(props.type.toLowerCase())
                )}
              />
            }
            placement="right-start"
            color="bg-darkSlate-900"
          >
            <h2
              class="mt-0 text-ellipsis overflow-hidden whitespace-nowrap mb-1 cursor-pointer hover:underline"
              onClick={() => handleExplore()}
              classList={{
                "max-w-140": !isRowSmall(),
                "max-w-90": isRowSmall(),
              }}
            >
              {getName(props)}
            </h2>
          </Popover>
          <Categories
            modProps={props}
            isRowSmall={isRowSmall}
            modrinthCategories={props.modrinthCategories?.filter((category) =>
              category.project_type.includes(props.type.toLowerCase())
            )}
          />
        </div>
        <div class="flex gap-4 items-center">
          <div class="flex gap-2 items-center text-darkSlate-100">
            <i class="text-darkSlate-100 i-ri:time-fill" />
            <div class="whitespace-nowrap text-sm">
              {formatDistanceToNowStrict(
                new Date(getDataCreation(props)).getTime()
              )}
            </div>
          </div>
          <div class="flex gap-2 items-center text-darkSlate-100">
            <i class="text-darkSlate-100 i-ri:download-fill" />
            <div class="text-sm whitespace-nowrap">
              {formatDownloadCount(getDownloads(props))}
            </div>
          </div>
          <div class="flex gap-2 items-center text-darkSlate-100">
            <i class="text-darkSlate-100 i-ri:user-fill" />
            <Authors modProps={props} isRowSmall={isRowSmall} />
          </div>
        </div>
      </div>
    );
  };

  createEffect(() => {
    if (props.type !== "Modpack") return;
    if (!isCurseForgeData(props.data) && currentProjectId()) {
      setLoading(true);
      // eslint-disable-next-line solid/reactivity
      const modrinthVersions = rspc.createQuery(() => [
        "modplatforms.modrinth.getProjectVersions",
        currentProjectId() as string,
      ]);
      const lastVersion = modrinthVersions.data?.[0];

      if (lastVersion) {
        const modpack = instanceCreationObj(
          lastVersion.id,
          lastVersion.project_id
        );

        createInstanceMutation.mutate({
          group: props.defaultGroup || 1,
          use_loaded_icon: true,
          notes: "",
          name: getName(props),
          version: {
            Modpack: modpack,
          },
        });
      }
    }
  });

  const instanceCreationObj = (
    fileId?: number | string,
    projectId?: number | string
  ) => {
    return isCurseForgeData(props.data)
      ? {
          Curseforge: {
            file_id: (fileId as number) || props.data.curseforge.mainFileId,
            project_id: (projectId as number) || props.data.curseforge.id,
          },
        }
      : {
          Modrinth: {
            project_id: projectId?.toString() || props.data.modrinth.project_id,
            version_id: fileId?.toString() as string,
          },
        };
  };

  return (
    <div
      ref={(el) => (containrRef = el)}
      class="relative flex flex-col gap-4 p-5 bg-darkSlate-700 rounded-2xl box-border overflow-hidden h-36"
    >
      <div class="absolute top-0 right-0 bottom-0 left-0 z-10 bg-gradient-to-r from-darkSlate-700 from-50%" />
      <div class="absolute top-0 right-0 bottom-0 left-0 bg-gradient-to-t from-darkSlate-700 z-10" />
      <Show when={getLogoUrl(props)}>
        <img
          class="absolute right-0 top-0 bottom-0 select-none w-1/2 z-0"
          src={getLogoUrl(props) as string}
        />
      </Show>
      <div class="flex w-full">
        <div class="flex gap-4 w-full">
          <div class="flex flex-col gap-2 w-full z-10 bg-repeat-none">
            <Title />
            <div class="flex justify-between w-full">
              <p class="m-0 text-sm text-darkSlate-50 overflow-hidden text-ellipsis max-w-full max-h-15">
                <Switch>
                  <Match when={isRowSmall()}>
                    {truncateText(getSummary(props), 60)}
                  </Match>
                  <Match when={!isRowSmall()}>
                    {truncateText(getSummary(props), 120)}
                  </Match>
                </Switch>
              </p>
              <div class="flex w-full justify-end items-end">
                <Switch>
                  <Match when={mergedProps.type === "Modpack"}>
                    <div class="flex gap-3 items-center">
                      <Button
                        size={isRowSmall() ? "small" : "medium"}
                        type="outline"
                        onClick={() => handleExplore()}
                      >
                        <Trans
                          key="instance.explore_modpack"
                          options={{
                            defaultValue: "Explore",
                          }}
                        />
                      </Button>
                      <Show when={loading()}>
                        <Button>
                          <Spinner />
                        </Button>
                      </Show>
                      <Show when={!loading()}>
                        <Button
                          size={isRowSmall() ? "small" : "medium"}
                          disabled={loading()}
                          rounded
                          onClick={() => {
                            if (props.type !== "Modpack") return;
                            const imgUrl = getLogoUrl(props);
                            if (imgUrl) loadIconMutation.mutate(imgUrl);

                            const projectId = isCurseForgeData(props.data)
                              ? props.data.curseforge.id
                              : props.data.modrinth.project_id;

                            if (!isCurseForgeData(props.data))
                              setCurrentProjectId(projectId);

                            if (isCurseForgeData(props.data)) {
                              createInstanceMutation.mutate({
                                group: props.defaultGroup || 1,
                                use_loaded_icon: true,
                                notes: "",
                                name: getName(props),
                                version: {
                                  Modpack: instanceCreationObj(),
                                },
                              });
                            }
                          }}
                        >
                          <Show when={loading()}>
                            <Spinner />
                          </Show>
                          <Show when={!loading()}>
                            <Trans
                              key="instance.download_latest"
                              options={{
                                defaultValue: "Download Latest",
                              }}
                            />
                          </Show>
                        </Button>
                      </Show>
                    </div>
                  </Match>
                  <Match when={mergedProps.type === "Mod"}>
                    <div class="flex gap-3">
                      <Button
                        size={isRowSmall() ? "small" : "medium"}
                        type="outline"
                        onClick={() =>
                          modalsContext?.openModal(
                            {
                              name: "modDetails",
                            },
                            { mod: props.data }
                          )
                        }
                      >
                        <Trans
                          key="instance.explore_modpack"
                          options={{
                            defaultValue: "Explore",
                          }}
                        />
                      </Button>
                      <Switch>
                        <Match when={!isModInstalled()}>
                          <Dropdown.button
                            menuPlacement="bottom-end"
                            loading={loading()}
                            options={mappedVersions()}
                            rounded
                            value={mappedVersions()[0]?.key}
                            onClick={() => {
                              if (props.type !== "Mod") return;
<<<<<<< HEAD
                              setLoading(true);
                              const fileVersion =
                                props.data.latestFilesIndexes.find(
                                  (file) => file.gameVersion === props.mcVersion
                                );
=======
                              const fileVersion = getCurrentMcVersion()[0];
>>>>>>> 1798a775
                              if (fileVersion && instanceId()) {
                                const fileId = isCurseForgeData(props.data)
                                  ? (fileVersion as CFFEFileIndex).fileId
                                  : (fileVersion as string);

                                const projectId = isCurseForgeData(props.data)
                                  ? props.data.curseforge.id
                                  : props.data.modrinth.project_id;

                                installModMutation.mutate({
                                  mod_source: instanceCreationObj(
                                    fileId,
                                    projectId
                                  ),
                                  instance_id: parseInt(
                                    instanceId() as string,
                                    10
                                  ),
                                });
                              }
                            }}
                            onChange={(val) => {
<<<<<<< HEAD
                              setLoading(true);

                              if (instanceId()) {
                                installModMutation.mutate({
                                  mod_source: {
                                    Curseforge: {
                                      file_id: file.id,
                                      project_id: props.data.id,
                                    }
                                  },
=======
                              const selectedVersio = parseInt(
                                val.key as string,
                                10
                              );
>>>>>>> 1798a775

                              const fileVersion =
                                getSelectedVersion(selectedVersio);

                              if (fileVersion && instanceId()) {
                                installModMutation.mutate({
                                  mod_source: instanceCreationObj(
                                    isCurseForgeData(props.data)
                                      ? (fileVersion as CFFEFile).id
                                      : (fileVersion as string),
                                    getProjectId(props)
                                  ),
                                  instance_id: parseInt(
                                    instanceId() as string,
                                    10
                                  ),
                                });
                              }
                            }}
                          >
                            <Show when={loading()}>
                              <Spinner />
                            </Show>
                            <Show when={!loading()}>
                              <Trans
                                key="instance.download_latest"
                                options={{
                                  defaultValue: "Download Latest",
                                }}
                              />
                            </Show>
                          </Dropdown.button>
                        </Match>
                        <Match when={isModInstalled()}>
                          <Button
                            variant={isModInstalled() ? "green" : "primary"}
                          >
                            <Trans
                              key="mod.downloaded"
                              options={{
                                defaultValue: "Downloaded",
                              }}
                            />
                          </Button>
                        </Match>
                      </Switch>
                    </div>
                  </Match>
                </Switch>
              </div>
            </div>
          </div>
        </div>
      </div>
    </div>
  );
};

export default ModRow;<|MERGE_RESOLUTION|>--- conflicted
+++ resolved
@@ -193,13 +193,8 @@
   });
 
   const isModInstalled = () =>
-<<<<<<< HEAD
     mods()?.data?.find(
       (mod) => mod.curseforge?.project_id === props.data.id
-=======
-    instanceDetails()?.data?.mods.find(
-      (mod) => parseInt(mod.id, 10) === getProjectId(props)
->>>>>>> 1798a775
     ) !== undefined;
 
   let containrRef: HTMLDivElement;
@@ -464,15 +459,11 @@
                             value={mappedVersions()[0]?.key}
                             onClick={() => {
                               if (props.type !== "Mod") return;
-<<<<<<< HEAD
                               setLoading(true);
                               const fileVersion =
                                 props.data.latestFilesIndexes.find(
                                   (file) => file.gameVersion === props.mcVersion
                                 );
-=======
-                              const fileVersion = getCurrentMcVersion()[0];
->>>>>>> 1798a775
                               if (fileVersion && instanceId()) {
                                 const fileId = isCurseForgeData(props.data)
                                   ? (fileVersion as CFFEFileIndex).fileId
@@ -495,28 +486,9 @@
                               }
                             }}
                             onChange={(val) => {
-<<<<<<< HEAD
                               setLoading(true);
 
                               if (instanceId()) {
-                                installModMutation.mutate({
-                                  mod_source: {
-                                    Curseforge: {
-                                      file_id: file.id,
-                                      project_id: props.data.id,
-                                    }
-                                  },
-=======
-                              const selectedVersio = parseInt(
-                                val.key as string,
-                                10
-                              );
->>>>>>> 1798a775
-
-                              const fileVersion =
-                                getSelectedVersion(selectedVersio);
-
-                              if (fileVersion && instanceId()) {
                                 installModMutation.mutate({
                                   mod_source: instanceCreationObj(
                                     isCurseForgeData(props.data)
