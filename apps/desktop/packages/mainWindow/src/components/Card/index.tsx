import { mergeProps } from "solid-js";
import vanillaIcon from "/assets/images/icons/vanilla.png";
import bookIcon from "/assets/images/icons/book.png";
import clockIcon from "/assets/images/icons/clock.png";
import pickAxeIcon from "/assets/images/icons/pickaxe.png";
import signIcon from "/assets/images/icons/sign.png";
import cartIcon from "/assets/images/icons/cart.png";

type Icon = "vanilla" | "book" | "cart" | "clock" | "pickaxe" | "sign";

interface Props {
  icon?: Icon;
  title: string;
  text: string;
  class?: string;
}

const Card = (props: Props) => {
  const mergedProps = mergeProps({ title: "", text: "" }, props);

  const getIcon = (icon: Icon) => {
    switch (icon) {
      case "vanilla":
        return vanillaIcon;
      case "book":
        return bookIcon;
      case "cart":
        return cartIcon;
      case "clock":
        return clockIcon;
      case "pickaxe":
        return pickAxeIcon;
      case "sign":
        return signIcon;
      default:
        return vanillaIcon;
    }
  };

  return (
    <div
      class={`flex items-center justify-between p-5 h-23 w-59 bg-shade-7 rounded-xl box-border ${
        props.class || ""
      }`}
    >
<<<<<<< HEAD
      <div class="h-13 bg-shade-8 flex justify-center items-center w-13 rounded-lg">
=======
      <div class="bg-shade-8 flex justify-center items-center h-13 w-13 rounded-lg">
>>>>>>> 8f28c0a5
        <img src={getIcon(props.icon || "vanilla")} />
      </div>
      <div>
        <h5 class="m-0 text-shade-0 uppercase font-medium">
          {mergedProps.title}
        </h5>
<<<<<<< HEAD
        <p class="text-white uppercase m-0 text-2xl font-bold">
=======
        <p class="text-white uppercase m-0 font-bold text-2xl">
>>>>>>> 8f28c0a5
          {mergedProps.text}
        </p>
      </div>
    </div>
  );
};

export default Card;<|MERGE_RESOLUTION|>--- conflicted
+++ resolved
@@ -43,22 +43,14 @@
         props.class || ""
       }`}
     >
-<<<<<<< HEAD
-      <div class="h-13 bg-shade-8 flex justify-center items-center w-13 rounded-lg">
-=======
       <div class="bg-shade-8 flex justify-center items-center h-13 w-13 rounded-lg">
->>>>>>> 8f28c0a5
         <img src={getIcon(props.icon || "vanilla")} />
       </div>
       <div>
         <h5 class="m-0 text-shade-0 uppercase font-medium">
           {mergedProps.title}
         </h5>
-<<<<<<< HEAD
-        <p class="text-white uppercase m-0 text-2xl font-bold">
-=======
         <p class="text-white uppercase m-0 font-bold text-2xl">
->>>>>>> 8f28c0a5
           {mergedProps.text}
         </p>
       </div>
