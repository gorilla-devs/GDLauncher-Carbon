import { lazy } from "solid-js";
import { RouteDefinition } from "@solidjs/router";
import SettingsJavaData from "@/pages/Settings/settings.java.data";
import SettingsGeneralData from "@/pages/Settings/settings.general.data";
import LoginData from "@/pages/Login/auth.login.data";
import AppData from "@/pages/app.data";
<<<<<<< HEAD
import LibraryData from "@/pages/Library/library.data";
import InstanceData from "@/pages/Library/Instance/instance.data";
import BrowserData from "@/pages/Modpacks/browser.data";
=======
import BrowserData from "@/pages/Modpacks/browser.data";
import ModpackData from "@/pages/Modpacks/modpack.overview";
import ModpackVersionsData from "@/pages/Modpacks/modpack.versions";
import ModpackChangelogData from "@/pages/Modpacks/modpack.changelog";
import ModpackScreenshotsData from "@/pages/Modpacks/modpack.screenshots";
>>>>>>> 0c9f278e
/* Defining the routes for the application. */

export const routes: RouteDefinition[] = [
  {
    path: "/",
    component: lazy(() => import("@/pages/Login")),
    data: LoginData,
  },
  {
    path: "/",
    component: lazy(() => import("@/pages/withAds")),
    data: AppData,
    children: [
      {
        path: "/library",
        component: lazy(() => import("@/pages/Library")),
        data: LibraryData,
        children: [
          {
            path: "/",
            component: lazy(() => import("@/pages/Library/Home")),
          },
          {
            path: "/:id",
            component: lazy(() => import("@/pages/Library/Instance")),
            data: InstanceData,
            children: [
              {
                path: "/",
                component: lazy(
                  () => import("@/pages/Library/Instance/Overview")
                ),
              },
              {
                path: "/mods",
                component: lazy(() => import("@/pages/Library/Instance/Mods")),
                data: () => {
                  console.log("Fetching mods data...");
                },
              },
              {
                path: "/settings",
                component: lazy(
                  () => import("@/pages/Library/Instance/Settings")
                ),
                data: () => {
                  console.log("Fetching instance settings data...");
                },
              },
              {
                path: "/resourcepacks",
                component: lazy(
                  () => import("@/pages/Library/Instance/ResourcePacks")
                ),
              },
              {
                path: "/screenshots",
                component: lazy(
                  () => import("@/pages/Library/Instance/Screenshots")
                ),
              },
              {
                path: "/versions",
                component: lazy(
                  () => import("@/pages/Library/Instance/Versions")
                ),
              },
            ],
          },
        ],
      },
      {
        path: "/modpacks",
        component: lazy(() => import("@/pages/Modpacks")),
<<<<<<< HEAD
=======
        data: BrowserData,
>>>>>>> 0c9f278e
        children: [
          {
            path: "/",
            component: lazy(() => import("@/pages/Modpacks/Browser")),
<<<<<<< HEAD
            data: BrowserData,
=======
>>>>>>> 0c9f278e
          },
        ],
      },
      {
        path: "/modpacks/:id",
        component: lazy(() => import("@/pages/Modpacks/Explore")),
        data: ModpackData,
        children: [
          {
            path: "/",
            component: lazy(() => import("@/pages/Modpacks/Explore/Overview")),
          },
          {
            path: "/versions",
            component: lazy(() => import("@/pages/Modpacks/Explore/Versions")),
            data: ModpackVersionsData,
          },
          {
            path: "/changelog",
            component: lazy(() => import("@/pages/Modpacks/Explore/Changelog")),
            data: ModpackChangelogData,
          },
          {
            path: "/screenshots",
            component: lazy(
              () => import("@/pages/Modpacks/Explore/Screenshots")
            ),
            data: ModpackScreenshotsData,
          },
        ],
      },
      {
        path: "/settings",
        component: lazy(() => import("@/pages/Settings")),
        data: SettingsGeneralData,
        children: [
          {
            path: "/",
            component: lazy(() => import("@/pages/Settings/General")),
          },
          {
            path: "/appearance",
            component: lazy(() => import("@/pages/Settings/Appearance")),
          },
          {
            path: "/java",
            component: lazy(() => import("@/pages/Settings/Java")),
            data: SettingsJavaData,
          },
        ],
      },
      {
        path: "**",
        component: lazy(() => import("@/errors/404")),
      },
    ],
  },
];<|MERGE_RESOLUTION|>--- conflicted
+++ resolved
@@ -4,17 +4,13 @@
 import SettingsGeneralData from "@/pages/Settings/settings.general.data";
 import LoginData from "@/pages/Login/auth.login.data";
 import AppData from "@/pages/app.data";
-<<<<<<< HEAD
-import LibraryData from "@/pages/Library/library.data";
-import InstanceData from "@/pages/Library/Instance/instance.data";
-import BrowserData from "@/pages/Modpacks/browser.data";
-=======
 import BrowserData from "@/pages/Modpacks/browser.data";
 import ModpackData from "@/pages/Modpacks/modpack.overview";
 import ModpackVersionsData from "@/pages/Modpacks/modpack.versions";
 import ModpackChangelogData from "@/pages/Modpacks/modpack.changelog";
 import ModpackScreenshotsData from "@/pages/Modpacks/modpack.screenshots";
->>>>>>> 0c9f278e
+import InstanceData from "@/pages/Library/Instance/instance.data";
+import LibraryData from "@/pages/Library/library.data";
 /* Defining the routes for the application. */
 
 export const routes: RouteDefinition[] = [
@@ -89,18 +85,12 @@
       {
         path: "/modpacks",
         component: lazy(() => import("@/pages/Modpacks")),
-<<<<<<< HEAD
-=======
         data: BrowserData,
->>>>>>> 0c9f278e
         children: [
           {
             path: "/",
             component: lazy(() => import("@/pages/Modpacks/Browser")),
-<<<<<<< HEAD
             data: BrowserData,
-=======
->>>>>>> 0c9f278e
           },
         ],
       },
