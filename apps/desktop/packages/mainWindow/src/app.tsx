import { Component, Show, Suspense } from "solid-js";
import { useRoutes, useNavigate } from "@solidjs/router";
import { routes } from "./route";
import AppNavbar from "./components/Navbar";
import { createInvalidateQuery } from "./utils/rspcClient";
import { Trans } from "@gd/i18n";
import initThemes from "./utils/theme";

const App: Component = () => {
  const Route = useRoutes(routes);
  const navigate = useNavigate();

  createInvalidateQuery();
  initThemes();

  return (
    <div class="w-screen relative">
      <Show when={process.env.NODE_ENV === "development"}>
<<<<<<< HEAD
        <div class="absolute gap-4 flex justify-center items-center cursor-pointer right-0 h-10 bottom-10 p-2 z-50 bg-light-600">
=======
        <div class="absolute gap-4 flex justify-center items-center cursor-pointer bottom-10 right-0 h-10 p-2 z-50 bg-light-600">
>>>>>>> 8f28c0a5
          <div
            onClick={() => {
              navigate("/library");
            }}
          >
            <Trans
              key="login"
              options={{
                defaultValue: "login",
              }}
            />
          </div>
          <div
            onClick={() => {
              navigate("/");
            }}
          >
            <Trans
              key="logout"
              options={{
                defaultValue: "logout",
              }}
            />
          </div>
        </div>
      </Show>
      <AppNavbar />
      <div class="flex w-screen h-auto z-10">
        <main class="relative flex-1 overflow-hidden">
          <Suspense fallback={<></>}>
            <Route />
          </Suspense>
        </main>
      </div>
    </div>
  );
};

export default App;<|MERGE_RESOLUTION|>--- conflicted
+++ resolved
@@ -16,11 +16,7 @@
   return (
     <div class="w-screen relative">
       <Show when={process.env.NODE_ENV === "development"}>
-<<<<<<< HEAD
-        <div class="absolute gap-4 flex justify-center items-center cursor-pointer right-0 h-10 bottom-10 p-2 z-50 bg-light-600">
-=======
         <div class="absolute gap-4 flex justify-center items-center cursor-pointer bottom-10 right-0 h-10 p-2 z-50 bg-light-600">
->>>>>>> 8f28c0a5
           <div
             onClick={() => {
               navigate("/library");
