--- conflicted
+++ resolved
@@ -18,14 +18,11 @@
 
   initThemes();
 
-<<<<<<< HEAD
-=======
   // let data = rspc.createQuery(() => ["account.getActiveUuid"]);
   // useBeforeLeave(() => {
   //   if (!data.data) navigate("/");
   // });
 
->>>>>>> 65bd8043
   return (
     <div class="w-screen relative">
       <Show when={process.env.NODE_ENV === "development"}>
