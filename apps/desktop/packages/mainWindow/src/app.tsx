--- conflicted
+++ resolved
@@ -2,22 +2,12 @@
 import { useRoutes, useNavigate } from "@solidjs/router";
 import { routes } from "./route";
 import AppNavbar from "./components/Navbar";
-<<<<<<< HEAD
-import initThemes from "@/utils/theme";
-=======
 import { createInvalidateQuery, rspc } from "./utils/rspcClient";
->>>>>>> 6be5bd5a
 import { Trans } from "@gd/i18n";
 
 const App: Component = () => {
   const Route = useRoutes(routes);
   const navigate = useNavigate();
-<<<<<<< HEAD
-  onMount(() => {
-    // TODO: maybe wait for initThemes to finish before clearing loading
-    initThemes();
-    window.clearLoading();
-=======
 
   let javas = rspc.createQuery(() => ["java.getAvailable", null]);
 
@@ -37,7 +27,6 @@
     console.log("pkgVersion", echoMsg.data);
     console.log("javas", javas.data);
     console.log("theme", theme.data);
->>>>>>> 6be5bd5a
   });
 
   return (
