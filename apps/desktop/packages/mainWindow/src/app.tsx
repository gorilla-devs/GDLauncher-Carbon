--- conflicted
+++ resolved
@@ -2,12 +2,7 @@
 import { useRoutes, useNavigate } from "@solidjs/router";
 import { routes } from "./route";
 import AppNavbar from "./components/Navbar";
-<<<<<<< HEAD
-// import { Notifications } from "@gd/ui";
 import { createInvalidateQuery, rspc } from "./utils/rspcClient";
-=======
-import { rspc } from "./utils/rspcClient";
->>>>>>> 51251ea0
 
 const App: Component = () => {
   const Route = useRoutes(routes);
