<<<<<<< HEAD
import { Component, createSignal, Show } from "solid-js";
import { useRoutes, useLocation, useNavigate } from "@solidjs/router";
import { Transition } from "solid-transition-group";
import { BackgroundPattern } from "@gd/ui";
=======
import { Component, Show } from "solid-js";
import { useRoutes, useNavigate } from "@solidjs/router";
>>>>>>> 983185f8
import { routes } from "./routes";
import AppNavbar from "./components/Navbar";
import { Notifications } from "@gd/ui";

const App: Component = () => {
  const Route = useRoutes(routes);
  const navigate = useNavigate();

  return (
    <div class="relative w-screen h-screen">
      <Show when={process.env.NODE_ENV === "development"}>
        <div class="absolute top-0 right-0 h-10 p-2 gap-4 z-50 bg-light-600 flex justify-center items-center cursor-pointer">
          <div
            onClick={() => {
              navigate("/library");
            }}
          >
            LOGIN
          </div>
          <div
            onClick={() => {
              navigate("/");
            }}
          >
            LOGOUT
          </div>
        </div>
      </Show>
      <AppNavbar />
      <div class="flex h-screen w-screen z-10">
        <main class="relative flex-1 overflow-hidden">
          <Route />
        </main>
<<<<<<< HEAD
        <Show when={location.pathname !== "/"}>
          <AdsBanner />
        </Show>
        <Show when={location.pathname !== "/"}>
          <BackgroundPattern class="absolute top-0 left-0 right-0 bottom-0" />
        </Show>
=======
>>>>>>> 983185f8
      </div>
      <Notifications />
    </div>
  );
};

export default App;<|MERGE_RESOLUTION|>--- conflicted
+++ resolved
@@ -1,12 +1,6 @@
-<<<<<<< HEAD
 import { Component, createSignal, Show } from "solid-js";
 import { useRoutes, useLocation, useNavigate } from "@solidjs/router";
 import { Transition } from "solid-transition-group";
-import { BackgroundPattern } from "@gd/ui";
-=======
-import { Component, Show } from "solid-js";
-import { useRoutes, useNavigate } from "@solidjs/router";
->>>>>>> 983185f8
 import { routes } from "./routes";
 import AppNavbar from "./components/Navbar";
 import { Notifications } from "@gd/ui";
@@ -40,15 +34,9 @@
         <main class="relative flex-1 overflow-hidden">
           <Route />
         </main>
-<<<<<<< HEAD
         <Show when={location.pathname !== "/"}>
           <AdsBanner />
         </Show>
-        <Show when={location.pathname !== "/"}>
-          <BackgroundPattern class="absolute top-0 left-0 right-0 bottom-0" />
-        </Show>
-=======
->>>>>>> 983185f8
       </div>
       <Notifications />
     </div>
