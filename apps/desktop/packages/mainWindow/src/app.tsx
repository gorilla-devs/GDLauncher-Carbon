--- conflicted
+++ resolved
@@ -2,13 +2,8 @@
 import { useRoutes, useNavigate } from "@solidjs/router";
 import { routes } from "./routes";
 import AppNavbar from "./components/Navbar";
-<<<<<<< HEAD
-import Notifications from "./notificationManager";
-=======
-import Sidebar from "./components/Sidebar";
 import { AdsBanner } from "./components/AdBanner";
 import { Notifications } from "@gd/ui";
->>>>>>> 97d7c96b
 
 const App: Component = () => {
   const Route = useRoutes(routes);
