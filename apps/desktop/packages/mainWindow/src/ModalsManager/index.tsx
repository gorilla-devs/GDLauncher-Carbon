/* eslint-disable @unocss/order */
import { useLocation, useNavigate } from "@solidjs/router";
import {
  Component,
  createEffect,
  createSignal,
  JSX,
  lazy,
  Show,
} from "solid-js";
import { createStore } from "solid-js/store";
import ModalLayout from "./ModalLayout";

/**
 * It renders a modal when the URL contains a query parameter called `m`
 * @returns A component that renders a modal.
 */

interface Hash {
  [name: string]: { component: JSX.Element; title: string };
}

const Modals: Component = () => {
  const location = useLocation();

  const navigate = useNavigate();
  const [isVisible, setIsVisible] = createSignal(false);
  const [opacity, setOpacity] = createSignal<0 | 1>(0);
  const [modals] = createStore<Hash>({
    privacyPolicy: {
      component: lazy(() => import("./modals/Privacypolicy")),
      title: "Privacy Policy",
    },
    termsAndConditions: {
      component: lazy(() => import("./modals/TermsAndConditions")),
      title: "Terms and Conditions",
    },
    addjava: {
      component: lazy(() => import("./modals/Java/AddJava")),
      title: "Add java version",
    },
    javasetup: {
      component: lazy(() => import("./modals/Java/JavaSetup")),
      title: "Java Setup",
    },
    acceptableUsePolicy: {
      component: lazy(() => import("./modals/AcceptableUsePolicy")),
      title: "Acceptable Use Policy",
    },
  });

  const queryParams = () => location.search;
  const mParam = () => new URLSearchParams(queryParams()).get("m");
  const isModal = () => mParam() !== null;

  const getModal = (type: string) => {
    const Component = () => modals[type]?.component;
    const title = () => modals[type]?.title;

    return (
      <ModalLayout onClose={() => navigate(location.pathname)} title={title()}>
        <Component />
      </ModalLayout>
    );
  };

  createEffect(() => {
    const visibility = isModal();
    // When the URL changes, update the visibility of the modal after a timeout
    if (visibility) {
      setIsVisible(visibility);
      setTimeout(() => {
        setOpacity(1);
      }, 20);
    } else {
      setOpacity(0);
      setTimeout(() => {
        setIsVisible(visibility);
      }, 150);
    }
  });

  return (
    <div
<<<<<<< HEAD
      class="absolute opacity-0 scale-0 will-change-auto transition-opacity w-screen h-screen backdrop-blur-sm backdrop-brightness-50 grid place-items-center text-white z-999"
=======
      class="h-screen absolute opacity-0 scale-0 will-change-auto transition-opacity w-screen backdrop-blur-sm backdrop-brightness-50 grid place-items-center text-white z-999"
>>>>>>> 60e2f63a
      classList={{
        "opacity-100": !!opacity(),
        "scale-100": !!opacity(),
      }}
      onClick={() => {
        navigate(location.pathname);
      }}
    >
      <Show when={isVisible()}>
        <div
          onClick={(e) => {
            e.stopPropagation();
          }}
        >
          {getModal(mParam() || "")}
        </div>
      </Show>
    </div>
  );
};

export default Modals;<|MERGE_RESOLUTION|>--- conflicted
+++ resolved
@@ -82,11 +82,7 @@
 
   return (
     <div
-<<<<<<< HEAD
-      class="absolute opacity-0 scale-0 will-change-auto transition-opacity w-screen h-screen backdrop-blur-sm backdrop-brightness-50 grid place-items-center text-white z-999"
-=======
       class="h-screen absolute opacity-0 scale-0 will-change-auto transition-opacity w-screen backdrop-blur-sm backdrop-brightness-50 grid place-items-center text-white z-999"
->>>>>>> 60e2f63a
       classList={{
         "opacity-100": !!opacity(),
         "scale-100": !!opacity(),
