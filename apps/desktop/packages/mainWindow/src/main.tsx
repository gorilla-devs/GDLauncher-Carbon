/* @refresh reload */
<<<<<<< HEAD
import { render } from "solid-js/web";
=======
import { Portal, render } from "solid-js/web";
>>>>>>> 980ad589
import { Router, hashIntegration } from "@solidjs/router";
import { client, queryClient, rspc } from "@/utils/rspcClient";
import { i18n, TransProvider, icu, loadLanguageFile } from "@gd/i18n";
import App from "@/app";
import Modals from "@/ModalsManager";
import initAnalytics from "@/utils/analytics";
import "virtual:uno.css";
import "@gd/ui/style.css";
import { NotificationsProvider } from "@gd/ui";

queueMicrotask(() => {
  initAnalytics();
});

const DEFAULT_LANG = "en";

const instance = i18n.createInstance({
  defaultNS: "common",
  fallbackLng: DEFAULT_LANG,
});
instance.use(icu);

loadLanguageFile(DEFAULT_LANG).then((langFile) => {
  instance.addResourceBundle(DEFAULT_LANG, "common", langFile);
});

render(() => {
<<<<<<< HEAD
=======
  window.napiLoaded
    .then(() => {
      window.clearLoading();
    })
    .catch((e) => {
      console.error(e);
      window.fatalError("Failed to load native core");
    });

>>>>>>> 980ad589
  return (
    <rspc.Provider client={client as any} queryClient={queryClient}>
      <Router source={hashIntegration()}>
        <TransProvider instance={instance}>
          <NotificationsProvider>
            <App />
            <Portal mount={document.getElementById("overlay") as HTMLElement}>
              <Modals />
            </Portal>
          </NotificationsProvider>
        </TransProvider>
      </Router>
    </rspc.Provider>
  );
}, document.getElementById("root") as HTMLElement);<|MERGE_RESOLUTION|>--- conflicted
+++ resolved
@@ -1,9 +1,5 @@
 /* @refresh reload */
-<<<<<<< HEAD
-import { render } from "solid-js/web";
-=======
 import { Portal, render } from "solid-js/web";
->>>>>>> 980ad589
 import { Router, hashIntegration } from "@solidjs/router";
 import { client, queryClient, rspc } from "@/utils/rspcClient";
 import { i18n, TransProvider, icu, loadLanguageFile } from "@gd/i18n";
@@ -31,8 +27,6 @@
 });
 
 render(() => {
-<<<<<<< HEAD
-=======
   window.napiLoaded
     .then(() => {
       window.clearLoading();
@@ -42,7 +36,6 @@
       window.fatalError("Failed to load native core");
     });
 
->>>>>>> 980ad589
   return (
     <rspc.Provider client={client as any} queryClient={queryClient}>
       <Router source={hashIntegration()}>
