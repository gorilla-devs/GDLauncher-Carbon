--- conflicted
+++ resolved
@@ -3,13 +3,7 @@
 import { render } from "solid-js/web";
 import { Router, hashIntegration } from "@solidjs/router";
 import App from "./app";
-<<<<<<< HEAD
 import Modals from "./modalsManager";
-import "virtual:uno.css";
-import "virtual:unocss-devtools";
-=======
-import Modals from "./Modals";
->>>>>>> 5332fd8c
 import initAnalytics from "./utils/analytics";
 import { initModules } from "./modules";
 import "virtual:uno.css";
