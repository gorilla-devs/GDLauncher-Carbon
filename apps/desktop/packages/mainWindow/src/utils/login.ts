import {
  AccountEntry,
  DeviceCode,
  EnrollmentError,
  Procedures,
} from "@gd/core_module/bindings";
import { RSPCError } from "@rspc/client";
import { CreateQueryResult } from "@tanstack/solid-query";

type EnrollStatusResult = Extract<
  Procedures["queries"],
  { key: "account.enroll.getStatus" }
>["result"];

type RouteData = CreateQueryResult<EnrollStatusResult, RSPCError>;

type EventsCallbacks = {
  onPolling?: (_info: DeviceCode) => void;
  // TODO: handle errors
  onFail?: (_error: EnrollmentError) => void;
  onError?: (_error: RSPCError | null) => void;
  onComplete?: (_accountEntry: AccountEntry) => void;
};

export const handleStatus = (
  routeData: RouteData,
  callbacks: EventsCallbacks
) => {
<<<<<<< HEAD
  if (routeData.isSuccess) {
    const data = routeData.data;
    if (typeof data === "string") return;
    if (data && "PollingCode" in data) {
      const info = data.PollingCode;
      if (info) {
        callbacks?.onPolling?.(info);
      }
    } else if (data && "Failed" in data) {
      const error = data.Failed;
      callbacks?.onFail?.(error);
    } else if (data && "Complete" in data) {
      const complete = data.Complete;
      callbacks?.onComplete?.(complete);
    }
  } else if (routeData.isError) callbacks?.onError?.(routeData.error);
=======
  const data = routeData.data;
  if (typeof data === "string") return;
  if (data && "pollingCode" in data) {
    const info = data.pollingCode;
    if (info) {
      callbacks?.onPolling?.(info);
    }
  } else if (data && "failed" in data) {
    const error = data.failed;
    callbacks?.onFail?.(error);
  } else if (data && "complete" in data) {
    const complete = data.complete;
    callbacks?.onComplete?.(complete);
  }
>>>>>>> 0ca2088c
};<|MERGE_RESOLUTION|>--- conflicted
+++ resolved
@@ -26,37 +26,20 @@
   routeData: RouteData,
   callbacks: EventsCallbacks
 ) => {
-<<<<<<< HEAD
   if (routeData.isSuccess) {
     const data = routeData.data;
     if (typeof data === "string") return;
-    if (data && "PollingCode" in data) {
-      const info = data.PollingCode;
+    if (data && "pollingCode" in data) {
+      const info = data.pollingCode;
       if (info) {
         callbacks?.onPolling?.(info);
       }
-    } else if (data && "Failed" in data) {
-      const error = data.Failed;
+    } else if (data && "failed" in data) {
+      const error = data.failed;
       callbacks?.onFail?.(error);
-    } else if (data && "Complete" in data) {
-      const complete = data.Complete;
+    } else if (data && "complete" in data) {
+      const complete = data.complete;
       callbacks?.onComplete?.(complete);
     }
   } else if (routeData.isError) callbacks?.onError?.(routeData.error);
-=======
-  const data = routeData.data;
-  if (typeof data === "string") return;
-  if (data && "pollingCode" in data) {
-    const info = data.pollingCode;
-    if (info) {
-      callbacks?.onPolling?.(info);
-    }
-  } else if (data && "failed" in data) {
-    const error = data.failed;
-    callbacks?.onFail?.(error);
-  } else if (data && "complete" in data) {
-    const complete = data.complete;
-    callbacks?.onComplete?.(complete);
-  }
->>>>>>> 0ca2088c
 };