import Sidebar from "@/components/Sidebar/modpacks";
import { Outlet } from "@solidjs/router";
import ContentWrapper from "@/components/ModpackBrowserWrapper";
import {
  CreateInfiniteQueryResult,
  createInfiniteQuery,
} from "@tanstack/solid-query";
import {
  Setter,
  createContext,
  createSignal,
  onMount,
  useContext,
} from "solid-js";
import {
<<<<<<< HEAD
  FEMod,
  FEModSearchParameters,
  FEUnifiedSearchParameters,
=======
  FEUnifiedSearchParameters,
  FEUnifiedSearchResult,
>>>>>>> 1798a775
} from "@gd/core_module/bindings";
import { createVirtualizer } from "@tanstack/solid-virtual";
import { rspc } from "@/utils/rspcClient";
import { scrollTop } from "@/utils/browser";
import { query, setQuery } from "@/utils/Mods";

type InfiniteQueryType = {
  infiniteQuery: CreateInfiniteQueryResult<any, unknown>;
<<<<<<< HEAD
  query: FEModSearchParameters;
=======
  query: FEUnifiedSearchParameters;
>>>>>>> 1798a775
  setQuery: (_newValue: Partial<FEUnifiedSearchParameters>) => void;
  rowVirtualizer: any;
  setParentRef: Setter<HTMLDivElement | undefined>;
  resetList: () => void;
  allRows: () => FEUnifiedSearchResult[];
};

const InfiniteQueryContext = createContext<InfiniteQueryType>();

export const useInfiniteModpacksQuery = () => {
  return useContext(InfiniteQueryContext) as InfiniteQueryType;
};

function ModpacksLayout() {
  const rspcContext = rspc.useContext();

  const infiniteQuery = createInfiniteQuery({
    queryKey: () => ["modplatforms.unifiedSearch"],
    queryFn: (ctx) => {
      setQuery({ index: ctx.pageParam + (query.pageSize || 20) + 1 });
      return rspcContext.client.query(["modplatforms.unifiedSearch", query]);
    },
    getNextPageParam: (lastPage) => {
      const index = lastPage?.pagination?.index || 0;
      const totalCount = lastPage.pagination?.totalCount || 0;
      const pageSize = query.pageSize || 20;
      const hasNextPage = index + pageSize < totalCount;
      return hasNextPage && index;
    },
  });

  const allRows = () =>
    infiniteQuery.data ? infiniteQuery.data.pages.flatMap((d) => d.data) : [];

  const [parentRef, setParentRef] = createSignal<HTMLDivElement | undefined>(
    undefined
  );

  const rowVirtualizer = createVirtualizer({
    get count() {
      return infiniteQuery.hasNextPage
        ? allRows().length + 1
        : allRows().length;
    },
    getScrollElement: () => parentRef(),
    estimateSize: () => 150,
    overscan: 15,
  });

  onMount(() => {
    parentRef()?.scrollTo(0, scrollTop());
  });

  const setQueryWrapper = (newValue: Partial<FEUnifiedSearchParameters>) => {
    setQuery(newValue);
    infiniteQuery.remove();
    infiniteQuery.refetch();
    rowVirtualizer.scrollToIndex(0);
  };

  const resetList = () => {
    infiniteQuery.remove();
    infiniteQuery.refetch();
    rowVirtualizer.scrollToIndex(0);
  };

  const context = {
    infiniteQuery: infiniteQuery,
    query,
    setQuery: setQueryWrapper,
    rowVirtualizer,
    setParentRef,
    resetList,
    allRows,
  };

  return (
    <InfiniteQueryContext.Provider value={context}>
      <>
        <Sidebar />
        <ContentWrapper>
          <Outlet />
        </ContentWrapper>
      </>
    </InfiniteQueryContext.Provider>
  );
}

export default ModpacksLayout;<|MERGE_RESOLUTION|>--- conflicted
+++ resolved
@@ -13,14 +13,8 @@
   useContext,
 } from "solid-js";
 import {
-<<<<<<< HEAD
-  FEMod,
-  FEModSearchParameters,
-  FEUnifiedSearchParameters,
-=======
   FEUnifiedSearchParameters,
   FEUnifiedSearchResult,
->>>>>>> 1798a775
 } from "@gd/core_module/bindings";
 import { createVirtualizer } from "@tanstack/solid-virtual";
 import { rspc } from "@/utils/rspcClient";
@@ -29,11 +23,7 @@
 
 type InfiniteQueryType = {
   infiniteQuery: CreateInfiniteQueryResult<any, unknown>;
-<<<<<<< HEAD
-  query: FEModSearchParameters;
-=======
   query: FEUnifiedSearchParameters;
->>>>>>> 1798a775
   setQuery: (_newValue: Partial<FEUnifiedSearchParameters>) => void;
   rowVirtualizer: any;
   setParentRef: Setter<HTMLDivElement | undefined>;
