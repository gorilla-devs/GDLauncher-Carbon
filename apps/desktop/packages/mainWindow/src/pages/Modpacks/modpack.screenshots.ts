import { rspc } from "@/utils/rspcClient";

const fetchData = ({ params }: { params: any }) => {
<<<<<<< HEAD
  const isCurseforge = params.platform === "curseforge";
  if (isCurseforge) {
    const modpackDetails = rspc.createQuery(() => [
      "modplatforms.curseforgeGetMod",
      { modId: parseInt(params.id, 10) },
    ]);
=======
  const modpackDetails = rspc.createQuery(() => [
    "modplatforms.curseforge.getMod",
    { modId: parseInt(params.id, 10) },
  ]);
>>>>>>> 1dc12b54

    return { modpackDetails, isCurseforge };
  } else {
    const modpackDetails = rspc.createQuery(() => [
      "modplatforms.modrinthGetProject",
      params.id,
    ]);

    return { modpackDetails, isCurseforge };
  }
};

export default fetchData;<|MERGE_RESOLUTION|>--- conflicted
+++ resolved
@@ -1,24 +1,17 @@
 import { rspc } from "@/utils/rspcClient";
 
 const fetchData = ({ params }: { params: any }) => {
-<<<<<<< HEAD
   const isCurseforge = params.platform === "curseforge";
   if (isCurseforge) {
     const modpackDetails = rspc.createQuery(() => [
-      "modplatforms.curseforgeGetMod",
+      "modplatforms.curseforge.getMod",
       { modId: parseInt(params.id, 10) },
     ]);
-=======
-  const modpackDetails = rspc.createQuery(() => [
-    "modplatforms.curseforge.getMod",
-    { modId: parseInt(params.id, 10) },
-  ]);
->>>>>>> 1dc12b54
 
     return { modpackDetails, isCurseforge };
   } else {
     const modpackDetails = rspc.createQuery(() => [
-      "modplatforms.modrinthGetProject",
+      "modplatforms.modrinth.getProject",
       params.id,
     ]);
 
