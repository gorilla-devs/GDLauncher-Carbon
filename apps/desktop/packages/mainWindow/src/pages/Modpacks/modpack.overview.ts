--- conflicted
+++ resolved
@@ -1,37 +1,23 @@
 import { rspc } from "@/utils/rspcClient";
 
 const fetchData = ({ params }: { params: any }) => {
-<<<<<<< HEAD
   const isCurseforge = params.platform === "curseforge";
   const isModrinth = params.platform === "Modrinth";
-
   if (isCurseforge) {
-    const numericId = parseInt(params.id, 10);
     const modpackDetails = rspc.createQuery(() => [
-      "modplatforms.curseforgeGetMod",
-      { modId: numericId },
+      "modplatforms.curseforge.getMod",
+      { modId: parseInt(params.id, 10) },
     ]);
-=======
-  const modpackDetails = rspc.createQuery(() => [
-    "modplatforms.curseforge.getMod",
-    { modId: parseInt(params.id, 10) },
-  ]);
-
-  const modpackDescription = rspc.createQuery(() => [
-    "modplatforms.curseforge.getModDescription",
-    { modId: parseInt(params.id, 10) },
-  ]);
->>>>>>> 1dc12b54
 
     const modpackDescription = rspc.createQuery(() => [
-      "modplatforms.curseforgeGetModDescription",
-      { modId: numericId },
+      "modplatforms.curseforge.getModDescription",
+      { modId: parseInt(params.id, 10) },
     ]);
 
     return { modpackDetails, modpackDescription, isCurseforge, isModrinth };
   } else {
     const modpackDetails = rspc.createQuery(() => [
-      "modplatforms.modrinthGetProject",
+      "modplatforms.modrinth.getProject",
       params.id,
     ]);
 
