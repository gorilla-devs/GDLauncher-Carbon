--- conflicted
+++ resolved
@@ -9,15 +9,12 @@
     "modplatforms.modrinthGetCategories",
   ]);
   const minecraftVersions = rspc.createQuery(() => ["mc.getMinecraftVersions"]);
-  const cfModloaders = rspc.createQuery(() => [
-    "modplatforms.curseforge.getModloaders",
-  ]);
 
-<<<<<<< HEAD
-  return { forgeCategories, minecraftVersions, modrinthCategories };
-=======
-  return { forgeCategories, minecraftVersions, cfModloaders };
->>>>>>> 751dc784
+  return {
+    forgeCategories,
+    minecraftVersions,
+    modrinthCategories,
+  };
 };
 
 export default fetchData;