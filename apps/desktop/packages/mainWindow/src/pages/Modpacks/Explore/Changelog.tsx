--- conflicted
+++ resolved
@@ -5,11 +5,11 @@
 import { rspc } from "@/utils/rspcClient";
 import fetchData from "../modpack.overview";
 import {
-  FEFile,
-  FEFileIndex,
+  CFFEFile,
+  CFFEFileIndex,
   FEModResponse,
-  FEModrinthProject,
-  FEModrinthVersion,
+  MRFEProject,
+  MRFEVersion,
 } from "@gd/core_module/bindings";
 import { sortArrayByGameVersion } from "@/utils/Mods";
 
@@ -32,29 +32,17 @@
   const [changeLog, setChangelog] = createSignal<string | undefined>(undefined);
 
   createEffect(() => {
-<<<<<<< HEAD
     if (!routeData.modpackDetails.data) return;
     if (!routeData.isCurseforge) {
       const query = rspc.createQuery(() => [
-        "modplatforms.modrinthGetVersions",
-        (routeData.modpackDetails.data as FEModrinthProject).versions,
-=======
-    const modpackId = parseInt(params.id, 10);
-    if (fileId() !== undefined || lastFile()?.id !== undefined) {
-      // eslint-disable-next-line solid/reactivity
-      const changelogQuery = rspc.createQuery(() => [
-        "modplatforms.curseforge.getModFileChangelog",
-        {
-          modId: modpackId,
-          fileId: (fileId() as number) || (lastFile()?.id as number),
-        },
->>>>>>> 1dc12b54
+        "modplatforms.modrinth.getVersions",
+        (routeData.modpackDetails.data as MRFEProject).versions,
       ]);
 
       if (query.data) {
         const sortedVersions = sortArrayByGameVersion(
-          query.data as FEModrinthVersion[]
-        ) as FEModrinthVersion[];
+          query.data as MRFEVersion[]
+        ) as MRFEVersion[];
 
         setFileId(sortedVersions[0].id);
 
@@ -71,7 +59,7 @@
           .latestFilesIndexes
       );
       setOptions(
-        (sortedVersions as FEFileIndex[]).map((file) => ({
+        (sortedVersions as CFFEFileIndex[]).map((file) => ({
           key: file.fileId.toString(),
           label: file.filename,
         }))
@@ -85,14 +73,14 @@
     if (routeData.isCurseforge)
       if (
         fileId() !== undefined ||
-        (lastFile() && (lastFile() as FEFile).id !== undefined)
+        (lastFile() && (lastFile() as CFFEFile).id !== undefined)
       ) {
         // eslint-disable-next-line solid/reactivity
         const changelogQuery = rspc.createQuery(() => [
-          "modplatforms.curseforgeGetModFileChangelog",
+          "modplatforms.curseforge.getModFileChangelog",
           {
             modId: modpackId,
-            fileId: (fileId() as number) || (lastFile() as FEFile).id,
+            fileId: (fileId() as number) || (lastFile() as CFFEFile).id,
           },
         ]);
         setChangelog(changelogQuery.data?.data);
@@ -104,7 +92,7 @@
       if (fileId() !== undefined) {
         // eslint-disable-next-line solid/reactivity
         const changelogQuery = rspc.createQuery(() => [
-          "modplatforms.modrinthGetVersion",
+          "modplatforms.modrinth.getVersion",
           fileId() as string,
         ]);
 
