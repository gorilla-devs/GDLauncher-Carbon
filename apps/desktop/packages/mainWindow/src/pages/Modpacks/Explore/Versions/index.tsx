--- conflicted
+++ resolved
@@ -5,21 +5,21 @@
 import { Skeleton } from "@gd/ui";
 import {
   FEModFilesResponse,
-  FEModrinthVersionsResponse,
+  MRFEVersionsResponse,
 } from "@gd/core_module/bindings";
 import { rspc } from "@/utils/rspcClient";
 
 const Versions = () => {
   const routeData: ReturnType<typeof fetchData> = useRouteData();
   const [modrinthVersions, setModrnithVersions] =
-    createSignal<FEModrinthVersionsResponse>([]);
+    createSignal<MRFEVersionsResponse>([]);
 
   createEffect(() => {
     if (!routeData.modrinthGetProject?.data) return;
     const versions = routeData.modrinthGetProject.data.versions;
     if (!routeData.isCurseforge && versions) {
       const query = rspc.createQuery(() => [
-        "modplatforms.modrinthGetVersions",
+        "modplatforms.modrinth.getVersions",
         versions,
       ]);
 
@@ -35,7 +35,6 @@
   return (
     <div class="flex flex-col">
       <Switch>
-<<<<<<< HEAD
         <Match when={versions()?.length > 0}>
           <For each={versions()}>
             {(modFile) => (
@@ -44,18 +43,6 @@
                   routeData.curseforgeGetMod?.data?.data ||
                   routeData.modrinthGetProject?.data
                 }
-=======
-        <Match
-          when={
-            (routeData.curseforge.getModFiles.data as FEModFilesResponse)?.data
-              .length > 0
-          }
-        >
-          <For each={routeData.curseforge.getModFiles.data?.data}>
-            {(modFile) => (
-              <VersionRow
-                project={routeData.curseforge.getMod.data!.data}
->>>>>>> 1dc12b54
                 modVersion={modFile}
                 isCurseforge={routeData.isCurseforge}
               />
@@ -64,15 +51,10 @@
         </Match>
         <Match
           when={
-<<<<<<< HEAD
             versions()?.length === 0 ||
             !routeData.isCurseforge ||
             !(routeData.modrinthGetProject as any)?.isLoading ||
             !(routeData.curseforgeGetModFiles as any)?.isLoading
-=======
-            (routeData.curseforge.getModFiles.data as FEModFilesResponse)?.data
-              .length === 0 || !routeData.curseforge.getModFiles.data
->>>>>>> 1dc12b54
           }
         >
           <Skeleton.modpackVersionList />
