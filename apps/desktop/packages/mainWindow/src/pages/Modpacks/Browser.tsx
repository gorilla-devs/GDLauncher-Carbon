import { Trans, useTransContext } from "@gd/i18n";
import { Button, Dropdown, Input, Skeleton, Spinner } from "@gd/ui";
import { For, Match, Show, Switch, createEffect, onMount } from "solid-js";
import Modpack from "./Modpack";
import LogoDark from "/assets/images/logo-dark.svg";
import { useModal } from "@/managers/ModalsManager";
import { FEModSearchSortField } from "@gd/core_module/bindings";
import { RSPCError } from "@rspc/client";
import { useInfiniteQuery } from ".";
import { mappedMcVersions } from "@/utils/mcVersion";

const NoMoreModpacks = () => {
  return (
    <div class="flex flex-col justify-center items-center gap-4 p-5 bg-darkSlate-700 rounded-xl h-56">
      <div class="flex justify-center items-center flex-col text-center">
        <p class="text-darkSlate-50 max-w-100">
          <Trans
            key="instance.fetching_no_more_modpacks"
            options={{
              defaultValue: "No more modpacks to load",
            }}
          />
        </p>
      </div>
    </div>
  );
};

const FetchingModpacks = () => {
  return (
    <div class="flex flex-col justify-center items-center gap-4 p-5 rounded-xl h-56">
      <div class="flex justify-center items-center flex-col text-center">
        <p class="text-darkSlate-50 max-w-100">
          <Trans
            key="instance.fetching_modpacks_text"
            options={{
              defaultValue: "Loading modpacks",
            }}
          />
        </p>
        <Spinner />
      </div>
    </div>
  );
};

const ErrorFetchingModpacks = (props: { error: RSPCError | null }) => {
  const parsedError = () =>
    props.error?.message && JSON.parse(props.error?.message);
  return (
    <div class="flex w-full justify-center items-center h-full min-h-90">
      <div class="flex justify-center items-center flex-col text-center">
        <p class="text-darkSlate-50 max-w-100">
          <Trans
            key="instance.fetching_modpacks_error"
            options={{
              defaultValue: "There was an error while fetching modpacks",
            }}
          />
          {parsedError().cause[0].display}
        </p>
      </div>
    </div>
  );
};

const sortFields: Array<FEModSearchSortField> = [
  "featured",
  "popularity",
  "lastUpdated",
  "name",
  "author",
  "totalDownloads",
  "category",
  "gameVersion",
];

export default function Browser() {
  const modalsContext = useModal();
  const [t] = useTransContext();

<<<<<<< HEAD
  return (
    <div class="w-full relative box-border">
      <div class="flex flex-col left-0 right-0 sticky top-0 bg-darkSlate-800 z-10 px-5 pt-5">
=======
  const infiniteQuery = useInfiniteQuery();

  const modpacks = () =>
    infiniteQuery?.infiniteQuery.data
      ? infiniteQuery?.infiniteQuery.data.pages.flatMap((d) => d.data)
      : [];

  const allVirtualRows = () => infiniteQuery?.rowVirtualizer.getVirtualItems();

  const lastItem = () => allVirtualRows()[allVirtualRows().length - 1];
  createEffect(() => {
    if (!lastItem() || lastItem().index === infiniteQuery?.query.query.index) {
      return;
    }

    const lastItemIndex = infiniteQuery?.infiniteQuery.hasNextPage
      ? lastItem().index - 1
      : lastItem().index;

    if (
      lastItemIndex >= modpacks().length - 1 &&
      infiniteQuery?.infiniteQuery.hasNextPage &&
      !infiniteQuery.infiniteQuery.isFetchingNextPage
    ) {
      infiniteQuery.infiniteQuery.fetchNextPage();
    }
  });

  onMount(() => {
    if (modpacks().length > 0 && !infiniteQuery?.infiniteQuery.isInitialLoading)
      infiniteQuery?.resetList();
  });

  return (
    <div class="box-border h-full w-full relative">
      <div class="flex flex-col bg-darkSlate-800 pt-5 sticky top-0 left-0 right-0 z-10 px-5">
>>>>>>> 0c9f278e
        <div class="flex items-center justify-between gap-3 pb-4 flex-wrap">
          <Input
            placeholder="Type Here"
            icon={<div class="i-ri:search-line" />}
            class="w-full text-darkSlate-50 rounded-full flex-1 max-w-none"
            onInput={(e) => {
              const target = e.target as HTMLInputElement;
              infiniteQuery?.setQuery({ searchFilter: target.value });
            }}
          />
          <div class="flex items-center gap-3">
            <p class="text-darkSlate-50">
              <Trans
                key="instance.sort_by"
                options={{
                  defaultValue: "Sort by:",
                }}
              />
            </p>
            <Dropdown
              options={sortFields.map((field) => ({
                label: t(`instance.sort_by_${field}`),
                key: field,
              }))}
              onChange={(val) => {
                infiniteQuery?.setQuery({
                  sortField: val.key as FEModSearchSortField,
                });
              }}
              value={0}
              rounded
            />
            <Show when={mappedMcVersions().length > 0}>
              <Dropdown
                options={mappedMcVersions()}
                icon={<div class="i-ri:price-tag-3-fill" />}
                rounded
                bgColorClass="bg-darkSlate-400"
                textColorClass="text-white"
                value={mappedMcVersions()[0].key}
                onChange={(val) => {
                  infiniteQuery?.setQuery({ gameVersion: val.key as string });
                }}
              />
            </Show>
            <Show when={mappedMcVersions().length === 0}>
              <Skeleton.select />
            </Show>
          </div>
          <div
            class="cursor-pointer text-2xl"
            classList={{
              "i-ri:sort-asc":
                infiniteQuery?.query.query.sortOrder === "ascending",
              "i-ri:sort-desc":
                infiniteQuery?.query.query.sortOrder === "descending",
            }}
            onClick={() => {
              const isAsc =
                infiniteQuery?.query.query.sortOrder === "ascending";
              infiniteQuery?.setQuery({
                sortOrder: isAsc ? "descending" : "ascending",
              });
            }}
          />
          <Button
            type="outline"
            size="medium"
            icon={<div class="rounded-full text-md i-ri:download-2-fill" />}
          >
            <Trans
              key="instance.import"
              options={{
                defaultValue: "Import",
              }}
            />
          </Button>
        </div>
      </div>
<<<<<<< HEAD
      <div class="px-5 flex flex-col gap-2 pb-5 overflow-y-hidden">
=======
      <div class="px-5 flex flex-col pb-5 gap-2 left-0 right-0 overflow-y-hidden absolute bottom-0 top-[90px]">
>>>>>>> 0c9f278e
        <div class="flex flex-col gap-4 rounded-xl p-5 bg-darkSlate-700">
          <div class="flex justify-between items-center">
            <span class="flex gap-4">
              <div class="flex justify-center items-center rounded-xl bg-darkSlate-900 h-22 w-22">
                <img class="h-14" src={LogoDark} />
              </div>
              <div class="flex flex-col justify-center">
                <div class="flex flex-col gap-2">
                  <h2 class="m-0">
                    <Trans
                      key="instance.create_new_instance_title"
                      options={{
                        defaultValue: "New instance",
                      }}
                    />
                  </h2>
                  <p class="m-0 text-darkSlate-50">
                    <Trans
                      key="instance.create_new_instance_text"
                      options={{
                        defaultValue: "Create your own empty instance",
                      }}
                    />
                  </p>
                </div>
              </div>
            </span>
            <div class="flex gap-3">
              <Button
                type="glow"
                onClick={() =>
                  modalsContext?.openModal({ name: "instanceCreation" })
                }
              >
                <span class="uppercase">
                  <Trans
                    key="instance.create_instance_btn"
                    options={{
                      defaultValue: "Create",
                    }}
                  />
                </span>
              </Button>
            </div>
          </div>
        </div>
        <Switch>
          <Match
            when={
              modpacks().length > 0 &&
              !infiniteQuery?.infiniteQuery.isInitialLoading
            }
          >
            <div
              class="w-full h-full scrollbar-hide overflow-auto"
              ref={(el) => {
                infiniteQuery?.setParentRef(el);
              }}
            >
              <div
                style={{
                  height: `${infiniteQuery?.rowVirtualizer.getTotalSize()}px`,
                  width: "100%",
                  position: "relative",
                }}
              >
                <For each={allVirtualRows()}>
                  {(virtualItem) => {
                    const isLoaderRow = () =>
                      virtualItem.index > modpacks().length - 1;
                    const modpack = () => modpacks()[virtualItem.index];

                    const hasNextPage = () =>
                      infiniteQuery?.infiniteQuery.hasNextPage;

                    return (
                      <div
                        data-index={virtualItem.index}
                        style={{
                          position: "absolute",
                          top: 0,
                          left: 0,
                          width: "100%",
                          height: `${virtualItem.size}px`,
                          transform: `translateY(${virtualItem.start}px)`,
                        }}
                      >
                        <div>
                          <Switch
                            fallback={
                              <div>
                                <FetchingModpacks />
                              </div>
                            }
                          >
                            <Match when={!isLoaderRow() && modpack()}>
                              <Modpack modpack={modpack()} />
                            </Match>
                            <Match when={isLoaderRow() && !hasNextPage()}>
                              <NoMoreModpacks />
                            </Match>
                          </Switch>
                        </div>
                      </div>
                    );
                  }}
                </For>
              </div>
            </div>
          </Match>
          <Match
            when={
              modpacks().length === 0 &&
              infiniteQuery?.infiniteQuery.isFetching &&
              infiniteQuery?.infiniteQuery.isInitialLoading
            }
          >
            <Skeleton.modpacksList />
          </Match>
          <Match when={infiniteQuery?.infiniteQuery.isError}>
            <ErrorFetchingModpacks
              error={infiniteQuery?.infiniteQuery.error as RSPCError | null}
            />
          </Match>
        </Switch>
      </div>
    </div>
  );
}<|MERGE_RESOLUTION|>--- conflicted
+++ resolved
@@ -48,7 +48,7 @@
   const parsedError = () =>
     props.error?.message && JSON.parse(props.error?.message);
   return (
-    <div class="flex w-full justify-center items-center h-full min-h-90">
+    <div class="w-full flex h-full justify-center items-center min-h-90">
       <div class="flex justify-center items-center flex-col text-center">
         <p class="text-darkSlate-50 max-w-100">
           <Trans
@@ -79,11 +79,6 @@
   const modalsContext = useModal();
   const [t] = useTransContext();
 
-<<<<<<< HEAD
-  return (
-    <div class="w-full relative box-border">
-      <div class="flex flex-col left-0 right-0 sticky top-0 bg-darkSlate-800 z-10 px-5 pt-5">
-=======
   const infiniteQuery = useInfiniteQuery();
 
   const modpacks = () =>
@@ -120,7 +115,6 @@
   return (
     <div class="box-border h-full w-full relative">
       <div class="flex flex-col bg-darkSlate-800 pt-5 sticky top-0 left-0 right-0 z-10 px-5">
->>>>>>> 0c9f278e
         <div class="flex items-center justify-between gap-3 pb-4 flex-wrap">
           <Input
             placeholder="Type Here"
@@ -200,11 +194,7 @@
           </Button>
         </div>
       </div>
-<<<<<<< HEAD
-      <div class="px-5 flex flex-col gap-2 pb-5 overflow-y-hidden">
-=======
       <div class="px-5 flex flex-col pb-5 gap-2 left-0 right-0 overflow-y-hidden absolute bottom-0 top-[90px]">
->>>>>>> 0c9f278e
         <div class="flex flex-col gap-4 rounded-xl p-5 bg-darkSlate-700">
           <div class="flex justify-between items-center">
             <span class="flex gap-4">
