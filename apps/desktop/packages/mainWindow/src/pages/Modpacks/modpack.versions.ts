--- conflicted
+++ resolved
@@ -1,19 +1,6 @@
 import { rspc } from "@/utils/rspcClient";
 
 const fetchData = ({ params }: { params: any }) => {
-<<<<<<< HEAD
-  const curseforgeGetModFiles = rspc.createQuery(() => [
-    "modplatforms.curseforge.getModFiles",
-    { modId: parseInt(params.id, 10), query: {} },
-  ]);
-
-  const curseforgeGetMod = rspc.createQuery(() => [
-    "modplatforms.curseforge.getMod",
-    { modId: parseInt(params.id, 10) },
-  ]);
-
-  return { curseforgeGetMod, curseforgeGetModFiles };
-=======
   const isCurseforge = params.platform === "curseforge";
   if (isCurseforge) {
     const curseforgeGetModFiles = rspc.createQuery(() => [
@@ -39,7 +26,6 @@
 
     return { modrinthGetProject, isCurseforge, modrinthProjectVersions };
   }
->>>>>>> 988b2fb8
 };
 
 export default fetchData;