--- conflicted
+++ resolved
@@ -351,6 +351,7 @@
                             href={`${page.path}${location.search}`}
                             replace
                             class="no-underline"
+                            draggable={false}
                           >
                             <Tab class="bg-transparent">{page.label}</Tab>
                           </Link>
@@ -375,39 +376,12 @@
                         <Trans key="modpack.download" />
                       </Show>
                     </Button>
-<<<<<<< HEAD
                   </Show>
                 </div>
                 <Show when={indexTab() === 3}>
                   <ExploreVersionsNavbar
                     modplatform={
                       routeData.isCurseforge ? "curseforge" : "modrinth"
-=======
-                  </span>
-                </Show>
-                <Tabs index={indexTab()}>
-                  <TabList>
-                    <For each={instancePages()}>
-                      {(page) => (
-                        <Link
-                          href={`${page.path}${location.search}`}
-                          replace
-                          class="no-underline"
-                          draggable={false}
-                        >
-                          <Tab class="bg-transparent">{page.label}</Tab>
-                        </Link>
-                      )}
-                    </For>
-                  </TabList>
-                </Tabs>
-                <Show when={isSticky()}>
-                  <Button
-                    uppercase
-                    size="small"
-                    disabled={
-                      routeData.modpackDetails.isInitialLoading || !instanceId()
->>>>>>> 07408b63
                     }
                   />
                 </Show>
