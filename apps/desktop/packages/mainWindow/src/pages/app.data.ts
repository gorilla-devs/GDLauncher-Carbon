--- conflicted
+++ resolved
@@ -1,24 +1,17 @@
 import { rspc } from "@/utils/rspcClient";
 
 const fetchData = () => {
-<<<<<<< HEAD
+  const settings = rspc.createQuery(() => ["settings.getSettings"]);
   const forgeVersions = rspc.createQuery(() => ["mc.getForgeVersions"]);
-=======
-  const settings = rspc.createQuery(() => ["settings.getSettings"]);
->>>>>>> b3bfb90a
   const accounts = rspc.createQuery(() => ["account.getAccounts"]);
   const activeUuid = rspc.createQuery(() => ["account.getActiveUuid"]);
   const status = rspc.createQuery(() => ["account.enroll.getStatus"]);
 
-<<<<<<< HEAD
-  return { accounts, activeUuid, status, forgeVersions };
-=======
   if (settings.data?.releaseChannel) {
     window.releaseChannel(settings.data.releaseChannel);
   }
 
-  return { accounts, activeUuid, status };
->>>>>>> b3bfb90a
+  return { accounts, activeUuid, status, forgeVersions };
 };
 
 export default fetchData;