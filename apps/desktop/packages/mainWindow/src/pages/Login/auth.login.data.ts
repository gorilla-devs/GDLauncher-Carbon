--- conflicted
+++ resolved
@@ -1,16 +1,8 @@
 import { rspc } from "@/utils/rspcClient";
 
 const fetchData = () => {
-<<<<<<< HEAD
-  let data = rspc.createQuery(() => ["account.enroll.getStatus", null], {
-    onError(err) {
-      console.log("LOGIN ERROR", err);
-    },
-  });
-=======
   const data = rspc.createQuery(() => ["account.enroll.getStatus", null]);
   const accounts = rspc.createQuery(() => ["account.getAccounts", null]);
->>>>>>> a6bb4353
 
   return { status: data, accounts };
 };
