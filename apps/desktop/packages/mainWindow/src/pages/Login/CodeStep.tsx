--- conflicted
+++ resolved
@@ -105,30 +105,7 @@
   const [loading, setLoading] = createSignal(false);
 
   const handleRefersh = async () => {
-<<<<<<< HEAD
-    accountEnrollBeginMutation.mutate(null);
-=======
-    accountEnrollCancelMutation.mutate(undefined);
     accountEnrollBeginMutation.mutate(undefined);
-    if (routeData.isSuccess) {
-      handleStatus(routeData, {
-        onPolling: (info) => {
-          setLoading(true);
-          props.setDeviceCodeObject({
-            userCode: info.userCode,
-            link: info.verificationUri,
-            expiresAt: info.expiresAt,
-          });
-          setExpired(false);
-          setError(null);
-        },
-        onFail() {
-          setLoading(false);
-          setError("something went wrong while logging in");
-        },
-      });
-    }
->>>>>>> 0ca2088c
   };
 
   const updateExpireTime = () => {
@@ -143,30 +120,19 @@
   let interval: ReturnType<typeof setTimeout>;
 
   createEffect(() => {
-<<<<<<< HEAD
     if (routeData.status.isSuccess && !routeData.status.data) {
       setEnrollmentInProgress(false);
     } else {
       setEnrollmentInProgress(true);
-=======
-    if (routeData.isSuccess) {
-      handleStatus(routeData, {
-        onComplete(_accountEntry) {
-          setLoading(false);
-          finalizeMutation.mutate(undefined);
-          navigate("/library");
-        },
-      });
->>>>>>> 0ca2088c
     }
 
     handleStatus(routeData.status, {
       onPolling: (info) => {
         setEnrollmentInProgress(true);
         props.setDeviceCodeObject({
-          userCode: info.user_code,
-          link: info.verification_uri,
-          expiresAt: info.expires_at,
+          userCode: info.userCode,
+          link: info.verificationUri,
+          expiresAt: info.expiresAt,
         });
         setExpired(false);
         setError(null);
@@ -176,7 +142,7 @@
         setError("something went wrong while logging in");
       },
       onComplete(account) {
-        finalizeMutation.mutate(null);
+        finalizeMutation.mutate(undefined);
         // if (finalizeMutation.isSuccess) {
         setActiveUUIDMutation.mutate(account.uuid);
         // }
@@ -186,7 +152,7 @@
 
   createEffect(() => {
     if (expired()) {
-      if (enrollmentInProgress()) accountEnrollCancelMutation.mutate(null);
+      if (enrollmentInProgress()) accountEnrollCancelMutation.mutate(undefined);
       setLoading(false);
       clearInterval(interval);
       setCountDown(`${minutes()}:${parseTwoDigitNumber(seconds())}`);
