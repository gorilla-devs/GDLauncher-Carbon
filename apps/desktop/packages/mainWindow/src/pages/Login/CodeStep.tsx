import { Button } from "@gd/ui";
import { useNavigate } from "@solidjs/router";
import DoorImage from "/assets/images/door.png";
import { createEffect, createSignal, onCleanup, Show } from "solid-js";
// import { accounts, login } from "@/modules/components/accounts";
import { parseTwoDigitNumber } from "@/utils/helpers";
import { Setter } from "solid-js";
import { DeviceCode } from "@/components/CodeInput";
import { createNotification } from "@gd/ui";
import { Trans } from "@gd/i18n";
interface Props {
  deviceCodeObject: any | null;
  setDeviceCodeObject: Setter<any>;
}

const CodeStep = (props: Props) => {
  const navigate = useNavigate();

  const handleRefersh = async () => {
    // await login(({ userCode, link, expiresAt }) => {
    props.setDeviceCodeObject({
      userCode: "AXDLE",
      link: "",
      expiresAt: 548559,
    });
    // });
  };

  const userCode = () => props.deviceCodeObject?.userCode;
  const oldUserCode = () => props.deviceCodeObject?.userCode;
  const deviceCodeLink = () => props.deviceCodeObject?.link;
  const expiresAt = () => props.deviceCodeObject?.expiresAt || 0;
  const expiresAtMs = () => expiresAt() - Date.now();
  const minutes = () =>
    Math.floor((expiresAtMs() % (1000 * 60 * 60)) / (1000 * 60));
  const seconds = () => Math.floor((expiresAtMs() % (1000 * 60)) / 1000);
  const [countDown, setCountDown] = createSignal(
    `${minutes()}:${parseTwoDigitNumber(seconds())}`
  );
  const [expired, setExpired] = createSignal(false);

  const resetCountDown = () => {
    setExpired(false);
    setCountDown(`${minutes()}:${parseTwoDigitNumber(seconds())}`);
  };

  const updateExpireTime = () => {
    if (minutes() <= 0 && seconds() <= 0) {
      setExpired(true);
    } else {
      resetCountDown();
    }
  };

  // eslint-disable-next-line no-undef
  let interval: NodeJS.Timer;

  createEffect(() => {
    // if (accounts.selectedAccountId) {
    // TODO: save in a store the default / last page
    navigate("/library");
    // }
  });

  createEffect(() => {
    if (expired()) {
      clearInterval(interval);
      setCountDown(`${minutes()}:${parseTwoDigitNumber(seconds())}`);
    } else {
      interval = setInterval(() => {
        updateExpireTime();
      }, 1000);
    }
  });

  createEffect(() => {
    if (userCode() !== oldUserCode()) {
      resetCountDown();
    }
  });

  onCleanup(() => clearInterval(interval));

  const [addNotification] = createNotification();

  return (
    <div class="flex flex-col justify-between items-center text-center gap-5 p-10">
      <img src={DoorImage} />
      <div>
        <div class="flex flex-col justify-center items-center">
          <DeviceCode
            disabled={expired()}
            value={userCode() || ""}
            onClick={() => {
              navigator.clipboard.writeText(userCode() || "");
              addNotification("The link has been copied");
            }}
          />
          <Show when={expired()}>
<<<<<<< HEAD
            <p class="mb-0 mt-2 text-[#E54B4B]">
=======
            <p class="mt-2 text-[#E54B4B] mb-0">
>>>>>>> 8f28c0a5
              <Trans
                key="code_expired_message"
                options={{
                  defaultValue: "The code has been expired",
                }}
              />
            </p>
          </Show>
        </div>
        <Show when={!expired()}>
          <p class="mb-0 mt-2 text-shade-0">
            <span class="text-white">{countDown()}</span>
            <Trans
              key="before_expiring"
              options={{
                defaultValue: "before the code expires",
              }}
            />
          </p>
          <p class="text-shade-0">
            <Trans
              key="enter_code_in_browser"
              options={{
                defaultValue:
                  "Enter the specified code on the browser page to complete the authorization",
              }}
            />
          </p>
        </Show>
      </div>
      <Show when={!expired()}>
        <Button
          class="normal-case"
          onClick={() => {
            window.openExternalLink(deviceCodeLink() || "");
          }}
        >
          <Trans
            key="insert_code"
            options={{
              defaultValue: "Insert Code",
            }}
          />
        </Button>
      </Show>
      <Show when={expired()}>
        <div
          class="flex justify-between items-center gap-2 cursor-pointer"
          onClick={() => handleRefersh()}
        >
          <span class="i-ri:refresh-line" />
          <h3 class="m-0">
            {" "}
            <Trans
              key="refresh"
              options={{
                defaultValue: "refresh",
              }}
            />
          </h3>
        </div>
      </Show>
    </div>
  );
};

export default CodeStep;<|MERGE_RESOLUTION|>--- conflicted
+++ resolved
@@ -97,11 +97,7 @@
             }}
           />
           <Show when={expired()}>
-<<<<<<< HEAD
-            <p class="mb-0 mt-2 text-[#E54B4B]">
-=======
             <p class="mt-2 text-[#E54B4B] mb-0">
->>>>>>> 8f28c0a5
               <Trans
                 key="code_expired_message"
                 options={{
