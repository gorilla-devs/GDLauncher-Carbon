--- conflicted
+++ resolved
@@ -1,8 +1,5 @@
 import { Button } from "@gd/ui";
-<<<<<<< HEAD
-import { useNavigate, useRouteData } from "@solidjs/router";
-=======
->>>>>>> 32697686
+import { useRouteData } from "@solidjs/router";
 import DoorImage from "/assets/images/door.png";
 import { createEffect, createSignal, onCleanup, Show } from "solid-js";
 import { parseTwoDigitNumber } from "@/utils/helpers";
@@ -10,26 +7,19 @@
 import { DeviceCode } from "@/components/CodeInput";
 import { createNotification } from "@gd/ui";
 import { Trans } from "@gd/i18n";
-<<<<<<< HEAD
 import { rspc } from "@/utils/rspcClient";
 import fetchData from "./auth.login.data";
 import { handleStatus } from "@/utils/login";
-=======
 import { useGDNavigate } from "@/managers/NavigationManager";
->>>>>>> 32697686
 interface Props {
   deviceCodeObject: any | null;
   setDeviceCodeObject: Setter<any>;
 }
 
 const CodeStep = (props: Props) => {
-<<<<<<< HEAD
   const routeData: ReturnType<typeof fetchData> = useRouteData();
-  const navigate = useNavigate();
+  const navigate = useGDNavigate();
   const [error, setError] = createSignal<null | string>(null);
-=======
-  const navigate = useGDNavigate();
->>>>>>> 32697686
 
   const accountEnrollCancelMutation = rspc.createMutation(
     ["account.enroll.cancel"],
