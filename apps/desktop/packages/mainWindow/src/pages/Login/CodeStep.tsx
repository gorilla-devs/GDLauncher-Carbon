import { Button, LoadingBar } from "@gd/ui";
import { useRouteData } from "@solidjs/router";
import DoorImage from "/assets/images/door.png";
import { createEffect, createSignal, onCleanup, Show } from "solid-js";
import { parseTwoDigitNumber } from "@/utils/helpers";
import { Setter } from "solid-js";
import { DeviceCode } from "@/components/CodeInput";
import { createNotification } from "@gd/ui";
import { Trans } from "@gd/i18n";
import { rspc } from "@/utils/rspcClient";
import fetchData from "./auth.login.data";
import { handleStatus } from "@/utils/login";
import { useGDNavigate } from "@/managers/NavigationManager";
interface Props {
  deviceCodeObject: any | null;
  setDeviceCodeObject: Setter<any>;
}

const CodeStep = (props: Props) => {
  const routeData: ReturnType<typeof fetchData> = useRouteData();
  const navigate = useGDNavigate();
  const [error, setError] = createSignal<null | string>(null);

  const accountEnrollCancelMutation = rspc.createMutation(
    ["account.enroll.cancel"],
    {
      onError(error) {
        setError(error.message);
      },
    }
  );

  const accountEnrollBeginMutation = rspc.createMutation(
    ["account.enroll.begin"],
    {
      onError(error) {
        setError(error.message);
      },
    }
  );

  const userCode = () => props.deviceCodeObject?.userCode;
  const oldUserCode = () => props.deviceCodeObject?.userCode;
  const deviceCodeLink = () => props.deviceCodeObject?.link;
  const expiresAt = () => props.deviceCodeObject?.expiresAt;
  const expiresAtFormat = () => new Date(expiresAt())?.getTime();
  const expiresAtMs = () => expiresAtFormat() - Date.now();
  const minutes = () =>
    Math.floor((expiresAtMs() % (1000 * 60 * 60)) / (1000 * 60));
  const seconds = () => Math.floor((expiresAtMs() % (1000 * 60)) / 1000);
  const [countDown, setCountDown] = createSignal(
    `${minutes()}:${parseTwoDigitNumber(seconds())}`
  );
  const [expired, setExpired] = createSignal(false);

  const resetCountDown = () => {
    setExpired(false);
    setCountDown(`${minutes()}:${parseTwoDigitNumber(seconds())}`);
  };
  const [loading, setLoading] = createSignal(false);

  const finalizeMutation = rspc.createMutation(["account.enroll.finalize"]);

  const handleRefersh = async () => {
    accountEnrollCancelMutation.mutate(null);
    accountEnrollBeginMutation.mutate(null);
<<<<<<< HEAD
    if (routeData.isSuccess) {
      handleStatus(routeData, {
        onPolling: (info) => {
          setLoading(true);
          props.setDeviceCodeObject({
            userCode: info.user_code,
            link: info.verification_uri,
            expiresAt: info.expires_at,
          });
          setExpired(false);
          setError(null);
        },
        onFail() {
          setLoading(false);
          setError("something went wrong while logging in");
        },
      });
    }
=======
>>>>>>> a6bb4353
  };

  const updateExpireTime = () => {
    if (minutes() <= 0 && seconds() <= 0) {
      setLoading(false);
      setExpired(true);
    } else {
      resetCountDown();
    }
  };

  let interval: ReturnType<typeof setTimeout>;

  createEffect(() => {
<<<<<<< HEAD
    if (routeData.isSuccess) {
      handleStatus(routeData, {
        onComplete(_accountEntry) {
          setLoading(false);
          finalizeMutation.mutate(null);
          navigate("/library");
        },
      });
    }
=======
    handleStatus(routeData.status, {
      onPolling: (info) => {
        props.setDeviceCodeObject({
          userCode: info.user_code,
          link: info.verification_uri,
          expiresAt: info.expires_at,
        });
        setExpired(false);
        setError(null);
      },
      onFail() {
        setError("something went wrong while logging in");
      },
      onComplete(_accountEntry) {
        finalizeMutation.mutate(null);
        navigate("/library");
      },
    });
>>>>>>> a6bb4353
  });

  createEffect(() => {
    if (expired()) {
      setLoading(false);
      clearInterval(interval);
      setCountDown(`${minutes()}:${parseTwoDigitNumber(seconds())}`);
    } else {
      interval = setInterval(() => {
        updateExpireTime();
      }, 1000);
    }
  });

  createEffect(() => {
    if (userCode() !== oldUserCode()) {
      resetCountDown();
    }
  });

  onCleanup(() => clearInterval(interval));

  const addNotification = createNotification();

  return (
    <div class="flex flex-col justify-between items-center text-center gap-5 p-10">
      <img src={DoorImage} />
      <div>
        <div class="flex flex-col justify-center items-center">
          <DeviceCode
            disabled={expired()}
            value={userCode() || ""}
            onClick={() => {
              navigator.clipboard.writeText(userCode() || "");
              addNotification("The link has been copied");
            }}
          />
          <Show when={expired()}>
            <p class="mt-2 mb-0 text-[#E54B4B]">
              <Trans
                key="code_expired_message"
                options={{
                  defaultValue: "The code has been expired",
                }}
              />
            </p>
          </Show>
        </div>
        <Show when={!expired()}>
          <p class="mb-0 text-shade-0 mt-4">
            <span class="text-white mr-2">{countDown()}</span>
            <Trans
              key="before_expiring"
              options={{
                defaultValue: "before the code expires",
              }}
            />
          </p>
          <p class="text-shade-0 mb-0">
            <Trans
              key="enter_code_in_browser"
              options={{
                defaultValue:
                  "Enter the specified code on the browser page to complete the authorization",
              }}
            />
          </p>
        </Show>
      </div>
      <Show when={error()}>
        <p class="text-red m-0">{error()}</p>
      </Show>
      <Show when={loading()}>
        <span class="mb-4 text-xs absolute text-shade-1 bottom-1">
          <Trans
            key="waiting_login_code_msg"
            options={{
              defaultValue: "Waiting for authorization...",
            }}
          />
        </span>
        <div class="w-full absolute bottom-0 overflow-hidden">
          <LoadingBar class="" />
        </div>
      </Show>
      <Show when={!expired()}>
        <Button
          class="normal-case"
          onClick={() => {
            setLoading(true);
            window.openExternalLink(deviceCodeLink() || "");
          }}
        >
          <Trans
            key="open_in_browser"
            options={{
              defaultValue: "Open in browser",
            }}
          />
          <div class="text-md i-ri:link" />
        </Button>
      </Show>
      <Show when={expired()}>
        <div
          class="flex justify-between items-center gap-2 cursor-pointer"
          onClick={() => handleRefersh()}
        >
          <span class="i-ri:refresh-line" />
          <h3 class="m-0">
            <Trans
              key="refresh"
              options={{
                defaultValue: "refresh",
              }}
            />
          </h3>
        </div>
      </Show>
    </div>
  );
};

export default CodeStep;<|MERGE_RESOLUTION|>--- conflicted
+++ resolved
@@ -64,27 +64,6 @@
   const handleRefersh = async () => {
     accountEnrollCancelMutation.mutate(null);
     accountEnrollBeginMutation.mutate(null);
-<<<<<<< HEAD
-    if (routeData.isSuccess) {
-      handleStatus(routeData, {
-        onPolling: (info) => {
-          setLoading(true);
-          props.setDeviceCodeObject({
-            userCode: info.user_code,
-            link: info.verification_uri,
-            expiresAt: info.expires_at,
-          });
-          setExpired(false);
-          setError(null);
-        },
-        onFail() {
-          setLoading(false);
-          setError("something went wrong while logging in");
-        },
-      });
-    }
-=======
->>>>>>> a6bb4353
   };
 
   const updateExpireTime = () => {
@@ -99,17 +78,6 @@
   let interval: ReturnType<typeof setTimeout>;
 
   createEffect(() => {
-<<<<<<< HEAD
-    if (routeData.isSuccess) {
-      handleStatus(routeData, {
-        onComplete(_accountEntry) {
-          setLoading(false);
-          finalizeMutation.mutate(null);
-          navigate("/library");
-        },
-      });
-    }
-=======
     handleStatus(routeData.status, {
       onPolling: (info) => {
         props.setDeviceCodeObject({
@@ -128,7 +96,6 @@
         navigate("/library");
       },
     });
->>>>>>> a6bb4353
   });
 
   createEffect(() => {
