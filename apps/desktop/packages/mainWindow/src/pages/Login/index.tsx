import { Dropdown } from "@gd/ui";
import { createSignal, Switch, Match } from "solid-js";
import Auth from "./Auth";
import CodeStep from "./CodeStep";

export default function Login() {
  const [step, setStep] = createSignal(0);
  const [deviceCodeObject, setDeviceCodeObject] = createSignal<any>(null);
  // @ts-ignore

  return (
    <div class="flex justify-center items-center w-full h-screen p-0 bg-img-loginBG.jpg">
      <div
        style={{
          "mix-blend-mode": "hard-light",
        }}
        class="absolute top-0 left-0 right-0 bottom-0 bg-shade-8 opacity-80"
      />
      <div class="absolute top-0 top-5 z-10 left-1/2 -translate-x-1/2">
        <Dropdown
          options={[
            { label: "english", key: "en" },
            { label: "italian", key: "it" },
          ]}
          value={"asc"}
          onChange={() => {
            // getTranslationByLanguage(lang.key).then((translations) => {
            //   add(lang.key, translations);
            //   locale(lang.key);
            // });
          }}
          rounded
        />
      </div>
      <div
<<<<<<< HEAD
        class="rounded-2xl relative flex flex-col justify-end items-center text-white h-100 w-120"
=======
        class="rounded-2xl relative flex flex-col justify-end items-center text-white w-120 h-100"
>>>>>>> 8f28c0a5
        style={{
          background: "rgba(29, 32, 40, 0.8)",
          "justify-content": step() === 0 ? "flex-end" : "center",
        }}
      >
        <Switch
          fallback={
            <Auth setStep={setStep} setDeviceCodeObject={setDeviceCodeObject} />
          }
        >
          <Match when={step() === 0}>
            <Auth setStep={setStep} setDeviceCodeObject={setDeviceCodeObject} />
          </Match>
          <Match when={step() === 1}>
            <CodeStep
              deviceCodeObject={deviceCodeObject()}
              setDeviceCodeObject={setDeviceCodeObject}
            />
          </Match>
        </Switch>
      </div>
    </div>
  );
}<|MERGE_RESOLUTION|>--- conflicted
+++ resolved
@@ -33,11 +33,7 @@
         />
       </div>
       <div
-<<<<<<< HEAD
-        class="rounded-2xl relative flex flex-col justify-end items-center text-white h-100 w-120"
-=======
         class="rounded-2xl relative flex flex-col justify-end items-center text-white w-120 h-100"
->>>>>>> 8f28c0a5
         style={{
           background: "rgba(29, 32, 40, 0.8)",
           "justify-content": step() === 0 ? "flex-end" : "center",
