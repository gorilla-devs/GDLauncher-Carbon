--- conflicted
+++ resolved
@@ -79,11 +79,7 @@
       <div class="flex flex-col justify-center items-center text-center">
         <Button
           id="auth-button"
-<<<<<<< HEAD
           loading={routeData.isLoading || clicked()}
-=======
-          loading={routeData.status.isLoading && clicked()}
->>>>>>> a6bb4353
           size="large"
           onClick={() => handleClick()}
         >
