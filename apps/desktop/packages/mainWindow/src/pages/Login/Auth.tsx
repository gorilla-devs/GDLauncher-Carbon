import { useNavigate, useRouteData } from "@solidjs/router";
import { createEffect, createSignal, Setter, Show } from "solid-js";
import Logo from "/assets/images/gdlauncher_vertical_logo.svg";
import { Trans } from "@gd/i18n";
import { rspc } from "@/utils/rspcClient";
import { Button } from "@gd/ui";
import fetchData from "./auth.login.data";
import { handleStatus } from "@/utils/login";
import { useModal } from "@/managers/ModalsManager";
import { DeviceCodeObjectType } from ".";

type Props = {
  setStep: Setter<number>;
  setDeviceCodeObject: Setter<DeviceCodeObjectType>;
};

const Auth = (props: Props) => {
  const [enrollmentInProgress, setEnrollmentInProgress] = createSignal(false);
  const [error, setError] = createSignal<null | string>(null);
  const [clicked, setClicked] = createSignal(false);
  const navigate = useNavigate();
  const routeData: ReturnType<typeof fetchData> = useRouteData();

  const modalsContext = useModal();

  const accountEnrollBeginMutation = rspc.createMutation(
    ["account.enroll.begin"],
    {
      onError(error) {
        setError(error.message);
      },
    }
  );

  const accountEnrollFinalizeMutation = rspc.createMutation([
    "account.enroll.finalize",
  ]);

  const accountEnrollCancelMutation = rspc.createMutation([
    "account.enroll.cancel",
  ]);

  const handleClick = async () => {
    setClicked(true);
<<<<<<< HEAD
    accountEnrollBeginMutation.mutate();
=======
    if (!routeData.status.data || !enrollmentInProgress()) {
      accountEnrollBeginMutation.mutate(undefined);
    } else {
      accountEnrollCancelMutation.mutate(undefined);
      accountEnrollBeginMutation.mutate(undefined);
    }
>>>>>>> 78b6a2b3
  };

  createEffect(() => {
    if (routeData.status.isSuccess && !routeData.status.data) {
      setEnrollmentInProgress(false);
    } else {
      setEnrollmentInProgress(true);
    }

    handleStatus(routeData.status, {
      onPolling: (info) => {
        setEnrollmentInProgress(true);
        setError(null);
        props.setDeviceCodeObject({
          userCode: info.userCode,
          link: info.verificationUri,
          expiresAt: info.expiresAt,
        });
        props.setStep(1);
      },
      onFail() {
        setEnrollmentInProgress(false);
        setError("something went wrong while logging in");
        accountEnrollCancelMutation.mutate(undefined);
      },
      onComplete() {
        setError(null);
        if (enrollmentInProgress()) {
          accountEnrollFinalizeMutation.mutate(undefined);
        }
        navigate("/library");
        setEnrollmentInProgress(false);
      },
    });
  });

  return (
    <div>
      <div class="absolute right-0 flex justify-center items-center flex-col left-0 m-auto -top-15">
        <img class="w-40" src={Logo} />
        <p class="text-darkSlate-50">{__APP_VERSION__}</p>
      </div>
      <div class="flex flex-col justify-center items-center text-center">
        <Button
          id="auth-button"
          loading={clicked()}
          size="large"
          onClick={() => handleClick()}
        >
          <Trans
            key="login.sign_in_with_microsoft"
            options={{
              defaultValue: "Sign in with microsoft",
            }}
          />
        </Button>
        <p class="text-darkSlate-50 max-w-90 text-sm">
          <Trans
            key="login.sign_in_with_microsoft_text"
            options={{
              defaultValue:
                "Sign in with your Microsoft Account. By doing so, you accept all our policies and terms stated below.",
            }}
          />
        </p>
        <Show when={error()}>
          <p class="m-0 text-red-500">{error()}</p>
        </Show>
        <ul class="flex text-sm list-none gap-3 p-0 mb-8 underline">
          <li
            class="cursor-pointer"
            onClick={() => {
              modalsContext?.openModal({ name: "privacyPolicy" });
            }}
          >
            <Trans
              key="login.privacy_policy"
              options={{
                defaultValue: "Privacy Policy",
              }}
            />
          </li>
          <li
            class="cursor-pointer"
            onClick={() => {
              modalsContext?.openModal({
                name: "termsAndConditions",
              });
            }}
          >
            <Trans
              key="login.terms_and_conditions"
              options={{
                defaultValue: "Terms and Conditions",
              }}
            />
          </li>
          <li
            class="cursor-pointer"
            onClick={() =>
              modalsContext?.openModal({ name: "acceptableUsePolicy" })
            }
          >
            <Trans
              key="login.acceptable_use_policy"
              options={{
                defaultValue: "Acceptable Use Policy",
              }}
            />
          </li>
        </ul>
      </div>
    </div>
  );
};

export default Auth;<|MERGE_RESOLUTION|>--- conflicted
+++ resolved
@@ -42,16 +42,12 @@
 
   const handleClick = async () => {
     setClicked(true);
-<<<<<<< HEAD
-    accountEnrollBeginMutation.mutate();
-=======
     if (!routeData.status.data || !enrollmentInProgress()) {
       accountEnrollBeginMutation.mutate(undefined);
     } else {
       accountEnrollCancelMutation.mutate(undefined);
       accountEnrollBeginMutation.mutate(undefined);
     }
->>>>>>> 78b6a2b3
   };
 
   createEffect(() => {
