--- conflicted
+++ resolved
@@ -1,4 +1,3 @@
-<<<<<<< HEAD
 import { useNavigate, useRouteData } from "@solidjs/router";
 import { createEffect, createSignal, Setter, Show } from "solid-js";
 import Logo from "/assets/images/gdlauncher_vertical_logo.svg";
@@ -9,31 +8,16 @@
 import { handleStatus } from "@/utils/login";
 
 type Props = {
-=======
-import { Button } from "@gd/ui";
-import { createSignal, Setter } from "solid-js";
-import Logo from "/assets/images/gdlauncher_vertical_logo.svg";
-import { useTransContext } from "@gd/i18n";
-import { useModal } from "@/ModalsManager";
-interface Props {
->>>>>>> 96ad9ee4
   setStep: Setter<number>;
   setDeviceCodeObject: Setter<any>;
 };
 
-<<<<<<< HEAD
 const Auth = (props: Props) => {
   const [t] = useTransContext();
   const [error, setError] = createSignal("");
   const [clicked, setClicked] = createSignal(false);
   const navigate = useNavigate();
   const routeData: ReturnType<typeof fetchData> = useRouteData();
-=======
-const Auth = (_props: Props) => {
-  const [t] = useTransContext();
-  const [loading, setLoading] = createSignal(false);
-  const modalsContext = useModal();
->>>>>>> 96ad9ee4
 
   let mutation = rspc.createMutation(["account.enroll.begin"], {
     onError(error) {
