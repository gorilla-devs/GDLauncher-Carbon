--- conflicted
+++ resolved
@@ -15,11 +15,7 @@
 };
 
 const Auth = (props: Props) => {
-<<<<<<< HEAD
-  const [t] = useTransContext();
   const [enrollmentInProgress, setEnrollmentInProgress] = createSignal(false);
-=======
->>>>>>> 65cbdb9b
   const [error, setError] = createSignal<null | string>(null);
   const [clicked, setClicked] = createSignal(false);
   const navigate = useNavigate();
@@ -108,10 +104,6 @@
             }}
           />
         </Button>
-<<<<<<< HEAD
-        <p class="text-shade-0 text-sm max-w-90">
-          {t("sign_in_with_microsoft_text")}
-=======
         <p class="text-shade-0 max-w-90 text-sm">
           <Trans
             key="login.sign_in_with_microsoft_text"
@@ -120,7 +112,6 @@
                 "Sign in with your Microsoft Account. By doing so, you accept all our policies and terms stated below.",
             }}
           />
->>>>>>> 65cbdb9b
         </p>
         <Show when={error()}>
           <p class="m-0 text-red">{error()}</p>
