--- conflicted
+++ resolved
@@ -1,20 +1,11 @@
 import Tile from "@/components/Instance/Tile";
 import { Carousel, News } from "@gd/ui";
-<<<<<<< HEAD
-import { useNavigate } from "@solidjs/router";
-import { createEffect, For } from "solid-js";
-import "./index.css";
-import { useTransContext } from "@gd/i18n";
-import { ModloaderType } from "@/utils/sidebar";
-import { rspc } from "@/utils/rspcClient";
-=======
 import { useNavigate, useRouteData } from "@solidjs/router";
 import { For, Show, createEffect } from "solid-js";
 import "./index.css";
 import { useTransContext } from "@gd/i18n";
 import { ModloaderType } from "@/utils/sidebar";
 import { createStore } from "solid-js/store";
->>>>>>> 96ad9ee4
 
 type MockInstance = {
   title: string;
@@ -86,12 +77,6 @@
     });
   });
 
-  const query = rspc.createQuery(() => ["mc.TEMP_TEST", null]);
-
-  createEffect(() => {
-    console.log(query.data);
-  });
-
   return (
     <div class="p-6">
       <div>
