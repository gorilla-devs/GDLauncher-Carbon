/* eslint-disable i18next/no-literal-string */
import { generateSequence } from "@/utils/helpers";
import { queryClient, rspc } from "@/utils/rspcClient";
import { Trans } from "@gd/i18n";
import { Button, Input, Slider, Switch } from "@gd/ui";
import { useParams, useRouteData } from "@solidjs/router";
import fetchData from "../instance.data";
import { Show } from "solid-js";

const Settings = () => {
  const params = useParams();
  const updateInstanceMutation = rspc.createMutation(
    ["instance.updateInstance"],
    {
      onMutate: (newData) => {
        queryClient.setQueryData(["instance.getInstanceDetails"], newData);
      },
    }
  );

  let totalRam = rspc.createQuery(() => ["systeminfo.getTotalRAM"]);

  const routeData: ReturnType<typeof fetchData> = useRouteData();

  const mbTotalRAM = () => Number(totalRam.data) / 1024 / 1024;

  return (
    <div class="pt-10 divide-y divide-darkSlate-600">
      <div class="mb-6">
        <div class="w-full flex justify-between items-center mb-4">
          <h5 class="m-0">
            <Trans
              key="java.java_memory_title"
              options={{
                defaultValue: "Java Memory",
              }}
            />
          </h5>
          <Switch
            checked={!!routeData?.instanceDetails?.data?.memory}
            onChange={(e) => {
              updateInstanceMutation.mutate({
                memory: {
                  Set: e.target.checked
                    ? {
                        max_mb: Math.round(mbTotalRAM() / 2),
                        min_mb: Math.round(mbTotalRAM() / 2),
                      }
                    : null,
                },
                extra_java_args: null,
                global_java_args: null,
                modloader: null,
                name: null,
                notes: null,
                use_loaded_icon: null,
                version: null,
                instance: parseInt(params.id, 10),
              });
            }}
          />
        </div>
        <Show when={routeData?.instanceDetails?.data?.memory !== null}>
          <div class="flex justify-center px-2">
            <Slider
              min={0}
              max={mbTotalRAM()}
              steps={1000}
              value={routeData?.instanceDetails.data?.memory?.max_mb}
              marks={generateSequence(1024, mbTotalRAM())}
              onChange={(val) =>
                updateInstanceMutation.mutate({
                  memory: { Set: { max_mb: val, min_mb: val } },
                  extra_java_args: null,
                  global_java_args: null,
                  modloader: null,
                  name: null,
                  notes: null,
                  use_loaded_icon: null,
                  version: null,
                  instance: parseInt(params.id, 10),
                })
              }
            />
          </div>
        </Show>
      </div>
<<<<<<< HEAD
      {/* <div class="mb-6">
        <div class="w-full flex justify-between items-center mb-4">
          <h5 class="m-0">
            <Trans
              key="java.game_resolution"
              options={{
                defaultValue: "Game Resolution",
              }}
            />
          </h5>
          <Switch checked={true} />
        </div>
        <div class="flex w-full justify-between">
          <div class="flex gap-4 items-center">
            <Input class="w-20" placeholder="width" value={"1024"} />
            x
            <Input class="w-20" placeholder="height" value={"768"} />
          </div>
          <Dropdown
            value="en"
            placeholder={t("settings.resolution_presets") || ""}
            options={[
              { label: "800x600", key: "800x600" },
              { label: "1024x768", key: "1024x768" },
              { label: "1920x1080", key: "1920x1080" },
            ]}
          />
        </div>
      </div> */}
      <div class="mb-6 pt-6">
=======

      <div class="mb-6">
>>>>>>> feeffcaa
        <div class="w-full flex justify-between items-center mb-4">
          <h5 class="m-0">
            <Trans
              key="java.java_arguments_title"
              options={{
                defaultValue: "Java Arguments",
              }}
            />
          </h5>
          <Switch
            checked={routeData?.instanceDetails?.data?.global_java_args}
            onChange={(e) => {
              updateInstanceMutation.mutate({
                memory: null,
                extra_java_args: null,
                global_java_args: { Set: e.target.checked },
                modloader: null,
                name: null,
                notes: null,
                use_loaded_icon: null,
                version: null,
                instance: parseInt(params.id, 10),
              });
            }}
          />
        </div>
        <Show when={routeData?.instanceDetails?.data?.global_java_args}>
          <div class="flex w-full gap-4 items-center">
            <Input
              class="w-full"
              value={routeData?.instanceDetails?.data?.extra_java_args || ""}
              onInput={(e) => {
                updateInstanceMutation.mutate({
                  memory: null,
                  extra_java_args: { Set: e.target.value },
                  global_java_args: null,
                  modloader: null,
                  name: null,
                  notes: null,
                  use_loaded_icon: null,
                  version: null,
                  instance: parseInt(params.id, 10),
                });
              }}
            />
            <Button
              rounded={false}
              type="secondary"
              class="h-10"
              onClick={() => {
                updateInstanceMutation.mutate({
                  memory: null,
                  extra_java_args: { Set: "" },
                  global_java_args: null,
                  modloader: null,
                  name: null,
                  notes: null,
                  use_loaded_icon: null,
                  version: null,
                  instance: parseInt(params.id, 10),
                });
              }}
            >
              <Trans
                key="java.reset_java_args"
                options={{
                  defaultValue: "Reset",
                }}
              />
            </Button>
          </div>
        </Show>
      </div>
    </div>
  );
};

export default Settings;<|MERGE_RESOLUTION|>--- conflicted
+++ resolved
@@ -85,41 +85,8 @@
           </div>
         </Show>
       </div>
-<<<<<<< HEAD
-      {/* <div class="mb-6">
-        <div class="w-full flex justify-between items-center mb-4">
-          <h5 class="m-0">
-            <Trans
-              key="java.game_resolution"
-              options={{
-                defaultValue: "Game Resolution",
-              }}
-            />
-          </h5>
-          <Switch checked={true} />
-        </div>
-        <div class="flex w-full justify-between">
-          <div class="flex gap-4 items-center">
-            <Input class="w-20" placeholder="width" value={"1024"} />
-            x
-            <Input class="w-20" placeholder="height" value={"768"} />
-          </div>
-          <Dropdown
-            value="en"
-            placeholder={t("settings.resolution_presets") || ""}
-            options={[
-              { label: "800x600", key: "800x600" },
-              { label: "1024x768", key: "1024x768" },
-              { label: "1920x1080", key: "1920x1080" },
-            ]}
-          />
-        </div>
-      </div> */}
-      <div class="mb-6 pt-6">
-=======
 
       <div class="mb-6">
->>>>>>> feeffcaa
         <div class="w-full flex justify-between items-center mb-4">
           <h5 class="m-0">
             <Trans
