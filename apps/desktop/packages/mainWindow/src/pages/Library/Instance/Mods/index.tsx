--- conflicted
+++ resolved
@@ -152,11 +152,7 @@
   return (
     <div>
       <div class="flex flex-col bg-shade-8 z-10 transition-all duration-100 ease-in-out pt-10">
-<<<<<<< HEAD
-        <div class="flex justify-between items-center gap-1 pb-4 flex-wrap">
-=======
         <div class="flex justify-between items-center pb-4 flex-wrap gap-1">
->>>>>>> 8f28c0a5
           <Input
             placeholder="Type Here"
             icon={<div class="i-ri:search-line" />}
@@ -202,11 +198,7 @@
               />
             </div>
             <div class="flex items-center gap-2 cursor-pointer transition duration-100 ease-in-out hover:text-white">
-<<<<<<< HEAD
-              <span class="i-ri:folder-open-fill text-2xl" />
-=======
               <span class="text-2xl i-ri:folder-open-fill" />
->>>>>>> 8f28c0a5
               <Trans
                 key="open_folder"
                 options={{
