--- conflicted
+++ resolved
@@ -60,6 +60,8 @@
             type="outline"
             size="medium"
             onClick={() => {
+              rescroller.setScrollToFromCurrentPosition();
+
               navigate(`/mods?instanceId=${params.id}`);
             }}
           >
@@ -84,25 +86,16 @@
   };
 
   return (
-<<<<<<< HEAD
     <div
       ref={(ref) =>
         queueMicrotask(() =>
           rescroller.setScrollRefAndScrollIfNeeded(
+            // If the rescroller ever stops working, check this line first
             ref.parentElement!.parentElement!.parentElement!.parentElement!
           )
         )
       }
     >
-      <div class="flex flex-col bg-darkSlate-800 z-10 transition-all duration-100 ease-in-out sticky top-14">
-        <div class="flex justify-between items-center gap-1 pb-4 flex-wrap">
-          <Input
-            onInput={(e) => setFilter(e.target.value)}
-            placeholder={t("instance.mods.search")}
-            icon={<div class="i-ri:search-line" />}
-            class="w-full rounded-full text-darkSlate-50"
-=======
-    <div>
       <div
         class="flex items-center fixed justify-between bottom-4 h-16 bg-darkSlate-900 mx-auto left-1/2 -translate-x-1/2 rounded-md pr-6 z-50 shadow-md shadow-darkSlate-900 transition-transform duration-100 ease-in-out origin-left w-130 border-darkSlate-700 border-solid border-1"
         classList={{
@@ -161,7 +154,6 @@
                 }
               }
             }}
->>>>>>> d8bcbb02
           />
           <div
             class="flex items-center gap-2 cursor-pointer text-darkSlate-50 hover:text-red-500 transition duration-100 ease-in-out"
@@ -222,48 +214,9 @@
               ]}
               value={"asc"}
               rounded
-<<<<<<< HEAD
-            />
-          </div>
-          <Button
-            type="outline"
-            size="medium"
-            onClick={() => {
-              rescroller.setScrollToFromCurrentPosition();
-
-              navigate(`/mods?instanceId=${params.id}`);
-            }}
-          >
-            <Trans key="instance.add_mod" />
-          </Button>
-        </div>
-        <div class="flex justify-between text-darkSlate-50 z-10 mb-6">
-          <div class="flex gap-4">
-            <div class="flex items-center gap-2 cursor-pointer">
-              <Checkbox
-                onChange={(checked) => {
-                  routeData.instanceMods.data?.forEach((mod) => {
-                    if (checked) {
-                      setSelectedMods((prev) => ({ ...prev, [mod.id]: true }));
-                    } else
-                      setSelectedMods((prev) => ({ ...prev, [mod.id]: false }));
-                  });
-                }}
-              />
-              <Trans
-                key="instance.select_all_mods"
-                options={{
-                  defaultValue: "Select All"
-                }}
-              />
-            </div>
-            <div
-              class="flex items-center gap-2 cursor-pointer transition duration-100 ease-in-out hover:text-white"
-=======
             /> */}
             {/* <div
               class="flex items-center gap-2 cursor-pointer duration-100 ease-in-out transition hover:text-white text-darkSlate-50"
->>>>>>> d8bcbb02
               onClick={() => {
                 openFolderMutation.mutate({
                   folder: "Mods",
@@ -277,6 +230,8 @@
               type="outline"
               size="medium"
               onClick={() => {
+                rescroller.setScrollToFromCurrentPosition();
+
                 navigate(`/mods?instanceId=${params.id}`);
               }}
             >
