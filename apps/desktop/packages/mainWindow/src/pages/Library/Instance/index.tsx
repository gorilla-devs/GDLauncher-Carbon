/* eslint-disable i18next/no-literal-string */
import getRouteIndex from "@/route/getRouteIndex";
import { Trans } from "@gd/i18n";
import { Tabs, TabList, Tab, Button } from "@gd/ui";
import { Link, Outlet, useLocation, useParams } from "@solidjs/router";
import { For, createSignal } from "solid-js";
import headerMockImage from "/assets/images/minecraft-forge.jpg";
import { useGDNavigate } from "@/managers/NavigationManager";

type InstancePage = {
  label: string;
  path: string;
};

const Instance = () => {
  const navigate = useGDNavigate();
  const params = useParams();
  const location = useLocation();
  const [editableName, setEditableName] = createSignal(false);

  const instancePages = () => [
    {
      label: "Overview",
      path: `/library/${params.id}`,
    },
    {
      label: "Mods",
      path: `/library/${params.id}/mods`,
    },
    {
      label: "Settings",
      path: `/library/${params.id}/settings`,
    },
    {
      label: "Resource Packs",
      path: `/library/${params.id}/resourcepacks`,
    },
    {
      label: "Screenshots",
      path: `/library/${params.id}/screenshots`,
    },
    {
      label: "Versions",
      path: `/library/${params.id}/versions`,
    },
  ];

  const selectedIndex = () =>
    getRouteIndex(instancePages(), location.pathname, true);

  let containerRef: HTMLDivElement;
  let bgRef: HTMLDivElement;
  let innerContainerRef: HTMLDivElement;
  let refStickyContainer: HTMLDivElement;

  return (
    <div
      class="relative h-full bg-shade-8 overflow-auto max-h-full overflow-x-hidden"
      style={{
        "scrollbar-gutter": "stable",
      }}
      onScroll={(e) => {
        if (e.currentTarget.scrollTop > 50) {
          innerContainerRef.style.opacity = "0";
          containerRef.classList.remove("h-52");
          containerRef.classList.add("h-0");

          bgRef.classList.add("bg-shade-9");

          refStickyContainer.classList.remove("h-0", "opacity-0");
          refStickyContainer.classList.add("h-20", "sticky", "top-0");
        } else {
          innerContainerRef.style.opacity = "1";
          containerRef.classList.add("h-52");
          containerRef.classList.remove("h-0");

          bgRef.classList.remove("bg-shade-9");

          refStickyContainer.classList.add("h-0", "opacity-0");
          refStickyContainer.classList.remove("h-20", "sticky", "top-0");
        }
      }}
    >
      <div
        class="relative flex flex-col justify-between ease-in-out transition-all h-52 items-stretch"
        ref={(el) => {
          containerRef = el;
        }}
      >
        <div
          class="h-full absolute left-0 right-0 top-0 bg-fixed bg-cover bg-center bg-no-repeat"
          style={{
            "background-image": `url("${headerMockImage}")`,
            "background-position": "right-5rem",
          }}
          ref={(el) => {
            bgRef = el;
          }}
        />
        <div
          class="h-full"
          ref={(el) => {
            innerContainerRef = el;
          }}
        >
          <div class="z-10 sticky top-5 left-5 w-fit">
            <Button
              onClick={() => navigate("/library")}
              icon={<div class="text-2xl i-ri:arrow-drop-left-line" />}
              size="small"
              variant="transparent"
            >
              <Trans
                key="back"
                options={{
                  defaultValue: "back",
                }}
              />
            </Button>
          </div>
          <div
            class="flex justify-center sticky px-6 h-24 top-52 z-20"
            style={{
              background:
                "linear-gradient(180deg, rgba(29, 32, 40, 0) 0%, #1D2028 100%)",
            }}
          >
            <div class="flex justify-center w-full">
              <div class="flex justify-between w-full max-w-185 items-end">
                <div class="flex flex-col gap-4 w-full justify-end lg:flex-row">
                  <div class="bg-shade-8 h-16 w-16 rounded-xl">
                    {/* <img /> */}
                  </div>
                  <div class="flex flex-1 flex-col max-w-185">
                    <div class="flex gap-4 items-center">
                      <h1
                        class="m-0 focus-visible:border-0 focus:outline-none focus-visible:outline-none cursor-text"
                        contentEditable
                        onFocusIn={() => {
                          setEditableName(true);
                        }}
                        onFocusOut={() => {
                          setEditableName(false);
                        }}
                      >
                        {params.id}
                      </h1>
                      <div class="flex gap-2">
                        <div
<<<<<<< HEAD
                          class="text-2xl cursor-pointer transition ease-in-out text-shade-0 i-ri:delete-bin-7-fill hover:text-red duration-50"
=======
                          class="text-2xl cursor-pointer transition ease-in-out text-shade-0 i-ri:delete-bin-7-fill duration-50 hover:text-red"
>>>>>>> 0ca2088c
                          classList={{
                            hidden: !editableName(),
                          }}
                          onClick={() => {
                            setEditableName(false);
                          }}
                        />
                        <div
<<<<<<< HEAD
                          class="i-ri:check-fill cursor-pointer transition ease-in-out duration-50 text-shade-0 text-3xl hover:text-green"
=======
                          class="cursor-pointer transition ease-in-out duration-50 text-shade-0 i-ri:check-fill text-3xl hover:text-green"
>>>>>>> 0ca2088c
                          classList={{
                            hidden: !editableName(),
                          }}
                        />
                      </div>
                    </div>
                    <div class="flex flex-col lg:flex-row justify-between cursor-default">
                      <div class="flex flex-col lg:flex-row text-shade-0 items-start gap-1 lg:items-center lg:gap-0">
                        <div class="p-0 lg:pr-4 border-0 lg:border-r-2 border-shade-5">
                          Forge 1.19.2
                        </div>
                        <div class="p-0 border-0 lg:border-r-2 border-shade-5 flex gap-2 items-center lg:px-4">
                          <div class="i-ri:time-fill" />
                          1d ago
                        </div>
                        <div class="p-0 lg:px-4 flex gap-2 items-center">
                          <div class="i-ri:user-fill" />
                          ATMTeam
                        </div>
                      </div>
                      <div class="flex items-center gap-2 mt-2 lg:mt-0">
                        <div
                          class="rounded-full flex justify-center items-center w-8 h-8"
                          style={{
                            background: "rgba(255, 255, 255, 0.1)",
                          }}
                        >
                          <div class="text-xl i-ri:more-2-fill" />
                        </div>
                        <div
                          class="rounded-full w-8 h-8 flex justify-center items-center"
                          style={{
                            background: "rgba(255, 255, 255, 0.1)",
                          }}
                        >
                          <div class="text-xl i-ri:star-s-fill" />
                        </div>
                        <Button uppercase variant="glow" size="small">
                          <Trans
                            key="play"
                            options={{
                              defaultValue: "play",
                            }}
                          />
                        </Button>
                      </div>
                    </div>
                  </div>
                </div>
              </div>
            </div>
          </div>
        </div>
      </div>
      <div
<<<<<<< HEAD
        class="flex gap-4 justify-center items-center box-border w-full z-20 ease-in-out px-4 bg-shade-9 h-0 opacity-0 transition-height duration-200"
=======
        class="flex gap-4 justify-center items-center box-border w-full z-20 ease-in-out bg-shade-9 h-0 opacity-0 px-4 transition-height duration-200"
>>>>>>> 0ca2088c
        ref={(el) => {
          refStickyContainer = el;
        }}
      >
        <div class="flex items-start w-full ease-in-out transition-opacity duration-300">
          <div class="w-fit justify-center items-center transition duration-100 ease-in-out h-fit mr-4">
            <Button
              onClick={() => navigate("/library")}
              icon={<div class="i-ri:arrow-drop-left-line text-2xl" />}
              size="small"
              variant="transparent"
            >
              <Trans
                key="back"
                options={{
                  defaultValue: "back",
                }}
              />
            </Button>
          </div>
          <div class="flex flex-1 flex-col max-w-185">
            <h4 class="m-0">{params.id}</h4>
            <div class="flex flex-col lg:flex-row justify-between">
              <div class="flex items-start lg:items-center flex-col gap-1 lg:gap-0 lg:flex-row text-shade-0">
                <div class="p-0 border-0 lg:border-r-2 border-shade-5 text-xs lg:pr-2">
                  Forge 1.19.2
                </div>
                <div class="text-xs p-0 border-0 lg:border-r-2 border-shade-5 flex gap-2 items-center lg:px-2">
                  <div class="i-ri:time-fill" />
                  1d ago
                </div>
                <div class="text-xs p-0 lg:px-2 flex gap-2 items-center">
                  <div class="i-ri:user-fill" />
                  ATMTeam
                </div>
              </div>
              <div class="flex items-center gap-2 mt-2 lg:mt-0 z-10">
                <div
                  class="rounded-full w-8 h-8 flex justify-center items-center"
                  style={{
                    background: "rgba(255, 255, 255, 0.1)",
                  }}
                >
                  <div class="i-ri:more-2-fill text-xl" />
                </div>
                <div
                  class="rounded-full w-8 h-8 flex justify-center items-center"
                  style={{
                    background: "rgba(255, 255, 255, 0.1)",
                  }}
                >
                  <div class="i-ri:star-s-fill text-xl" />
                </div>
                <Button uppercase variant="glow" size="small">
                  <Trans
                    key="play"
                    options={{
                      defaultValue: "play",
                    }}
                  />
                </Button>
              </div>
            </div>
          </div>
        </div>
      </div>
      <div class="bg-shade-8 min-h-2xl">
        <div class="flex justify-center p-6">
          <div class="bg-shade-8 max-w-full w-185">
            <div class="sticky z-20 flex flex-col bg-shade-8 mb-4 top-20">
              <Tabs index={selectedIndex()}>
                <TabList>
                  <For each={instancePages()}>
                    {(page: InstancePage) => (
                      <Link href={page.path} class="no-underline">
                        <Tab class="bg-transparent">{page.label}</Tab>
                      </Link>
                    )}
                  </For>
                </TabList>
              </Tabs>
            </div>
            <Outlet />
          </div>
        </div>
      </div>
    </div>
  );
};

export default Instance;<|MERGE_RESOLUTION|>--- conflicted
+++ resolved
@@ -147,11 +147,7 @@
                       </h1>
                       <div class="flex gap-2">
                         <div
-<<<<<<< HEAD
                           class="text-2xl cursor-pointer transition ease-in-out text-shade-0 i-ri:delete-bin-7-fill hover:text-red duration-50"
-=======
-                          class="text-2xl cursor-pointer transition ease-in-out text-shade-0 i-ri:delete-bin-7-fill duration-50 hover:text-red"
->>>>>>> 0ca2088c
                           classList={{
                             hidden: !editableName(),
                           }}
@@ -160,11 +156,7 @@
                           }}
                         />
                         <div
-<<<<<<< HEAD
                           class="i-ri:check-fill cursor-pointer transition ease-in-out duration-50 text-shade-0 text-3xl hover:text-green"
-=======
-                          class="cursor-pointer transition ease-in-out duration-50 text-shade-0 i-ri:check-fill text-3xl hover:text-green"
->>>>>>> 0ca2088c
                           classList={{
                             hidden: !editableName(),
                           }}
@@ -220,11 +212,7 @@
         </div>
       </div>
       <div
-<<<<<<< HEAD
         class="flex gap-4 justify-center items-center box-border w-full z-20 ease-in-out px-4 bg-shade-9 h-0 opacity-0 transition-height duration-200"
-=======
-        class="flex gap-4 justify-center items-center box-border w-full z-20 ease-in-out bg-shade-9 h-0 opacity-0 px-4 transition-height duration-200"
->>>>>>> 0ca2088c
         ref={(el) => {
           refStickyContainer = el;
         }}
