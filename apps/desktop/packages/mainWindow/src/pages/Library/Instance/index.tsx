--- conflicted
+++ resolved
@@ -2,19 +2,8 @@
 import getRouteIndex from "@/route/getRouteIndex";
 import { Trans } from "@gd/i18n";
 import { Tabs, TabList, Tab, Button } from "@gd/ui";
-<<<<<<< HEAD
 import { Link, Outlet, useNavigate, useParams } from "@solidjs/router";
 import { For, createSignal } from "solid-js";
-=======
-import {
-  Link,
-  Outlet,
-  useLocation,
-  useNavigate,
-  useParams,
-} from "@solidjs/router";
-import { For, onCleanup, onMount } from "solid-js";
->>>>>>> 19f07f4b
 import headerMockImage from "/assets/images/minecraft-forge.jpg";
 
 type InstancePage = {
@@ -111,78 +100,12 @@
             innerContainerRef = el;
           }}
         >
-<<<<<<< HEAD
           <div class="sticky top-5 left-5 w-fit z-10">
             <Button
               onClick={() => navigate("/library")}
               icon={<div class="i-ri:arrow-drop-left-line text-2xl" />}
               size="small"
               variant="transparent"
-=======
-          <div class="flex justify-center w-full">
-            <div class="flex justify-between items-end w-full max-w-185">
-              <div class="flex flex-col lg:flex-row gap-4 justify-end w-full">
-                <div class="h-16 w-16 rounded-xl bg-shade-8">
-                  {/* <img /> */}
-                </div>
-                <div class="flex flex-1 flex-col max-w-185 ">
-                  <h1 class="m-0">{params.id}</h1>
-                  <div class="flex flex-col lg:flex-row justify-between">
-                    <div class="flex items-start lg:items-center flex-col gap-1 lg:gap-0 lg:flex-row text-shade-0">
-                      <div class="p-0 lg:pr-4 border-0 lg:border-r-2 border-shade-5">
-                        Forge 1.19.2
-                      </div>
-                      <div class="p-0 lg:px-4 border-0 lg:border-r-2 border-shade-5 flex gap-2 items-center">
-                        <div class="i-ri:time-fill" />
-                        1d ago
-                      </div>
-                      <div class="p-0 lg:px-4 flex gap-2 items-center">
-                        <div class="i-ri:user-fill" />
-                        ATMTeam
-                      </div>
-                    </div>
-                    <div class="flex items-center gap-2 mt-2 lg:mt-0">
-                      <div
-                        class="rounded-full w-8 h-8 flex justify-center items-center"
-                        style={{
-                          background: "rgba(255, 255, 255, 0.1)",
-                        }}
-                      >
-                        <div class="i-ri:more-2-fill text-xl" />
-                      </div>
-                      <div
-                        class="rounded-full w-8 h-8 flex justify-center items-center"
-                        style={{
-                          background: "rgba(255, 255, 255, 0.1)",
-                        }}
-                      >
-                        <div class="i-ri:star-s-fill text-xl" />
-                      </div>
-                      <Button uppercase variant="glow" size="small">
-                        <Trans
-                          key="play"
-                          options={{
-                            defaultValue: "play",
-                          }}
-                        />
-                      </Button>
-                    </div>
-                  </div>
-                </div>
-              </div>
-            </div>
-          </div>
-        </div>
-      </div>
-      <div class="min-h-2xl lg:mt-64 bg-shade-8">
-        <div class="mt-52 lg:mt-64 p-6 flex justify-center">
-          <div class="max-w-full w-185 bg-shade-8">
-            <div
-              class="sticky -top-1 z-10 flex flex-col bg-shade-8 mb-4"
-              ref={(el) => {
-                ref = el;
-              }}
->>>>>>> 19f07f4b
             >
               <Trans
                 key="back"
@@ -206,11 +129,7 @@
                     {/* <img /> */}
                   </div>
                   <div class="flex flex-1 flex-col max-w-185 ">
-<<<<<<< HEAD
                     <h1 class="m-0">{id}</h1>
-=======
-                    <h4 class="m-0">{params.id}</h4>
->>>>>>> 19f07f4b
                     <div class="flex flex-col lg:flex-row justify-between">
                       <div class="flex items-start lg:items-center flex-col gap-1 lg:gap-0 lg:flex-row text-shade-0">
                         <div class="p-0 lg:pr-4 border-0 lg:border-r-2 border-shade-5">
