--- conflicted
+++ resolved
@@ -333,15 +333,9 @@
               />
             </Button>
           </div>
-<<<<<<< HEAD
           <div class="flex justify-center sticky h-24 top-52 z-20 w-full bg-gradient-to-t from-darkSlate-800 pb-2 px-6 box-border">
             <div class="flex w-full justify-start">
               <div class="flex justify-between w-full items-end">
-=======
-          <div class="flex sticky bg-gradient-to-t from-darkSlate-800 justify-center h-24 top-52 z-20 w-full pb-2 px-6">
-            <div class="flex justify-center w-full">
-              <div class="flex justify-between w-full max-w-185 items-end">
->>>>>>> e08d4831
                 <div class="flex flex-col gap-4 flex-1 lg:flex-row justify-end">
                   <div
                     class="bg-center bg-cover h-16 w-16 rounded-xl"
