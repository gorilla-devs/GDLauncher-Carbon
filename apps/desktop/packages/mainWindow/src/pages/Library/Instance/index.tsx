/* eslint-disable i18next/no-literal-string */
import getRouteIndex from "@/route/getRouteIndex";
import { Trans, useTransContext } from "@gd/i18n";
import { Tabs, TabList, Tab, Button } from "@gd/ui";
import {
  Link,
  Outlet,
  useLocation,
  useParams,
  useRouteData,
} from "@solidjs/router";
import {
  For,
  Match,
  Show,
  Switch,
  createEffect,
  createSignal,
  onCleanup,
  onMount,
} from "solid-js";
import { useGDNavigate } from "@/managers/NavigationManager";
import { queryClient, rspc } from "@/utils/rspcClient";
import fetchData from "./instance.data";
import {
  FEModResponse,
  InstanceDetails,
  UngroupedInstance,
} from "@gd/core_module/bindings";
import { getPreparingState, getRunningState } from "@/utils/instances";
import DefaultImg from "/assets/images/default-instance-img.png";
import { CreateQueryResult } from "@tanstack/solid-query";
import { RSPCError } from "@rspc/client";
<<<<<<< HEAD
import { ContextMenu } from "@/components/ContextMenu";
import { useModal } from "@/managers/ModalsManager";
=======
import { convertSecondsToHumanTime } from "@/utils/helpers";
>>>>>>> e7b45096

type InstancePage = {
  label: string;
  path: string;
};

const Instance = () => {
  const navigate = useGDNavigate();
  const params = useParams();
  const location = useLocation();
  const [editableName, setEditableName] = createSignal(false);
  const [isFavorite, setIsFavorite] = createSignal(false);
  const routeData: ReturnType<typeof fetchData> = useRouteData();
  const [newName, setNewName] = createSignal(
    routeData.instanceDetails.data?.name || ""
  );
  const [t] = useTransContext();
  const modalsContext = useModal();

  const setFavoriteMutation = rspc.createMutation(["instance.setFavorite"], {
    onMutate: async (
      obj
    ): Promise<
      | {
          instancesUngrouped: UngroupedInstance[];
          instanceDetails: InstanceDetails;
        }
      | undefined
    > => {
      await queryClient.cancelQueries({
        queryKey: ["instance.getInstanceDetails", parseInt(params.id, 10)],
      });
      await queryClient.cancelQueries({
        queryKey: ["instance.getInstancesUngrouped"],
      });

      const instancesUngrouped: UngroupedInstance[] | undefined =
        queryClient.getQueryData(["instance.getInstancesUngrouped"]);

      const instanceDetails: InstanceDetails | undefined =
        queryClient.getQueryData([
          "instance.getInstanceDetails",
          parseInt(params.id, 10),
        ]);

      queryClient.setQueryData(
        ["instance.getInstanceDetails", parseInt(params.id, 10)],
        (old: InstanceDetails | undefined) => {
          const newDetails = old;
          if (newDetails) newDetails.favorite = obj.favorite;
          if (newDetails) return newDetails;
          else return old;
        }
      );

      if (instancesUngrouped && instanceDetails)
        return { instancesUngrouped, instanceDetails };
    },
    onSettled() {
      queryClient.invalidateQueries({
        queryKey: ["instance.getInstanceDetails", parseInt(params.id, 10)],
      });
      queryClient.invalidateQueries({
        queryKey: ["instance.getInstancesUngrouped"],
      });
      setIsFavorite((prev) => !prev);
    },
    onError(
      _error,
      _variables,
      context:
        | {
            instancesUngrouped: UngroupedInstance[];
            instanceDetails: InstanceDetails;
          }
        | undefined
    ) {
      if (context?.instanceDetails) {
        setIsFavorite(context.instanceDetails.favorite);
        queryClient.setQueryData(
          ["instance.getInstanceDetails"],
          context.instanceDetails
        );
      }
    },
  });

  createEffect(() => {
    if (routeData.instanceDetails.data)
      setIsFavorite(routeData.instanceDetails.data?.favorite);
  });

  const instancePages = () => [
    {
      label: "Overview",
      path: `/library/${params.id}`,
    },

    ...(routeData.instanceDetails.data?.modloaders[0]?.type_
      ? [
          {
            label: "Mods",
            path: `/library/${params.id}/mods`,
          },
        ]
      : []),
    {
      label: "Settings",
      path: `/library/${params.id}/settings`,
    },
    // {
    //   label: "Resource Packs",
    //   path: `/library/${params.id}/resourcepacks`,
    // },
    // {
    //   label: "Screenshots",
    //   path: `/library/${params.id}/screenshots`,
    // },
    // {
    //   label: "Versions",
    //   path: `/library/${params.id}/versions`,
    // },
  ];

  const selectedIndex = () =>
    getRouteIndex(instancePages(), location.pathname, true);

  const launchInstanceMutation = rspc.createMutation([
    "instance.launchInstance",
  ]);

  const updateInstanceMutation = rspc.createMutation([
    "instance.updateInstance",
  ]);

  const killInstanceMutation = rspc.createMutation(["instance.killInstance"]);

  const isRunning = () =>
    routeData.instanceDetails.data?.state &&
    getRunningState(routeData.instanceDetails.data?.state);

  const isPreparing = () =>
    routeData.instanceDetails.data?.state &&
    getPreparingState(routeData.instanceDetails.data?.state);

  const [modpackDetails, setModpackDetails] = createSignal<CreateQueryResult<
    FEModResponse,
    RSPCError
  > | null>(null);

  createEffect(() => {
    if (
      routeData.instanceDetails.data?.modpack?.Curseforge.project_id !==
      undefined
    ) {
      setModpackDetails(
        rspc.createQuery(() => [
          "modplatforms.curseforgeGetMod",
          {
            modId: routeData.instanceDetails.data?.modpack?.Curseforge
              .project_id as number,
          },
        ])
      );
    }
  });

  const handleNameChange = () => {
    if (newName()) {
      updateInstanceMutation.mutate({
        name: { Set: newName() },
        use_loaded_icon: null,
        memory: null,
        notes: null,
        instance: parseInt(params.id, 10),
      });
    }
    setEditableName(false);
  };

  let nameRef: HTMLHeadingElement | undefined;
  let headerRef: HTMLElement | undefined;
  let innerContainerRef: HTMLDivElement | undefined;

  const checkContainerSize = () => {
    if (!headerRef || !innerContainerRef) return;
    // get computed style for the container
    let containerStyle = window.getComputedStyle(headerRef);

    // get width as integer
    let containerWidth = parseInt(containerStyle.getPropertyValue("width"));

    if (containerWidth <= 800) {
      // add flex-col class
      innerContainerRef.classList.remove("flex-row");
      innerContainerRef.classList.add("flex-col");
      innerContainerRef.classList.add("gap-4");
    } else {
      // add flex-row class
      innerContainerRef.classList.remove("flex-col");
      innerContainerRef.classList.add("flex-row");
      innerContainerRef.classList.remove("gap-4");
    }
  };

  onMount(() => {
    checkContainerSize();

    // Then run it every time the window resizes
    window?.addEventListener("resize", checkContainerSize);
  });

  onCleanup(() => window?.removeEventListener("resize", checkContainerSize));

  const openFolderMutation = rspc.createMutation([
    "instance.openInstanceFolder",
  ]);

  const handleEdit = () => {
    modalsContext?.openModal(
      {
        name: "instanceCreation",
      },
      {
        id: params.id,
        modloader: routeData.instanceDetails.data?.modloaders[0].type_,
        title: routeData.instanceDetails.data?.name,
        mcVersion: routeData.instanceDetails.data?.version,
        modloaderVersion: routeData.instanceDetails.data?.modloaders[0].version,
      }
    );
  };

  const handleOpenFolder = () => {
    openFolderMutation.mutate({
      instance_id: parseInt(params.id, 10),
      folder: "Root",
    });
  };

  const menuItems = () => [
    {
      icon: "i-ri:pencil-fill",
      label: t("instance.action_edit"),
      action: handleEdit,
    },
    {
      icon: "i-ri:folder-open-fill",
      label: t("instance.action_open_folder"),
      action: handleOpenFolder,
    },
  ];

  return (
    <main class="relative h-full bg-darkSlate-800 overflow-x-hidden scrollbar-hide flex flex-col">
      <header
        ref={headerRef}
        class="relative flex flex-col justify-between ease-in-out transition-all items-stretch ease-in-out min-h-52 transition-100"
        style={{
          transition: "height 0.2s",
          "background-image": routeData.image()
            ? `url("${routeData.image()}")`
            : `url("${DefaultImg}")`,
          "background-position": "center",
        }}
      >
        <div class="h-full bg-gradient-to-t from-darkSlate-800">
          <div class="z-10 sticky top-5 left-5 w-fit">
            <Button
              onClick={() => navigate("/library")}
              icon={<div class="text-2xl i-ri:arrow-drop-left-line" />}
              size="small"
              type="transparent"
            >
              <Trans
                key="instance.step_back"
                options={{
                  defaultValue: "Back",
                }}
              />
            </Button>
          </div>
          <div class="flex justify-center sticky h-24 top-52 z-20 w-full bg-gradient-to-t from-darkSlate-800 pb-2 px-6">
            <div class="flex justify-center w-full">
              <div class="flex justify-between w-full max-w-185 items-end">
                <div class="flex flex-col gap-4 flex-1 lg:flex-row justify-end">
                  <div
                    class="bg-center bg-cover h-16 w-16 rounded-xl"
                    style={{
                      "background-image": routeData.image()
                        ? `url("${routeData.image()}")`
                        : `url("${DefaultImg}")`,
                    }}
                  />

                  <div class="flex flex-col max-w-185 flex-1">
                    <div
                      class="flex gap-4 items-center w-fit pl-1"
                      classList={{
                        "border-2 border-darkSlate-800 border-solid rounded-lg bg-darkSlate-700":
                          editableName(),
                        "border-2 border-transparent border-solid rounded-lg":
                          !editableName(),
                      }}
                    >
                      <span class="flex gap-2 cursor-pointer">
                        <h1
                          ref={nameRef}
                          onInput={(e) => {
                            setNewName(e.target.innerHTML);
                          }}
                          class="m-0 border-box cursor-pointer z-10 focus-visible:border-0 focus:outline-none focus-visible:outline-none cursor-text"
                          contentEditable={editableName()}
                          onFocusIn={() => {
                            setEditableName(true);
                          }}
                          onKeyDown={(e) => {
                            if (e.key === "Enter") {
                              e.preventDefault();
                              handleNameChange();
                            }
                          }}
                        >
                          {routeData.instanceDetails.data?.name}
                        </h1>
                        <Show when={!editableName()}>
                          <div
                            class="transition-color ease-in-out duration-100 i-ri:pencil-fill hover:text-darkSlate-50"
                            onClick={() => setEditableName(true)}
                          />
                        </Show>
                      </span>
                      <div
                        class="relative flex items-center gap-2 h-full pr-2"
                        classList={{ "bg-darkSlate-800 pl-2": editableName() }}
                      >
                        <div
                          class="cursor-pointer ease-in-out text-white transition i-ri:check-fill text-3xl z-10 duration-50 hover:text-green-500"
                          classList={{
                            hidden: !editableName(),
                          }}
                          onClick={() => handleNameChange()}
                        />
                        <div
                          class="cursor-pointer ease-in-out text-white transition i-ri:close-fill text-3xl duration-50 hover:text-red-500 z-10"
                          classList={{
                            hidden: !editableName(),
                          }}
                          onClick={() => {
                            if (
                              routeData.instanceDetails.data?.name &&
                              nameRef
                            ) {
                              setNewName(routeData.instanceDetails.data?.name);
                              nameRef.innerHTML =
                                routeData.instanceDetails.data?.name;
                            }
                            setEditableName(false);
                          }}
                        />
                      </div>
                    </div>
                    <div
                      ref={innerContainerRef}
                      class="flex justify-between cursor-default flex-row"
                    >
                      <div class="flex flex-row gap-4 items-start mt-2 ml-2 text-lightGray-600">
                        <div class="m-0 flex gap-2 items-start">
                          <span>
                            {routeData.instanceDetails.data?.modloaders[0]
                              ?.type_ || "Vanilla"}
                          </span>
                          <span>{routeData.instanceDetails.data?.version}</span>
                        </div>
                        <Show
                          when={
                            routeData.instanceDetails.data?.seconds_played !==
                            undefined
                          }
                        >
                          <div class="flex gap-2 items-start">
                            <div class="i-ri:time-fill" />
                            <span>
                              {convertSecondsToHumanTime(
                                (
                                  routeData.instanceDetails
                                    .data as InstanceDetails
                                ).seconds_played
                              )}
                            </span>
                          </div>
                        </Show>
                        <Show
                          when={
                            (modpackDetails()?.data?.data.authors || [])
                              .length > 0
                          }
                        >
                          <div class="flex gap-2 items-start">
                            <div class="i-ri:user-fill" />
                            <For each={modpackDetails()?.data?.data.authors}>
                              {(author) => <p class="m-0">{author.name}</p>}
                            </For>
                          </div>
                        </Show>
                      </div>
                      <div class="flex items-center gap-2 mt-2 lg:mt-0">
                        <ContextMenu menuItems={menuItems()} trigger="click">
                          <div
                            class="rounded-full h-8 flex justify-center items-center cursor-pointer w-8"
                            style={{
                              background: "rgba(255, 255, 255, 0.1)",
                            }}
                          >
                            <div class="text-xl i-ri:more-2-fill" />
                          </div>
                        </ContextMenu>
                        <div
                          class="rounded-full h-8 flex justify-center items-center cursor-pointer w-8"
                          style={{
                            background: "rgba(255, 255, 255, 0.1)",
                          }}
                          onClick={() =>
                            setFavoriteMutation.mutate({
                              instance: parseInt(params.id, 10),
                              favorite:
                                !routeData.instanceDetails.data?.favorite,
                            })
                          }
                        >
                          <div
                            class="text-xl"
                            classList={{
                              "text-yellow-500 i-ri:star-s-fill": isFavorite(),
                              "i-ri:star-line": !isFavorite(),
                            }}
                          />
                        </div>
                        <Button
                          uppercase
                          type="glow"
                          size="large"
                          variant={isRunning() && "red"}
                          loading={isPreparing() !== undefined}
                          onClick={() => {
                            if (isRunning()) {
                              killInstanceMutation.mutate(
                                parseInt(params.id, 10)
                              );
                            } else {
                              launchInstanceMutation.mutate(
                                parseInt(params.id, 10)
                              );
                            }
                          }}
                        >
                          <Switch>
                            <Match when={!isRunning()}>
                              <Trans
                                key="instance.play"
                                options={{
                                  defaultValue: "play",
                                }}
                              />
                            </Match>
                            <Match when={isRunning()}>
                              <Trans
                                key="instance.stop"
                                options={{
                                  defaultValue: "stop",
                                }}
                              />
                            </Match>
                          </Switch>
                        </Button>
                      </div>
                    </div>
                  </div>
                </div>
              </div>
            </div>
          </div>
        </div>
      </header>
      <div class="bg-darkSlate-800 sticky">
        <div class="flex justify-center p-6">
          <div class="bg-darkSlate-800 w-full">
            <div class="sticky z-20 flex flex-col bg-darkSlate-800 mb-4 top-0">
              <Tabs index={selectedIndex()}>
                <TabList>
                  <For each={instancePages()}>
                    {(page: InstancePage) => (
                      <Link href={page.path} class="no-underline">
                        <Tab class="bg-transparent">{page.label}</Tab>
                      </Link>
                    )}
                  </For>
                </TabList>
              </Tabs>
            </div>
            <Outlet />
          </div>
        </div>
      </div>
    </main>
  );
};

export default Instance;<|MERGE_RESOLUTION|>--- conflicted
+++ resolved
@@ -31,12 +31,9 @@
 import DefaultImg from "/assets/images/default-instance-img.png";
 import { CreateQueryResult } from "@tanstack/solid-query";
 import { RSPCError } from "@rspc/client";
-<<<<<<< HEAD
 import { ContextMenu } from "@/components/ContextMenu";
 import { useModal } from "@/managers/ModalsManager";
-=======
 import { convertSecondsToHumanTime } from "@/utils/helpers";
->>>>>>> e7b45096
 
 type InstancePage = {
   label: string;
