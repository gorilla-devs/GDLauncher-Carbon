import { queryClient, rspc } from "@/utils/rspcClient";
import { Trans } from "@gd/i18n";
import { Button, Input, Slider } from "@gd/ui";
import { useRouteData } from "@solidjs/router";
import { For, Show, createEffect, createSignal } from "solid-js";
import SettingsJavaData from "./settings.java.data";
import { useModal } from "@/managers/ModalsManager";

const Java = () => {
  const [defaultJavasIds, setDefaultJavasIds] = createSignal<string[]>([]);
  const routeData: ReturnType<typeof SettingsJavaData> = useRouteData();
  const javasData = () => routeData?.data;
  const javas = () => javasData()?.data || [];
  const modalsContext = useModal();

  let setDefaultJavaMutation = rspc.createMutation(["java.setDefault"], {
    onMutate: (newTheme) => {
      queryClient.setQueryData(["java.setDefault", null], newTheme);
    },
  });

  createEffect(() => {
    Object.entries(javas()).forEach((java) => {
      const javaObj = java[1];
      const defaultId = javaObj.defaultId;
      setDefaultJavasIds((prev) => [...prev, defaultId]);
    });
  });

  return (
    <div class="bg-darkSlate-800 w-full h-auto flex flex-col pt-5 px-6 box-border pb-10">
      <h2 class="m-0 mb-7 text-4">
        <Trans
          key="java.java"
          options={{
            defaultValue: "Java",
          }}
        />
      </h2>

      <div class="mb-6">
        <h5 class="m-0 mb-4">
          <Trans
            key="java.java_memory_title"
            options={{
              defaultValue: "Java Memory",
            }}
          />
        </h5>
        <div class="flex justify-center">
          <Slider
            min={0}
            max={16384}
            steps={1}
            marks={{
              1024: "1024 MB",
              2048: "2048 MB",
              4096: "4096 MB",
              8192: "8192 MB",
              16384: "16384 MB",
            }}
          />
        </div>
      </div>
      <div class="mb-6">
        <h5 class="m-0 mb-4">
          <Trans
            key="java.java_arguments_title"
            options={{
              defaultValue: "Java Arguments",
            }}
          />
        </h5>
        <div class="flex w-full gap-4 items-center">
          <Input class="w-full" />
          <Button rounded={false} variant="secondary" class="h-10">
            <Trans
              key="java.reset_java_args"
              options={{
                defaultValue: "Reset",
              }}
            />
          </Button>
        </div>
      </div>
      <div class="flex flex-col">
        <div class="flex justify-between mb-4">
          <h5 class="m-0 flex items-center">
            <Trans
              key="java.all_versions"
              options={{
                defaultValue: "All versions",
              }}
            />
          </h5>
          <Button
            rounded={false}
            variant="secondary"
            onClick={() => {
              modalsContext?.openModal({ name: "addJava" });
            }}
          >
            <div class="text-darkSlate-500 text-xl i-ri:add-fill" />
          </Button>
        </div>
        <div class="flex flex-col gap-4 border-2 border-solid border-darkSlate-700 p-4">
          <For each={Object.entries(javas())}>
            {(javas) => (
              <div class="flex flex-col justify-start">
                <h5 class="mt-0 mb-4 text-darkSlate-500">{javas[0]}</h5>
                <div class="flex flex-col gap-4">
                  <For each={javas[1].javas}>
                    {(j) => (
                      <div class="flex justify-between py-5 px-6 bg-darkSlate-900 rounded-md">
                        <p class="m-0">
                          <Trans
                            key="java.java"
                            options={{
                              defaultValue: "Java",
                            }}
                          />
                          {j?.version}
                        </p>
                        <p class="m-0 overflow-hidden text-ellipsis max-w-[245px]">
                          {j?.path}
                        </p>
                        <p class="m-0">{j?.type}</p>
                        {/* TODO fix id logic */}
                        <div
                          class="cursor-pointer"
                          onChange={() => {
                            setDefaultJavaMutation.mutate({
                              majorVersion: parseInt(javas[0], 10),
                              id: j?.path,
                            });
                          }}
                        >
                          <Show
                            when={defaultJavasIds().includes(j?.path)}
                            fallback={
                              <div class="text-darkSlate-500 text-xl i-ri:star-line" />
                            }
                          >
<<<<<<< HEAD
                            <div class="text-xl text-yellow i-ri:star-fill" />
=======
                            <div class="text-xl i-ri:star-fill text-yellow-500" />
>>>>>>> 29687e89
                          </Show>
                        </div>
                      </div>
                    )}
                  </For>
                </div>
              </div>
            )}
          </For>
        </div>
      </div>
    </div>
  );
};

export default Java;<|MERGE_RESOLUTION|>--- conflicted
+++ resolved
@@ -141,11 +141,7 @@
                               <div class="text-darkSlate-500 text-xl i-ri:star-line" />
                             }
                           >
-<<<<<<< HEAD
-                            <div class="text-xl text-yellow i-ri:star-fill" />
-=======
                             <div class="text-xl i-ri:star-fill text-yellow-500" />
->>>>>>> 29687e89
                           </Show>
                         </div>
                       </div>
