--- conflicted
+++ resolved
@@ -1,16 +1,11 @@
 import { rspc } from "@/utils/rspcClient";
 
 const SettingsJavaData = () => {
-<<<<<<< HEAD
-  let data = rspc.createQuery(() => ["java.getAvailableJavas"]);
-  return { data };
-=======
   let data = rspc.createQuery(() => ["settings.getSettings"]);
   let availableJavas = rspc.createQuery(() => ["java.getAvailableJavas"]);
   let javaProfiles = rspc.createQuery(() => ["java.getSystemJavaProfiles"]);
   let totalRam = rspc.createQuery(() => ["systeminfo.getTotalRAM"]);
   return { availableJavas, javaProfiles, settings: data, totalRam };
->>>>>>> e6713b63
 };
 
 export default SettingsJavaData;