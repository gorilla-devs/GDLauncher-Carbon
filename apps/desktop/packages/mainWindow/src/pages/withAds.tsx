import { AdsBanner } from "@/components/AdBanner";
import AppNavbar from "@/components/Navbar";
import { Outlet } from "@solidjs/router";

function withAdsLayout() {
  return (
<<<<<<< HEAD
    <>
      <AppNavbar />
      <div class="flex w-screen z-10 h-auto">
        <main class="relative flex-1 overflow-hidden">
          <div class="flex justify-end h-[calc(100vh-60px-28px)]">
            <Outlet />
            <div class="flex justify-start flex-col gap-4 px-5 pt-5 bg-shade-8 flex-initial">
              <AdsBanner />
              <div class="w-full h-16 bg-blue" />
            </div>
            <div class="absolute top-0 left-0 right-0 bottom-0 bg-image-gdlauncher_pattern.svg -z-10" />
          </div>
        </main>
=======
    <div class="flex justify-end h-[calc(100vh-60px-28px)]">
      <Outlet />
      <div class="flex justify-start flex-col gap-4 px-5 pt-5 bg-darkSlate-800 flex-initial">
        <AdsBanner />
        <div class="w-full h-16 bg-primary-500" />
>>>>>>> 29687e89
      </div>
    </>
  );
}

export default withAdsLayout;<|MERGE_RESOLUTION|>--- conflicted
+++ resolved
@@ -4,27 +4,19 @@
 
 function withAdsLayout() {
   return (
-<<<<<<< HEAD
     <>
       <AppNavbar />
       <div class="flex w-screen z-10 h-auto">
         <main class="relative flex-1 overflow-hidden">
           <div class="flex justify-end h-[calc(100vh-60px-28px)]">
             <Outlet />
-            <div class="flex justify-start flex-col gap-4 px-5 pt-5 bg-shade-8 flex-initial">
+            <div class="flex justify-start flex-col gap-4 px-5 pt-5 bg-darkSlate-800 flex-initial">
               <AdsBanner />
               <div class="w-full h-16 bg-blue" />
             </div>
             <div class="absolute top-0 left-0 right-0 bottom-0 bg-image-gdlauncher_pattern.svg -z-10" />
           </div>
         </main>
-=======
-    <div class="flex justify-end h-[calc(100vh-60px-28px)]">
-      <Outlet />
-      <div class="flex justify-start flex-col gap-4 px-5 pt-5 bg-darkSlate-800 flex-initial">
-        <AdsBanner />
-        <div class="w-full h-16 bg-primary-500" />
->>>>>>> 29687e89
       </div>
     </>
   );
