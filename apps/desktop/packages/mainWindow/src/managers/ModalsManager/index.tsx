import { useLocation, useSearchParams } from "@solidjs/router";
import {
  createContext,
  createSignal,
  For,
  JSX,
  lazy,
  useContext,
} from "solid-js";
import { Dynamic, Portal } from "solid-js/web";
import { useGDNavigate } from "../NavigationManager";

export type ModalProps = {
  title: string;
  noHeader?: boolean;
  data?: any;
};

type Hash = {
  [name: string]: {
    component: ((_props: ModalProps) => JSX.Element) & {
      preload: () => Promise<{ default: (_props: ModalProps) => JSX.Element }>;
    };
    preventClose?: boolean;
    title?: string;
    noHeader?: boolean;
  };
};

const defaultModals: Hash = {
  privacyPolicy: {
    component: lazy(() => import("./modals/Privacypolicy")),
    title: "Privacy Policy",
  },
  termsAndConditions: {
    component: lazy(() => import("./modals/TermsAndConditions")),
    title: "Terms and Conditions",
  },
  addJava: {
    component: lazy(() => import("./modals/Java/AddJava")),
    title: "Add java version",
  },
  addMod: {
    component: lazy(() => import("./modals/AddMod")),
    title: "Add mod",
  },
  modDetails: {
    component: lazy(() => import("./modals/ModDetails")),
    title: "Mod Details",
  },
  javaSetup: {
    component: lazy(() => import("./modals/Java/JavaSetup")),
    title: "Java Setup",
  },
  acceptableUsePolicy: {
    component: lazy(() => import("./modals/AcceptableUsePolicy")),
    title: "Acceptable Use Policy",
  },
  instanceCreation: {
    component: lazy(() => import("./modals/InstanceCreation")),
    title: "New Instance",
    preventClose: true,
  },
  notification: {
    component: lazy(() => import("./modals/Notification")),
    title: "Notification",
  },
  onBoarding: {
    component: lazy(() => import("./modals/OnBoarding")),
    noHeader: true,
  },
};

type ModalName = {
  [K in keyof typeof defaultModals as string extends K ? K : never]: K;
}[keyof typeof defaultModals];

type Modal = { name: ModalName; url?: string };

type Context = {
  openModal: (_modal: Modal, _data?: any) => void;
  closeModal: () => void;
};

type Stack = Array<{ name: ModalName; data: any }>;

const ModalsContext = createContext<Context>();

export const ModalProvider = (props: { children: JSX.Element }) => {
  const navigate = useGDNavigate();
  const location = useLocation();
  const queryParams = () => location.search as ModalName;
  const urlSearchParams = () => new URLSearchParams(queryParams());
  const [modalStack, setModalStack] = createSignal<Stack>([]);

  const [_searchParams, setSearchParams] = useSearchParams();

  const closeModal = (name?: ModalName) => {
    setModalStack((currentStack) => {
      const newStack = currentStack.slice();

      // Remove the specific modal or the top modal
      let indexToRemove: number;
      if (name) {
        indexToRemove = currentStack.findIndex((modal) => modal.name === name);
      } else {
        indexToRemove = currentStack.length - 1;
      }

      if (indexToRemove >= 0) {
        newStack.splice(indexToRemove, 1);
        const newParams: { [k: string]: string | null } = Object.fromEntries(
          urlSearchParams()
        );

        for (let key in Object.fromEntries(urlSearchParams())) {
          if (key !== `m[${indexToRemove + 1}]`) {
            newParams[`m[${indexToRemove + 1}]`] = null;
          }
        }

        setSearchParams(newParams);
      }

      return newStack;
    });

    if (modalStack().length === 0) {
      const overlay = document.getElementById("overlay") as HTMLElement;
      overlay.style.display = "none";
    }
  };

  const manager = {
    openModal: (modal: Modal, data: any) => {
      const overlay = document.getElementById("overlay") as HTMLElement;
      overlay.style.display = "flex";
      overlay.style.opacity = "0"; // Set initial opacity to 0
      setTimeout(() => (overlay.style.opacity = "1"), 10); // Transition to opacity 1
      setModalStack((currentStack) => [
        ...currentStack,
        { name: modal.name, data },
      ]);

      // Update URL params
      if (modal.url) {
        const url = new URLSearchParams(modal.url);

        url.append(`m[${modalStack().length}]`, modal.name);

        const decodedParamString = decodeURIComponent(url.toString());
        navigate(decodedParamString.replace("=&", "?"));
      } else {
        setSearchParams({
          [`m[${modalStack().length}]`]: modal.name,
        });
      }
    },
    closeModal,
  };

  return (
    <ModalsContext.Provider value={manager}>
      {props.children}
      <Portal mount={document.getElementById("overlay") as HTMLElement}>
        <div class="w-screen h-screen">
          <For each={modalStack()}>
            {(modal, index) => {
              const ModalComponent = defaultModals[modal.name].component;
              const noHeader = defaultModals[modal.name].noHeader || false;
              const title = defaultModals[modal.name].title || "";
              const preventClose = defaultModals[modal.name].preventClose;

              return (
                <>
                  <div
<<<<<<< HEAD
                    class="absolute bottom-0 top-0 left-0 flex justify-center items-center right-[440px] z-999"
=======
                    class="absolute bottom-0 top-0 left-0 flex justify-center items-center z-999"
>>>>>>> feeffcaa
                    onClick={() => {
                      if (!preventClose) {
                        closeModal();
                      }
                    }}
                    classList={{
                      "right-0": location.pathname === "/",
                      "right-[440px]": location.pathname !== "/",
                    }}
                  >
                    <div
                      style={{ "z-index": `${index() + 1}` }}
                      class="duration-100 ease-in-out"
                      classList={{
                        "scale-100": !!modal.name,
                        "scale-0": !modal.name,
                      }}
                    >
                      <Dynamic
                        component={ModalComponent}
                        data={modal.data}
                        noHeader={noHeader}
                        title={title}
                      />
                    </div>
                  </div>
                  <div
                    class="h-screen w-screen absolute text-white transition-all duration-100 ease-in-out backdrop-blur-sm grid place-items-center z-99 origin-center"
                    classList={{
                      "opacity-100": !!modal.name,
                      "opacity-0": !modal.name,
                    }}
                    onClick={() => {
                      if (!preventClose) {
                        closeModal();
                      }
                    }}
                  >
                    <div class="h-screen w-screen bg-darkSlate-900 opacity-80" />
                  </div>
                </>
              );
            }}
          </For>
        </div>
      </Portal>
    </ModalsContext.Provider>
  );
};

export const useModal = () => {
  return useContext(ModalsContext);
};<|MERGE_RESOLUTION|>--- conflicted
+++ resolved
@@ -174,11 +174,7 @@
               return (
                 <>
                   <div
-<<<<<<< HEAD
-                    class="absolute bottom-0 top-0 left-0 flex justify-center items-center right-[440px] z-999"
-=======
                     class="absolute bottom-0 top-0 left-0 flex justify-center items-center z-999"
->>>>>>> feeffcaa
                     onClick={() => {
                       if (!preventClose) {
                         closeModal();
