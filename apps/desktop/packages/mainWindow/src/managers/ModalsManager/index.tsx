--- conflicted
+++ resolved
@@ -170,23 +170,11 @@
               const title = defaultModals[modal.name].title || "";
 
               return (
-<<<<<<< HEAD
-                <div
-                  class="h-screen w-screen text-white backdrop-blur-sm backdrop-brightness-50 z-999 origin-center fixed flex justify-center items-center"
-                  onClick={() => {
-                    closeModal();
-                  }}
-                >
-                  <div
-                    style={{
-                      "z-index": `${index() + 1}`,
-=======
                 <>
                   <div
                     class="absolute right-[440px] bottom-0 top-0 left-0 flex justify-center items-center z-999"
                     onClick={() => {
                       closeModal();
->>>>>>> 8799af2f
                     }}
                     class="animate-enterScaleIn"
                   >
