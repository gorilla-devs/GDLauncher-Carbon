--- conflicted
+++ resolved
@@ -119,13 +119,9 @@
     <>
       <div class="flex-1 w-full flex flex-col items-center justify-center p-4">
         <div class="flex flex-col items-start justify-start w-full gap-2">
-<<<<<<< HEAD
-          <span class="font-bold">{`${props.entity.entity} path:`}</span>
-=======
           <span class="font-bold">
             {props.entity.entity} <Trans key="instance.import_path" />:
           </span>
->>>>>>> eb5748cc
           <div class="flex items-center w-full gap-2">
             <Input
               value={path()}
@@ -138,44 +134,12 @@
                 }
               }}
               class="flex-1"
-<<<<<<< HEAD
-              inputColor="bg-[#1D2028]"
+              inputColor="bg-darkSlate-800"
               icon={
                 <div
                   onClick={() => {
                     setPath("");
                   }}
-                  class="i-material-symbols:close"
-                ></div>
-              }
-            />
-            <div class="flex gap-2">
-              <div class="flex items-center justify-center p-2 bg-[#1D2028] rounded-lg">
-=======
-              inputColor="bg-darkSlate-800"
-              icon={
->>>>>>> eb5748cc
-                <div
-                  onClick={() => {
-                    setPath("");
-                  }}
-<<<<<<< HEAD
-                  class="i-material-symbols:folder-open-outline text-2xl  cursor-pointer"
-                />
-              </div>
-              <div class="flex items-center justify-center p-2 bg-[#1D2028] rounded-lg">
-                <div
-                  onClick={async () => {
-                    const result = await window.openFileDialog({
-                      title: "Select Runtime Path",
-                      defaultPath: path() || "",
-                      properties: ["openFile"],
-                      filters: [
-                        { name: "ZIP Files", extensions: ["zip"] },
-                        { name: "All Files", extensions: ["*"] }
-                      ]
-                    });
-=======
                   class="i-ri:close-line bg-darkSlate-50 hover:bg-white"
                 />
               }
@@ -203,23 +167,11 @@
                           defaultPath: path() || "",
                           properties: ["openFile", "openDirectory"]
                         });
->>>>>>> eb5748cc
 
                         if (result.canceled) {
                           return;
                         }
 
-<<<<<<< HEAD
-                    setPath(result.filePaths[0]);
-                  }}
-                  class="i-uil:file-alt text-2xl  cursor-pointer"
-                />
-              </div>
-            </div>
-          </div>
-        </div>
-        <div class="flex-1 w-full flex items-start justify-start  mt-2 py-2 rounded-md bg-[#1D2028]">
-=======
                         setPath(result.filePaths[0]);
                       }}
                       class="text-xl i-ri:folder-line"
@@ -257,7 +209,6 @@
           </div>
         </div>
         <div class="flex-1 w-full flex items-start justify-start mt-2 py-2 rounded-md bg-[#1D2028]">
->>>>>>> eb5748cc
           <Switch>
             <Match when={step() === "selectionStep"}>
               <Switch
@@ -343,10 +294,6 @@
           <Trans key="onboarding.go_back" />
         </Button>
 
-<<<<<<< HEAD
-        <span></span>
-=======
->>>>>>> eb5748cc
         <Show when={step() === "selectionStep"} fallback={<div />}>
           <Button
             disabled={instances().length === 0}
