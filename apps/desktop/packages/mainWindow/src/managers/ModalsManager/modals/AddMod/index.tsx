--- conflicted
+++ resolved
@@ -15,10 +15,11 @@
 import { rspc } from "@/utils/rspcClient";
 import useModsQuery from "./useModsQuery";
 import {
-  FEModLoaderType,
-  FEModSearchParametersQuery,
-  FEModSearchSortField,
-  FEQueryModLoaderType,
+  CFFEModSearchSortField,
+  CFFEModLoaderType,
+  FEUnifiedSearchParameters,
+  MRFESearchIndex,
+  FEUnifiedModLoaderType,
 } from "@gd/core_module/bindings";
 import { RSPCError } from "@rspc/client";
 import { CurseForgeSortFields } from "@/utils/constants";
@@ -44,17 +45,10 @@
   const rspcContext = rspc.useContext();
 
   const infiniteQuery = createInfiniteQuery({
-<<<<<<< HEAD
     queryKey: () => ["modplatforms.unifiedSearch"],
     queryFn: (ctx) => {
       setQuery({ index: ctx.pageParam + (query.pageSize || 20) + 1 });
       return rspcContext.client.query(["modplatforms.unifiedSearch", query]);
-=======
-    queryKey: () => ["modplatforms.curseforge.search"],
-    queryFn: (ctx) => {
-      setQuery({ index: ctx.pageParam + (query.query.pageSize || 20) + 1 });
-      return rspcContext.client.query(["modplatforms.curseforge.search", query]);
->>>>>>> 1dc12b54
     },
     getNextPageParam: (lastPage) => {
       const index = lastPage?.pagination?.index || 0;
@@ -89,7 +83,7 @@
     });
   });
 
-  const setQueryWrapper = (newValue: Partial<FEModSearchParametersQuery>) => {
+  const setQueryWrapper = (newValue: Partial<FEUnifiedSearchParameters>) => {
     setQuery(newValue);
     infiniteQuery.remove();
     infiniteQuery.refetch();
@@ -130,7 +124,7 @@
     if (mods().length > 0 && !infiniteQuery.isInitialLoading) resetList();
   });
 
-  const modloaders: (FEQueryModLoaderType | "any")[] = [
+  const modloaders: (CFFEModLoaderType | "any")[] = [
     "any",
     "forge",
     "fabric",
@@ -211,6 +205,8 @@
     );
   };
 
+  const isCurseforge = () => query.searchApi === "curseforge";
+
   return (
     <ModalLayout noHeader={props.noHeader} title={props?.title} noPadding>
       <div class="h-130 w-190 bg-darkSlate-800 p-5">
@@ -222,7 +218,7 @@
               class="w-full text-darkSlate-50 rounded-full flex-1 max-w-none"
               onInput={(e) => {
                 const target = e.target as HTMLInputElement;
-                setQueryWrapper({ searchFilter: target.value });
+                setQueryWrapper({ searchQuery: target.value });
               }}
             />
             <div class="flex items-center gap-3">
@@ -240,8 +236,15 @@
                   key: field,
                 }))}
                 onChange={(val) => {
+                  const sortIndex = isCurseforge()
+                    ? {
+                        curseForge: val.key as CFFEModSearchSortField,
+                      }
+                    : {
+                        modrinth: val.key as MRFESearchIndex,
+                      };
                   setQueryWrapper({
-                    sortField: val.key as FEModSearchSortField,
+                    sortIndex,
                   });
                 }}
                 value={0}
@@ -257,9 +260,10 @@
                   const mappedValue =
                     val.key === "any"
                       ? null
-                      : [...prevModloaders, val.key as FEModLoaderType];
+                      : [...prevModloaders, val.key as FEUnifiedModLoaderType];
+
                   setQueryWrapper({
-                    modLoaderTypes: mappedValue,
+                    modloaders: mappedValue,
                   });
                 }}
                 rounded
