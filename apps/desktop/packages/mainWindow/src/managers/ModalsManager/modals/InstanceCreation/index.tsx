import { Button, Checkbox, Dropdown, Input, createNotification } from "@gd/ui";
import { ModalProps, useModal } from "../..";
import ModalLayout from "../../ModalLayout";
import { Trans, useTransContext } from "@gd/i18n";
import { For, Match, Show, Switch, createEffect, createSignal } from "solid-js";
import { port, rspc } from "@/utils/rspcClient";
import {
  FEModdedManifestLoaderVersion,
  ListInstance,
  ManifestVersion,
  McType,
  ModLoaderType,
  UngroupedInstance,
} from "@gd/core_module/bindings";
import { blobToBase64 } from "@/utils/helpers";
import { mcVersions } from "@/utils/mcVersion";
import { useGDNavigate } from "@/managers/NavigationManager";

type Instancetype = {
  id: string;
  modloader: ModLoaderType | undefined;
  title: string | undefined;
  mcVersion: string | undefined;
  modloaderVersion: string | undefined;
};

const InstanceCreation = (props: ModalProps) => {
  const [t] = useTransContext();
  const [mappedMcVersions, setMappedMcVersions] = createSignal<
    ManifestVersion[]
  >([]);

  const instanceData = () => props.data as Instancetype | undefined;

  const [title, setTitle] = createSignal(instanceData()?.title || "");
  const [error, setError] = createSignal("");
  const [bgPreview, setBgPreview] = createSignal<string | null>(null);
  const [loader, setLoader] = createSignal<ModLoaderType | undefined>(
    instanceData()?.modloader || undefined
  );
  const [loaderVersions, setLoaderVersions] = createSignal<
    FEModdedManifestLoaderVersion[]
  >([]);
<<<<<<< HEAD
  const [chosenLoaderVersion, setChosenLoaderVersion] = createSignal(
    instanceData()?.modloaderVersion || ""
  );
  const [mcVersion, setMcVersion] = createSignal(
    instanceData()?.mcVersion || ""
  );
  const [snapshotVersionFilter, setSnapshotVersionFilter] = createSignal(true);
=======
  const [chosenLoaderVersion, setChosenLoaderVersion] = createSignal("");
  const [mcVersion, setMcVersion] = createSignal("");
>>>>>>> e7b45096
  const [releaseVersionFilter, setReleaseVersionFilter] = createSignal(true);
  const [snapshotVersionFilter, setSnapshotVersionFilter] = createSignal(false);
  const [oldBetaVersionFilter, setOldBetaVersionFilter] = createSignal(false);
  const [oldAlphaVersionFilter, setOldAlphaVersionFilter] = createSignal(false);

  const addNotification = createNotification();
  const modalsContext = useModal();
  const navigate = useGDNavigate();

  const forgeVersionsQuery = rspc.createQuery(() => ["mc.getForgeVersions"], {
    enabled: false,
  });

  createEffect(() => {
    if (forgeVersionsQuery.data && loader() === "Forge") {
      const versions = forgeVersionsQuery?.data?.gameVersions.find(
        (v) => v.id === (mcVersion() || (mappedMcVersions()?.[0]?.id as string))
      )?.loaders;

      setLoaderVersions(versions || []);
    } else if (!loader()) {
      setMappedMcVersions(mcVersions());
      setLoaderVersions([]);
    }
  });

  createEffect(() => {
    const filteredData = () =>
      mcVersions().filter(
        (item) =>
          (item.type === "release" && releaseVersionFilter()) ||
          (item.type === "snapshot" && snapshotVersionFilter()) ||
          (item.type === "old_beta" && oldBetaVersionFilter()) ||
          (item.type === "old_alpha" && oldAlphaVersionFilter())
      );

    setMappedMcVersions(filteredData());
  });

  const modloaders = [
    { label: t("instance.vanilla"), key: undefined },
    { label: t("instance.forge"), key: "Forge" },
    // { label: t("instance.fabric"), key: "Fabric" },
  ];

  const defaultGroup = rspc.createQuery(() => ["instance.getDefaultGroup"]);

  const prepareInstanceMutation = rspc.createMutation(
    ["instance.prepareInstance"],
    {
      onSuccess() {
        modalsContext?.closeModal();
        navigate(`/library`);
        addNotification("Instance successfully created.");
      },

      onError() {
        addNotification("Error while creating the instance.", "error");
        modalsContext?.closeModal();
      },
    }
  );

  const createInstanceMutation = rspc.createMutation(
    ["instance.createInstance"],
    {
      onSuccess(instanceId) {
        prepareInstanceMutation.mutate(instanceId);
      },
      onError() {
        modalsContext?.closeModal();
        addNotification("Error while creating the instance.", "error");
      },
      onSettled() {
        setError("");
        setTitle("");
        setError("");
        setBgPreview(null);
        setMcVersion("");
        setChosenLoaderVersion("");
      },
    }
  );
  const updateInstanceMutation = rspc.createMutation(
    ["instance.updateInstance"],
    {
      onSuccess() {
        modalsContext?.closeModal();
        addNotification("Instance successfully updated.");
      },
      onError() {
        modalsContext?.closeModal();
        addNotification("Error while creating the instance.", "error");
      },
      onSettled() {
        setError("");
        setTitle("");
        setError("");
        setBgPreview(null);
        setMcVersion("");
        setChosenLoaderVersion("");
      },
    }
  );

  const mapTypeToColor = (type: McType) => {
    return (
      <Switch>
        <Match when={type === "release"}>
          <span class="text-green-500">{`[${type}]`}</span>
        </Match>
        <Match when={type === "snapshot"}>
          <span class="text-yellow-500">{`[${type}]`}</span>
        </Match>
        <Match when={type === "old_alpha"}>
          <span class="text-purple-500">{`[${type}]`}</span>
        </Match>
        <Match when={type === "old_beta"}>
          <span class="text-red-500">{`[${type}]`}</span>
        </Match>
      </Switch>
    );
  };

  const handleCreate = () => {
    if (!title()) {
      setError("Fields must be filled in!");
    } else {
      setError("");

      const mcVers = forgeVersionsQuery?.data?.gameVersions[0];
      const versions =
        forgeVersionsQuery?.data?.gameVersions.find(
          (v) => v.id === (mcVersion() || mcVers?.id)
        )?.loaders || [];

      createInstanceMutation.mutate({
        group: defaultGroup.data || 1,
        use_loaded_icon: true,
        notes: "",
        name: title(),
        version: {
          Version: {
            Standard: {
              release: mcVersion() || (mappedMcVersions()?.[0]?.id as string),
              modloaders: loader()
                ? [
                    {
                      type_: loader() as ModLoaderType,
                      version: chosenLoaderVersion() || versions[0].id,
                    },
                  ]
                : [],
            },
          },
        },
      });
    }
  };

  const handleUpdate = () => {
    setError("");

    const mcVers = forgeVersionsQuery?.data?.gameVersions[0];
    const versions =
      forgeVersionsQuery?.data?.gameVersions.find(
        (v) => v.id === (mcVersion() || mcVers?.id)
      )?.loaders || [];

    updateInstanceMutation.mutate({
      instance: instanceData().id as number,
      use_loaded_icon: { Set: true },
      name: { Set: title() },
      version: { Set: mcVersion() || (mappedMcVersions()?.[0]?.id as string) },
      modloader: {
        Set: loader()
          ? {
              type_: loader() as ModLoaderType,
              version: chosenLoaderVersion() || versions[0].id,
            }
          : null,
      },
    });
  };

  return (
    <ModalLayout
      noHeader={props.noHeader}
      title={props?.title}
      overflowHiddenDisabled={true}
      noPadding={true}
    >
      <div class="flex flex-col justify-between scrollbar-hide overflow-y-scroll w-120 h-136">
        <div class="flex flex-col justify-between gap-4 p-5 h-full">
          <span class="flex flex-col justify-between gap-4">
            <div class="flex gap-4 w-full">
              <div
                class="relative flex justify-center items-center bg-darkSlate-900 cursor-pointer bg-center bg-cover rounded-xl w-20 h-20"
                style={{
                  "background-image": `url("${bgPreview()}")`,
                }}
                onClick={() => {
                  if (bgPreview()) return;
                  window
                    .openFileDialog([
                      { name: "Image", extensions: ["png", "jpg", "jpeg"] },
                    ])
                    .then((files) => {
                      if (!files.filePaths[0]) return;
                      fetch(
                        `http://localhost:${port}/instance/loadIcon?path=${files.filePaths[0]}`
                      ).then(async (img) => {
                        const blob = await img.blob();
                        const b64 = (await blobToBase64(blob)) as string;

                        setBgPreview(
                          `data:image/png;base64, ${b64.substring(
                            b64.indexOf(",") + 1
                          )}`
                        );
                      });
                    });
                }}
              >
                <Switch>
                  <Match when={!bgPreview()}>
                    <h3 class="text-center">
                      <Trans
                        key="instance.upload_image"
                        options={{
                          defaultValue: "Upload image",
                        }}
                      />
                    </h3>
                  </Match>
                  <Match when={bgPreview()}>
                    <div class="absolute top-0 right-0 pl-2 pb-2 bg-darkSlate-700 rounded-bl-2xl">
                      <div
                        class="text-white transition-all duration-100 ease-in-out text-lg i-ri:close-circle-fill hover:color-red-500"
                        onClick={(e) => {
                          e.preventDefault();
                          setBgPreview(null);
                        }}
                      />
                    </div>
                  </Match>
                </Switch>
              </div>
              <div class="flex-1">
                <h5 class="mt-0 mb-2">
                  <Trans
                    key="instance.instance_name"
                    options={{
                      defaultValue: "Instance name",
                    }}
                  />
                </h5>
                <div class="flex gap-4 items-center">
                  <Input
                    required
                    placeholder="New instance"
                    inputColor="bg-darkSlate-800"
                    onInput={(e) => {
                      setTitle(e.currentTarget.value);
                    }}
                    value={
                      title() ||
                      `${loader() || "Vanilla"} ${
                        mcVersion() || (mappedMcVersions()?.[0]?.id as string)
                      }`
                    }
                    error={
                      error() &&
                      !title() &&
                      (t("error.missing_field_title") as string)
                    }
                  />
                </div>
              </div>
            </div>
            <div class="flex gap-2">
              <For each={modloaders}>
                {(modloader) => (
                  <div
                    class="px-3 py-2 bg-darkSlate-800 rounded-lg cursor-pointer border-box"
                    classList={{
                      "border-2 border-solid border-transparent":
                        loader() !== modloader.key,
                      "border-2 border-solid border-primary-500":
                        loader() === modloader.key,
                    }}
                    onClick={() => {
                      if (modloader.key === "Forge") {
                        forgeVersionsQuery.refetch();
                      } else if (modloader.key === "Fabric") {
                        // fabric
                      }

                      setLoader(
                        modloader.key === "Vanilla"
                          ? undefined
                          : (modloader.key as ModLoaderType)
                      );
                    }}
                  >
                    {modloader.label}
                  </div>
                )}
              </For>
            </div>
            <div>
              <h5 class="mt-0 mb-2">
                <Trans
                  key="instance.instance_mc_version"
                  options={{
                    defaultValue: "Minecraft Version",
                  }}
                />
              </h5>
              <div>
                <Dropdown
                  disabled={Boolean(
                    (forgeVersionsQuery.isLoading && loader()) ||
                      mappedMcVersions().length === 0
                  )}
                  options={mappedMcVersions().map((v) => ({
                    label: (
                      <div class="flex justify-between w-full">
                        <span>{v.id}</span>
                        {mapTypeToColor(v.type)}
                      </div>
                    ),
                    key: v.id,
                  }))}
                  bgColorClass="bg-darkSlate-800"
                  containerClass="w-full"
                  class="w-full"
                  placement="bottom"
                  value={mcVersion()}
                  onChange={(l) => {
                    setMcVersion(l.key as string);

                    if (!loader) {
                      setLoaderVersions([]);
                    } else if (loader() === "Forge") {
                      const versions =
                        forgeVersionsQuery?.data?.gameVersions.find(
                          (v) => v.id === l.key
                        )?.loaders;

                      setLoaderVersions(versions || []);
                    }
                  }}
                />
                <div class="flex gap-4 mt-2">
                  <div class="flex gap-2">
                    <Checkbox
                      checked={releaseVersionFilter()}
                      onChange={(e) => setReleaseVersionFilter(e)}
                    />
                    <h6 class="m-0 flex items-center">
                      <Trans
                        key="instance.instance_version_release"
                        options={{
                          defaultValue: "Release",
                        }}
                      />
                    </h6>
                  </div>
                  <div class="flex gap-2 items-center">
                    <Checkbox
                      checked={snapshotVersionFilter()}
                      onChange={(e) => setSnapshotVersionFilter(e)}
                    />
                    <h6 class="m-0 flex items-center">
                      <Trans
                        key="instance.instance_version_snapshot"
                        options={{
                          defaultValue: "Snapshot",
                        }}
                      />
                    </h6>
                  </div>
                  <div class="flex gap-2">
                    <Checkbox
                      checked={oldAlphaVersionFilter()}
                      onChange={(e) => setOldAlphaVersionFilter(e)}
                    />
                    <h6 class="m-0 flex items-center">
                      <Trans
                        key="instance.instance_version_old_alphas"
                        options={{
                          defaultValue: "Old alpha",
                        }}
                      />
                    </h6>
                  </div>
                  <div class="flex gap-2">
                    <Checkbox
                      checked={oldBetaVersionFilter()}
                      onChange={(e) => setOldBetaVersionFilter(e)}
                    />
                    <h6 class="m-0 flex items-center">
                      <Trans
                        key="instance.instance_version_old_beta"
                        options={{
                          defaultValue: "Old beta",
                        }}
                      />
                    </h6>
                  </div>
                </div>
              </div>
            </div>
            <Show when={loader()}>
              <div>
                <h5 class="mt-0 mb-2">
                  <Trans
                    key="instance.instance_loader_version"
                    options={{
                      defaultValue: "Loader version",
                    }}
                  />
                </h5>
                <Switch>
                  <Match when={loaderVersions().length > 0}>
                    <Dropdown
                      disabled={!loaderVersions()}
                      options={loaderVersions()?.map((v) => ({
                        label: v.id,
                        key: v.id,
                      }))}
                      bgColorClass="bg-darkSlate-800"
                      containerClass="w-full"
                      class="w-full"
                      value={loaderVersions()[0].id}
                      placement="bottom"
                      onChange={(l) => {
                        const key = l.key as string;
                        if (key) {
                          setChosenLoaderVersion(key);
                        }
                      }}
                    />
                  </Match>
                  <Match when={loaderVersions().length === 0}>
                    <Dropdown
                      disabled={true}
                      options={[{ label: "No elements", key: "none" }]}
                      bgColorClass="bg-darkSlate-800"
                      containerClass="w-full"
                      class="w-full"
                      value={"none"}
                      placement="bottom"
                      onChange={(l) => {
                        if (loader() === "Forge") {
                          const key = l.key as string;
                          const versions =
                            forgeVersionsQuery?.data?.gameVersions.find(
                              (v) => v.id === key
                            )?.loaders;
                          if (versions) setLoaderVersions(versions);
                        }
                      }}
                    />
                  </Match>
                </Switch>
              </div>
            </Show>
          </span>
          <div class="flex w-full justify-between">
            <Button
              type="secondary"
              style={{ width: "100%", "max-width": "200px" }}
              onClick={() => modalsContext?.closeModal()}
            >
              <Trans
                key="instance.instance_modal_instance_creation_cancel"
                options={{
                  defaultValue: "Cancel",
                }}
              />
            </Button>
            <Button
              disabled={Boolean(loaderVersions().length === 0 && loader())}
              type="primary"
              style={{ width: "100%", "max-width": "200px" }}
              onClick={() => {
                if (instanceData()) handleCreate();
                else handleUpdate();
              }}
            >
              <Trans
                key="instance.instance_modal_instance_creation_create"
                options={{
                  defaultValue: "Create",
                }}
              />
            </Button>
          </div>
        </div>
      </div>
    </ModalLayout>
  );
};

export default InstanceCreation;<|MERGE_RESOLUTION|>--- conflicted
+++ resolved
@@ -41,7 +41,6 @@
   const [loaderVersions, setLoaderVersions] = createSignal<
     FEModdedManifestLoaderVersion[]
   >([]);
-<<<<<<< HEAD
   const [chosenLoaderVersion, setChosenLoaderVersion] = createSignal(
     instanceData()?.modloaderVersion || ""
   );
@@ -49,10 +48,6 @@
     instanceData()?.mcVersion || ""
   );
   const [snapshotVersionFilter, setSnapshotVersionFilter] = createSignal(true);
-=======
-  const [chosenLoaderVersion, setChosenLoaderVersion] = createSignal("");
-  const [mcVersion, setMcVersion] = createSignal("");
->>>>>>> e7b45096
   const [releaseVersionFilter, setReleaseVersionFilter] = createSignal(true);
   const [snapshotVersionFilter, setSnapshotVersionFilter] = createSignal(false);
   const [oldBetaVersionFilter, setOldBetaVersionFilter] = createSignal(false);
