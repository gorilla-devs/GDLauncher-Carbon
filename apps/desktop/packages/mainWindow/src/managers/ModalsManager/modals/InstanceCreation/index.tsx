--- conflicted
+++ resolved
@@ -13,13 +13,10 @@
 import { blobToBase64 } from "@/utils/helpers";
 import { mcVersions } from "@/utils/mcVersion";
 import { useGDNavigate } from "@/managers/NavigationManager";
-<<<<<<< HEAD
+import { trackEvent } from "@/utils/analytics";
 import { ReactiveMap } from "@solid-primitives/map";
 
 type MappedMcVersions = ManifestVersion & { hasModloader?: boolean };
-=======
-import { trackEvent } from "@/utils/analytics";
->>>>>>> feeffcaa
 
 const InstanceCreation = (props: ModalProps) => {
   const [t] = useTransContext();
