--- conflicted
+++ resolved
@@ -40,12 +40,7 @@
       await new Promise((r) => setTimeout(r, 100));
     }
   }
-<<<<<<< HEAD
-  createMutations();
-  console.log(globalInstances());
-=======
   if (taskIds().every((x) => x === undefined)) createMutations();
->>>>>>> 90736fd5
   return (
     <div class="w-full overflow-y-auto p-2 h-[240px]">
       <For each={props.instances}>
