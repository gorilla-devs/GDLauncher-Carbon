--- conflicted
+++ resolved
@@ -1,21 +1,10 @@
-<<<<<<< HEAD
-import {
-  FEModSearchParameters,
-  FEUnifiedSearchParameters,
-} from "@gd/core_module/bindings";
-=======
 import { FEUnifiedSearchParameters } from "@gd/core_module/bindings";
->>>>>>> 1798a775
 import { createStore } from "solid-js/store";
 
 const useModsQuery = (
   initialValue?: FEUnifiedSearchParameters
 ): [
-<<<<<<< HEAD
-  FEModSearchParameters,
-=======
   FEUnifiedSearchParameters,
->>>>>>> 1798a775
   (_newValue: Partial<FEUnifiedSearchParameters>) => void
 ] => {
   const [query, setQuery] = createStore<FEUnifiedSearchParameters>({
