--- conflicted
+++ resolved
@@ -1,15 +1,8 @@
 import { setTaskId } from "@/utils/import";
 import { taskIds } from "@/utils/import";
 import { isProgressFailed } from "@/utils/instances";
-<<<<<<< HEAD
-import { rspc, rspcFetch } from "@/utils/rspcClient";
-import { Trans, useTransContext } from "@gd/i18n";
-import { Button, Progressbar } from "@gd/ui";
-import { stat } from "original-fs";
-=======
 import { rspcFetch } from "@/utils/rspcClient";
 import { Progressbar } from "@gd/ui";
->>>>>>> c63fb2f8
 import { Match, Switch, createEffect, createSignal } from "solid-js";
 
 const [isDownloaded, setIsDownloaded] = createSignal(false);
@@ -22,10 +15,6 @@
 }) => {
   const [progress, setProgress] = createSignal(0);
   const [state, setState] = createSignal("idle");
-<<<<<<< HEAD
-
-=======
->>>>>>> c63fb2f8
   createEffect(() => {
     async function runner() {
       if (taskIds() !== undefined) {
