import { setTaskId } from "@/utils/import";
import { taskIds } from "@/utils/import";
import { rspc } from "@/utils/rspcClient";
import { Progressbar } from "@gd/ui";
import { Match, Switch, createEffect, createSignal } from "solid-js";

const [isDownloaded, setIsDownloaded] = createSignal(false);
export { isDownloaded };

const SingleImport = (props: {
  instanceIndex: number;
  instanceName: string;
  taskId?: number;
  importState: string;
}) => {
  const [progress, setProgress] = createSignal(0);
  const [state, setState] = createSignal("idle");
  // const rspcContext = rspc.useContext();

  createEffect(() => {
    async function runner() {
      if (taskIds() !== undefined) {
        rspc.createQuery(() => ["vtask.getTask", props.taskId || null], {
          onSuccess: (task) => {
            if (task && task.progress) {
              if (task.progress.type == "Known") {
                setProgress(Math.floor(task.progress.value * 100));
              }
            }
            const isFailed = task && task.progress.type === "Failed";
            const isDownloaded = task === null && progress() !== 0;
            if (isDownloaded || isFailed) {
              setTaskId(undefined);
            }
            if (isFailed) {
              setState("failed");
            } else if (isDownloaded) {
              setState("completed");
              setIsDownloaded(true);
            }
          }
<<<<<<< HEAD
        }

        const isFailed = task.data && isProgressFailed(task.data.progress);
        const isDownloaded = task.data === null && progress() !== 0;
        if (isDownloaded || isFailed) {
          setTaskId(undefined);
        }
        if (isFailed) {
          setState("failed");
        } else if (isDownloaded) {
          setState("completed");
          setIsDownloaded(true);
        }
=======
        });
        // const task = await rspcContext.client.query([
        //   "vtask.getTask",
        //   props.taskId || null
        // ]);
        // console.log(task);
        // if (task && task.progress) {
        //   if (task.progress.type == "Known") {
        //     setProgress(Math.floor(task.progress.value * 100));
        //   }
        // }
        // const isFailed = task && task.progress.type === "Failed";
        // const isDownloaded = task === null && progress() !== 0;
        // if (isDownloaded || isFailed) {
        //   setTaskId(undefined);
        // }
        // if (isFailed) {
        //   setState("failed");
        // } else if (isDownloaded) {
        //   setState("completed");
        //   setIsDownloaded(true);
        // }
>>>>>>> 1c8d84c9
      }
    }
    try {
      runner();
    } catch (err) {
      console.error(err);
    }
  });

  return (
    <div class="flex gap-2 px-4 justify-between rounded-md">
      <span class="font-semibold">{props.instanceName}</span>
      <Switch>
        <Match when={state() === "failed" || props.importState === "error"}>
          <div>
            <div class="text-2xl i-ph:x-bold text-red-600" />
          </div>
        </Match>
        <Match when={state() === "idle"}>
          <div class="flex w-30 items-center gap-4">
            <Progressbar percentage={progress()} />
            <div class="font-semibold">{progress()}%</div>
          </div>
        </Match>

        <Match when={state() === "completed"}>
          <div class="text-2xl i-ic:round-check text-green-600" />
        </Match>
      </Switch>
    </div>
  );
};
export default SingleImport;<|MERGE_RESOLUTION|>--- conflicted
+++ resolved
@@ -39,21 +39,6 @@
               setIsDownloaded(true);
             }
           }
-<<<<<<< HEAD
-        }
-
-        const isFailed = task.data && isProgressFailed(task.data.progress);
-        const isDownloaded = task.data === null && progress() !== 0;
-        if (isDownloaded || isFailed) {
-          setTaskId(undefined);
-        }
-        if (isFailed) {
-          setState("failed");
-        } else if (isDownloaded) {
-          setState("completed");
-          setIsDownloaded(true);
-        }
-=======
         });
         // const task = await rspcContext.client.query([
         //   "vtask.getTask",
@@ -76,7 +61,6 @@
         //   setState("completed");
         //   setIsDownloaded(true);
         // }
->>>>>>> 1c8d84c9
       }
     }
     try {
