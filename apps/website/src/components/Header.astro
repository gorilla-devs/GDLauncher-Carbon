--- conflicted
+++ resolved
@@ -8,14 +8,7 @@
 import { APP_URLS } from "../consts";
 import DocsSideNav from "./DocsSideNav.astro";
 
-<<<<<<< HEAD
 const { pathname } = Astro.url;
-const isDocs = pathname.startsWith("/docs");
-=======
-
-const { pathname } = Astro.url;
-
->>>>>>> 32688522
 ---
 
 <header>
@@ -38,15 +31,9 @@
         Github
       </HeaderLink>
     </div>
-<<<<<<< HEAD
-    <div class="sidenav">
-      {isDocs && <DocsSideNav />}
-    </div>
-=======
 
-    {pathname.includes("docs")  && <DocsSideNav />}
+    {pathname.includes("docs") && <DocsSideNav />}
 
->>>>>>> 32688522
     <div class="social-links">
       <DownloadButton />
     </div>
