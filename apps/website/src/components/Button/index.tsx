--- conflicted
+++ resolved
@@ -1,8 +1,4 @@
 import { children } from "solid-js";
-<<<<<<< HEAD
-import style from "@/components/Button/style.module.scss";
-=======
->>>>>>> 5b4cb63d
 
 type Props = {
   children: HTMLElement | string;
@@ -13,7 +9,6 @@
 function Button(props: Props) {
 
   const c = children(() => props.children);
-<<<<<<< HEAD
   return (
     <div
       class={`flex justify-center items-center font-main text-white font-bold py-4 px-10 rounded-2xl max-w-[250px] bg-[#2b6cb0] cursor-pointer ${props.class}`}
@@ -21,9 +16,6 @@
       {c()}
     </div>
   );
-=======
-  return <div class={`font-main text-white font-bold`}>{c()}</div>;
->>>>>>> 5b4cb63d
 }
 
 export default Button;