---
import languages from "@/i18n/languages";

export const getStaticPaths = () => Object.keys(languages).map(lang => ({ params: { lang } }));

const { lang } = Astro.params;
---

<<<<<<< HEAD
<meta http-equiv="refresh" content={`0;url=/${lang || 'en' }`} />
=======
<meta http-equiv="refresh" content={`0;url=/${lang || 'en'}`} />
>>>>>>> 3b86dcf1
<|MERGE_RESOLUTION|>--- conflicted
+++ resolved
@@ -6,8 +6,4 @@
 const { lang } = Astro.params;
 ---
 
-<<<<<<< HEAD
 <meta http-equiv="refresh" content={`0;url=/${lang || 'en' }`} />
-=======
-<meta http-equiv="refresh" content={`0;url=/${lang || 'en'}`} />
->>>>>>> 3b86dcf1
