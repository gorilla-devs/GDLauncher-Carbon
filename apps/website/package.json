--- conflicted
+++ resolved
@@ -16,24 +16,15 @@
     "serve": "npm run build -- --config astro.config.node.mjs && node server/index.mjs"
   },
   "devDependencies": {
-<<<<<<< HEAD
     "@astrojs/mdx": "^0.11.1",
-    "@astrojs/solid-js": "^1.0.0",
+    "@astrojs/solid-js": "^1.1.0",
     "@astrojs/tailwind": "^1.0.0",
     "@gd/config": "workspace:*",
     "@gd/ui": "workspace:*",
     "@unocss/preset-attributify": "^0.45.18",
-    "@unocss/preset-wind": "^0.45.13",
-    "astro": "^1.0.9",
     "astro-uno": "^0.2.0",
-=======
-    "@astrojs/solid-js": "^1.1.0",
-    "@astrojs/tailwind": "^1.0.0",
-    "@gd/config": "workspace:*",
-    "@gd/ui": "workspace:*",
     "@unocss/preset-wind": "^0.45.14",
     "astro": "^1.1.3",
->>>>>>> 4bb00659
     "i18next": "^21.9.1",
     "i18next-http-backend": "^1.4.1",
     "lint-staged": "^13.0.3",
