{
<<<<<<< HEAD
  "include": ["**/*.ts", "**/*.tsx", "**/*.astro"],
  "exclude": ["node_modules"],
  "types": ["vite/client"],
  "compilerOptions": {
    "jsx": "preserve",
    "target": "ESNext",
    "module": "ESNext",
    "moduleResolution": "node",
    "jsxImportSource": "solid-js",
    "resolveJsonModule": true,
    "allowSyntheticDefaultImports": true,
    "types": ["unplugin-icons/types/solid"],
    "isolatedModules": true,
    "baseUrl": ".",
    "paths": {
      "@/*": ["src/*"],
      "@ui": ["ui/index.ts"],
      "@ui/*": ["ui/src/*"]
    }
  }
=======
  "extends": "@gd/config/tsconfig.json",
  "include": ["src/**/*.ts", "src/**/*.tsx"],
  "exclude": ["dist/**/*", "node_modules"]
>>>>>>> f536fa73
}<|MERGE_RESOLUTION|>--- conflicted
+++ resolved
@@ -1,28 +1,5 @@
 {
-<<<<<<< HEAD
-  "include": ["**/*.ts", "**/*.tsx", "**/*.astro"],
-  "exclude": ["node_modules"],
-  "types": ["vite/client"],
-  "compilerOptions": {
-    "jsx": "preserve",
-    "target": "ESNext",
-    "module": "ESNext",
-    "moduleResolution": "node",
-    "jsxImportSource": "solid-js",
-    "resolveJsonModule": true,
-    "allowSyntheticDefaultImports": true,
-    "types": ["unplugin-icons/types/solid"],
-    "isolatedModules": true,
-    "baseUrl": ".",
-    "paths": {
-      "@/*": ["src/*"],
-      "@ui": ["ui/index.ts"],
-      "@ui/*": ["ui/src/*"]
-    }
-  }
-=======
   "extends": "@gd/config/tsconfig.json",
   "include": ["src/**/*.ts", "src/**/*.tsx"],
   "exclude": ["dist/**/*", "node_modules"]
->>>>>>> f536fa73
 }