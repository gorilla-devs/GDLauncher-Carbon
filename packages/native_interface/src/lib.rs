use std::{path::PathBuf, sync::Arc};

use async_stream::stream;
use axum::{extract::Path, routing::get};
use rspc::{Config, RouterBuilderLike};
use tower_http::cors::{Any, CorsLayer};
use tracing::trace;

// Since it's module_init, make sure it's not running during tests
#[cfg(not(test))]
#[napi::module_init]
fn init_core() {
    std::thread::spawn(|| {
        let runtime = tokio::runtime::Runtime::new();
        runtime
            .unwrap() /* This should never fail */
            .block_on(async {
                start_router().await;
            })
    });
}

async fn start_router() {
    let router: Arc<rspc::Router> = carbon_bindings::api::build_router()
        .expose()
        .build()
        .arced();
    // We disable CORS because this is just an example. DON'T DO THIS IN PRODUCTION!
    let cors = CorsLayer::new()
        .allow_methods(Any)
        .allow_headers(Any)
        .allow_origin(Any);

    let app = axum::Router::new()
        .route("/", get(|| async { "Hello 'rspc'!" }))
        .nest("/rspc/:id", router.endpoint(|| ()).axum())
        .layer(cors);

    let addr = "[::]:4000".parse::<std::net::SocketAddr>().unwrap(); // This listens on IPv6 and IPv4
    trace!("listening on http://{}/rspc/version", addr);
    axum::Server::bind(&addr)
        .serve(app.into_make_service())
        .await
        .unwrap();
}

#[cfg(test)]
mod test {
    #[tokio::test]
    async fn test_router() {
        let server = tokio::spawn(async {
            super::start_router().await;
        });
        tokio::time::sleep(tokio::time::Duration::from_secs(1)).await;

        let client = reqwest::Client::new();
<<<<<<< HEAD
        let resp = client
            .get("http://localhost:4000")
            .send()
            .await
            .unwrap();
=======
        let resp = client.get("http://localhost:4000").send().await.unwrap();
        let resp_code = resp.status();
        let resp_body = resp.text().await.unwrap();
>>>>>>> bddc0103

        assert_eq!(resp_code, 200);
        assert_eq!(resp_body, "Hello 'rspc'!");

        server.abort();
    }
}<|MERGE_RESOLUTION|>--- conflicted
+++ resolved
@@ -54,17 +54,9 @@
         tokio::time::sleep(tokio::time::Duration::from_secs(1)).await;
 
         let client = reqwest::Client::new();
-<<<<<<< HEAD
-        let resp = client
-            .get("http://localhost:4000")
-            .send()
-            .await
-            .unwrap();
-=======
         let resp = client.get("http://localhost:4000").send().await.unwrap();
         let resp_code = resp.status();
         let resp_body = resp.text().await.unwrap();
->>>>>>> bddc0103
 
         assert_eq!(resp_code, 200);
         assert_eq!(resp_body, "Hello 'rspc'!");
