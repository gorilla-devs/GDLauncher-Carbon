--- conflicted
+++ resolved
@@ -14,23 +14,13 @@
     "lint": "tsc -p . -m commonjs --noEmit"
   },
   "devDependencies": {
-<<<<<<< HEAD
-    "@iconify-json/heroicons": "^1.1.11",
-    "@iconify-json/ri": "^1.1.9",
+    "@gd/i18n": "workspace:*",
+    "@iconify/json": "^2.2.82",
     "@typescript-eslint/eslint-plugin": "^5.59.11",
     "@unocss/preset-icons": "^0.53.1",
     "@unocss/preset-wind": "^0.53.1",
     "eslint": "^8.43.0",
     "eslint-config-prettier": "^8.8.0",
-=======
-    "@gd/i18n": "workspace:*",
-    "@iconify/json": "^2.2.82",
-    "@typescript-eslint/eslint-plugin": "^5.48.1",
-    "@unocss/preset-icons": "^0.48.0",
-    "@unocss/preset-wind": "^0.48.0",
-    "eslint": "^8.31.0",
-    "eslint-config-prettier": "^8.6.0",
->>>>>>> feeffcaa
     "eslint-plugin-prettier": "^4.2.1",
     "typescript": "^5.1.3",
     "unocss": "^0.53.1",
