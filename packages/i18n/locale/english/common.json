{
  "general.type_here": "Type Here",
  "general.search": "Search",
  "general.instances": "Instances",
  "general.platform": "Platform",
  "general.game_versions": "Game Versions",
  "general.modloaders": "Modloader",
  "general.categories": "Categories",
  "languages.italian": "Italiano",
  "languages.english": "English",
  "languages.german": "german",
  "languages.language": "language",
  "library": "library",
  "modpacks": "modpacks",
  "login.sign_in_with_microsoft": "Sign in with Microsoft",
  "login.sign_in_with_microsoft_text": "Sign in with your Microsoft Account. You need to own Minecraft to be able to log-in.",
  "login.privacy_policy": "Privacy Policy",
  "login.terms_and_conditions": "Terms and Conditions",
  "login.acceptable_use_policy": "Acceptable Use Policy",
  "login.login": "login",
  "login.logout": "logout",
  "login.code_expired_message": "The code has been expired",
  "login.before_expiring": "before the code expires",
  "login.enter_code_in_browser": "Enter the specified code on the browser page to complete the authorization",
  "login.waiting_login_code_msg": "Waiting for authorization...",
  "login.open_in_browser": "Copy and open in browser",
  "login.refresh": "refresh",
  "login.read_and_accept": "I have read and accept the <0>Terms of Service</0> and <1>Privacy Statement</1>",
  "login.cookies_tracking": "Enable anonymous metrics to improve the user experience and provide experimental features",
  "login.next": "Next",
  "login.prev": "Prev",
  "login.manage": "Manage",
  "login.we_value_privacy_title": "We Value Your Privacy",
  "login.renew": "Renew Confirmation",
  "login.we_value_privacy_text_renew": "In order to be compliant with GDPR, CCPA and other data privacy laws, we are required to ask for the renewal of your confirmation, either periodically or whenever they are updated.",
  "login.we_value_privacy_text1": "GDLauncher supports the display of in-app ads. This allows support for us, the developers of GDLauncher, and all mods and modpacks developers from the CurseForge platform.",
  "login.we_value_privacy_text2": "In order to deliver ads that are relevant for you, trusted ad vendors store and/or access information on your computer, and process personal data such as IP address and cookies.",
  "login.we_value_privacy_text3": "Click \"manage\" to control your consents, or to object to the processing of your data when done on the basis of legitimate interest.",
  "login.we_value_privacy_text4": "You can update your preferences at any time via 'Privacy' settings.",
  "login.manage_cpm": "Manage CPM",
  "login.ad_tracking_settings_title": "Ads preference",
  "login.ad_tracking_settings_text": "Your privacy is our priority.\n Our app uses tracking to enhance your experience and enable certain features.\n 'Increase Tracking' gives you a tailored experience, while 'Disable Tracking' limits data collection, potentially affecting some features.\n Change your preference at any time in settings.",
  "recent_played": "Recent Played",
  "your_instances": "Your Instances",
  "popular_modpacks": "Popular Modpacks",
  "general": "General",
  "instance_sorting": "Instance Sorting",
  "select_instance_sorting_method": "Select the method in which instances should be sorted.",
  "expert_user_mod": "Expert user mod",
  "sidebar.plus_add_instance": "+ Add Instance",
  "instance.instance_name": "Instance name",
  "instance.instance_description": "Description",
  "instance.select_files_text": "Select files and folders to include in pack",
  "instance.bundle_files_text": "Bundle files through the links",
  "instance.instance_loader": "Loader",
  "instance.instance_version": "Version",
  "instance.version": "Instance version",
  "instance.instance_modal_instance_creation_cancel": "Cancel",
  "instance.instance_modal_instance_creation_create": "Create",
  "instance.instance_modal_instance_update": "Update",
  "instance.new_instance": "New Instance",
  "instance.vanilla": "Vanilla",
  "instance.forge": "Forge",
  "instance.fabric": "Fabric",
  "instance.quilt": "Quilt",
  "instance.neoforge": "NeoForge",
  "instance.step_back": "Back",
  "instance.play": "Play",
  "instance.stop": "Stop",
  "instance.notes": "notes",
  "instance.no_mods_text": "At the moment this modpack does not contain any mods, but you can add mods yourself from your folder",
  "instance.no_instances_text": "At the moment there are no instances. Add one to start playing!",
  "instance.add_pack": "+ Add pack",
  "instance.sort_by": "Sort by:",
  "instance.sort_by_asc": "Ascending",
  "instance.sort_by_desc": "Descending",
  "instance.sort_by_relevance": "Relevance",
  "instance.sort_by_downloads": "Downloads",
  "instance.sort_by_follows": "Follows",
  "instance.sort_by_newest": "Newest",
  "instance.sort_by_updated": "Updated",
  "instance.add_mod": "+ Add Mod",
  "instance.select_all_mods": "Select All",
  "instance.open_mods_folder": "Open folder",
  "instance.disable_mod": "Disable",
  "instance.delete_mod": "Delete",
  "instance.mods": "Mods",
  "instance.import_path": "Path",
  "instance.select_path": "Select a path",
  "instance.select_zip": "Select a zip",
  "instance.no_resource_packs_text": "At the moment this modpack does not contain resource packs, but you can add packs yourself from your folder",
  "instance.add_resource_pack": "+ Add ResourcePack",
  "instance.select_all_resource_pack": "Select All",
  "instance.open_resource_packs_folder": "Open folder",
  "instance.disable_resource_pack": "Disable",
  "instance.delete_resource_pack": "Delete",
  "instance.resource_packs": "Resource packs",
  "instance.no_screenshots_text": "You don't have any screenshots related to this modpack at the moment, to take a screenshot press the print screen key during the game",
  "instance.select_all_screenshots": "Select All",
  "instance.open_screenshots_folder": "Open folder",
  "instance.disable_screenshot": "disable",
  "instance.delete_screenshot": "delete",
  "instance.screenshots": "Screenshots",
  "instance.active_version": "Active",
  "instance.switch_version": "Switch Version",
  "instance.no_modpacks_text": "At the moment there is no modpacks.",
  "instance.go_to_installed_mods": "Go to installed mods",
  "instance_selected_mods_count": "{{selected}}/{{total}} selected",
  "modpack.download": "Download",
  "modpack.mcVersion": "Minecraft version",
  "modpack.total_download": "Total Downloads",
  "modpack.last_updated": "Last Updated:",
  "modpack.last_updated_time": "{{time}} ago",
  "modpack.authors": "Authors:",
  "modpack.modloader": "Modloader:",
  "modpack.version_downloading": "Downloading...",
  "modpack.version_download": "Download version",
  "modpack.version_installed": "Installed",
  "instance.sort_by_popularity": "Popular",
  "instance.sort_by_lastUpdated": "Last update",
  "instance.sort_by_gameVersion": "Game Version",
  "instance.sort_by_category": "Category",
  "instance.sort_by_featured": "Featured",
  "instance.sort_by_author": "Author",
  "instance.sort_by_name": "Name",
  "instance.sort_by_totalDownloads": "Total downloads",
  "instance.import": "Import",
  "instances.import_entity_coming_soon": "Coming soon",
  "instance.create_new_instance_title": "New instance",
  "instance.create_new_instance_text": "Create your own empty instance",
  "instance.create_instance_btn": "Create",
  "instance.import_instance_amount": "Import {{instances_amount}} instances",
  "instance.import_instance": "Import instance",
  "instance.import_no_instances": "There is no importable instance",
  "instance.instance_creation_custom_tab": "Custom",
  "instance.instance_import_tab": "Import",
  "instance.clear_filters_modpacks": "Clear filters",
  "instance.download_latest": "Download Latest",
  "instance.no_instance_selected": "No instance selected",
  "instance.explore_modpack": "Explore",
  "instance.action_open_folder": "Open folder",
  "instance.action_delete": "Delete",
  "instance.action_play": "Play",
  "instance.action_settings": "Settings",
  "instance.action_edit": "Edit",
  "instance.select_image": "Select image",
  "instance.action_duplicate": "Duplicate",
  "instance.import_select_all_instances": "Select All",
  "instance.import_deselect_all_instances": "Deselect All",
  "instance.error_invalid": "Instance Invalid or corrupted, try repairing it!",
  "instance.instance_version_release": "Stable",
  "instance.instance_version_snapshot": "Snapshot",
  "instance.instance_version_old_alpha": "Old alpha",
  "instance.instance_version_old_beta": "Old beta",
  "instance.instance_version_others": "Others",
  "instance.instance_loader_version": "Loader version",
  "instance.overview_card_mods_title": "Mods",
  "instance.overview_card_played_time_title": "Played time",
  "instance.overview_card_last_played_title": "Last played",
  "instance_confirm_deletion.confirmation_text": "Are you sure you want to delete <0>{{instance_name}}</0>?",
  "instance_confirm_deletion.cancel": "Cancel",
  "instance_confirm_deletion.delete": "Delete",
  "instance.isInQueue": "In queue",
  "instance.mods.search": "Search mod",
  "instance.instance_mc_version": "Minecraft version",
  "instance.include_snapshot_versions": "Include snapshot versions",
  "instance.include_old_alpha_versions": "Include old alpha versions",
  "instance.include_old_beta_versions": "Include old beta versions",
  "mod.downloaded": "Downloaded",
  "java.java_major": "Java Major",
  "java.java_vendors": "Java Distribution",
  "java.install": "Install",
  "java.java_missing": "Java {{version}} missing",
  "java.missing_java_text": "For an optimal experience, we suggest letting us take care of Java for you. Only manually manage Java if you know what you're doing, it may result in GDLauncher not working!",
  "java.automatic_download_progress": "Downloaded",
  "java.manual_setup": "Manual setup",
  "java.automatic_setup": "Automatic setup",
  "java.select_java_zip": "Select Java {{version}} zip",
  "java.select_required_java_text": "Select the required paths to Java. Java 8 is used for all the versions < 1.17",
  "java.step_back": "Back",
  "java.setup": "Setup",
  "java.java_memory_title": "Java Memory",
  "java.java_arguments_title": "Java Arguments",
  "java.reset_java_args": "Reset",
  "java.java": "Java",
  "java.all_versions": "All Versions",
  "java.manage": "Manage",
  "java.profiles": "Profiles",
  "java.found_java_text": "We found the following Java versions on your pc",
  "java.auto_handle_java": "Auto Handle Java",
  "java.no_available_javas": "No Java available for this vendor",
  "instance_settings.java_memory_title": "Instance Java Memory",
  "instance_settings.java_arguments_title": "Instance Java Arguments",
  "instance_settings.prepend_global_java_args": "Prepend global Java arguments before instance extra Java arguments ({GLOBAL_JAVA_ARGS} below)",
  "onboarding.welcome_gdlauncher_title": "Welcome to GDLauncher! 🎉",
  "onboarding.welcome_gdlauncher_text": "Hey {{user}}!\n\nWe're thrilled to have you onboard! GDLauncher is your personal Minecraft command center, designed to supercharge your gaming experience. \n\nFrom custom instances and integrated mod search to performance tweaking and design customization - everything you need is at your fingertips.\n\nReady to craft your perfect Minecraft adventure? Let's get started!\n\nThe GDLauncher Team",
  "onboarding.import_instance_text": "To start enjoying your favorite game you will need to create an instance. You can do this by selecting one of the modpacks available or by importing a zip or an instance from another launcher on your computer",
  "onboarding.add_instance": "+ Add Instance",
  "onboarding.go_back": "Go back",
  "onboarding.done": "Done",
  "onboarding.skip": "Skip",
  "onboarding.retry": "Retry",
  "onboarding.begin_import": "Begin import",
  "instance.no_instance_found": "No Instances found on this path",
<<<<<<< HEAD
  "instance.select_path": "select a path",
  "instance.export_path": "Export path",
  "instance.exported_to": "Exported correctly to",
  "instance.open_folder": "Open the folder",
  "instance.exporting_instance": "Exporting instance",
  "instance.export_completed": "completed",
=======
>>>>>>> eb5748cc
  "onboarding.scan_target_path": "Scan target path:",
  "onboarding.import_instance_or_zip": "Import instance / Zip",
  "onboarding.java_title": "Do you want the launcher to automatically handle Java for you? It will also download a managed Java version if you don't have the correct one",
  "onboarding.java_no": "No",
  "onboarding.java_yes": "Yes",
  "onboarding.continue": "Continue",
  "onboarding.next": "Next",
  "onboarding.prev": "Back",
  "onboarding.start_playing": "Start playing!",
  "onboarding.select_all": "Select All",
  "InstanceTaskLaunch": "Launching {{name}}",
  "InstanceTaskLaunchRequestVersions": "Requesting versions",
  "InstanceTaskLaunchDownloadFiles": "Downloading files",
  "InstanceTaskLaunchExtractNatives": "Extracting natives",
  "InstanceTaskReconstructAssets": "Reconstructing assets",
  "InstanceTaskInstallMod": "Installing mod {{mod_name}} for {{instance_name}}",
  "InstanceTaskLaunchRunForgeProcessors": "Setting up forge",
  "InstanceTaskLaunchRunNeoforgeProcessors": "Setting up neoforge",
  "InstanceTaskLaunchInstallJava": "Installing Java",
  "InstanceTaskLaunchDownloadAddonMetadata": "Downloading modpack zip",
  "InstanceTaskLaunchExtractModpackFiles": "Extracting modpack files",
  "InstanceTaskLaunchDownloadModpackFiles": "Downloading modpack files",
  "InstanceTaskLaunchRequestModpack": "Getting modpack details",
  "InstanceTaskLaunchWaiting": "Waiting for other instances to launch",
  "InstanceTaskPrepare": "Preparing {{name}}",
  "ModCacheTaskUpdateQueryApis": "Updating query apis",
  "ModCacheTaskUpdateScanFiles": "Scanning files",
  "ModCacheTaskUpdate": "Updating",
  "mods.search_mods": "Search mods...",
  "mods.fetching_no_more_mods": "No more mods to load",
  "mods.fetching_mods_text": "Loading mods",
  "mods.fetching_mods_error": "There was an error while fetching mods",
  "minecraft_all_versions": "All Versions",
  "mod.download": "Download",
  "error.missing_field_title": "Title can't be empty",
  "error.no_mc_versions": "No mc versions available right now, try later!",
  "modloader_Any": "Any modloader",
  "modloader_cauldron": "Cauldron",
  "modloader_liteLoader": "LiteLoader",
  "modloader_quilt": "Quilt",
  "modloader_forge": "Forge",
  "modloader_fabric": "Fabric",
  "logs.copy": "Copy logs",
  "logs.scroll_top": "Scroll to top",
  "introduction": "Introduction",
  "handle_java": "Handle Java",
  "import_instances": "Import instances",
  "tracking.setting_disabled": "Disabled",
  "tracking.setting_disabled_text": "Almost completely disables any metrics being sent to us. Doing this will also disable some functionalities like sending automatic bug reports and access to preview features.",
  "tracking.setting_anonymous": "Anonymous",
  "tracking.setting_anonymous_text": "Reduces the amount of metrics being sent to a minimum. All metrics being collected are completely anonymous. This doesn't affect any functionality.",
  "tracking.setting_anonymous_with_session_recordings": "Anonymous with Sessions Recordings",
  "tracking.setting_anonymous_with_session_recordings_text": "This sends the same amount of data as Anonymous, but also includes session recordings, which are brief recordings of the app usage.",
  "tracking.settings_authenticated_with_session_recordings": "Authenticated with Sessions Recordings",
  "entity.legacygdlauncher": "GDLauncher legacy",
  "entity.mrpack": "MRpack",
  "entity.modrinth": "Modrinth",
  "entity.curseforgezip": "CurseForge Zip",
  "entity.curseforge": "CurseForge",
  "entity.ftb": "FTB",
  "entity.multimc": "MultiMC",
  "entity.technic": "Technic",
  "entity.atlauncher": "ATLauncher",
  "entity.prismlauncher": "PrismLauncher",
  "app_update.new_update_available_text": "A new version of GDLauncher is available!",
  "app_update.join_our_discord": "MacOS builds are not digitally signed yet. This means that it is not able to auto update. Please join our discord to access the link to the new version",
  "app_update.discord_link": "Discord Link",
  "app_update.download": "Download",
  "app_update.apply_and_restart": "Apply And Restart",
  "app_update.current_version": "Current Version",
  "app_update.available_version": "Available Version",
  "app_update.current_release_channel": "Current Release Channel",
  "adbanner.snapshot_title": "GDLauncher Snapshot Release",
  "adbanner.snapshot_text": "This is a GDLauncher snapshot release.\nThis means that it is highly unstable and contains potentially disruptive bugs. It also does not have auto updates.",
  "adbanner.beta_title": "GDLauncher Beta Release",
  "adbanner.beta_text": "This is a GDLauncher beta release.\nThis means that it might contain some bugs but it should be mostly stable.",
  "adbanner.alpha_title": "GDLauncher Alpha Release",
  "adbanner.alpha_text": "This is a GDLauncher alpha release.\nThis means that it is unstable and contains many bugs.",
  "tooltip.undo": "Undo",
  "tooltip.reset": "Reset",
  "tooltip.apply_and_restart": "Apply and restart",
  "tooltip.rtp_not_valid": "The runtime path is not valid. Either the path is not a folder or it's not an empty directory"
}<|MERGE_RESOLUTION|>--- conflicted
+++ resolved
@@ -202,15 +202,12 @@
   "onboarding.retry": "Retry",
   "onboarding.begin_import": "Begin import",
   "instance.no_instance_found": "No Instances found on this path",
-<<<<<<< HEAD
-  "instance.select_path": "select a path",
+
   "instance.export_path": "Export path",
   "instance.exported_to": "Exported correctly to",
   "instance.open_folder": "Open the folder",
   "instance.exporting_instance": "Exporting instance",
   "instance.export_completed": "completed",
-=======
->>>>>>> eb5748cc
   "onboarding.scan_target_path": "Scan target path:",
   "onboarding.import_instance_or_zip": "Import instance / Zip",
   "onboarding.java_title": "Do you want the launcher to automatically handle Java for you? It will also download a managed Java version if you don't have the correct one",
