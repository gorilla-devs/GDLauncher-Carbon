import { createSignal, For, Show, JSX, Switch, Match } from "solid-js";
import { Button } from "../Button";

export type Label = {
  name: string;
  icon: string;
};

export type Option = {
  label: string | Label;
  key: string;
};

export type OptionDropDown = {
  label: string;
  key: string;
};

export type Props = {
  options: Option[];
  value: string;
  error?: boolean;
  disabled?: boolean;
  rounded?: boolean;
  label?: string;
  onChange?: (_option: Option) => void;
  class?: string;
  id?: string;
  bg?: string;
  btnDropdown?: boolean;
  icon?: JSX.Element;
  placeholder?: string;
};
export interface DropDownButtonProps extends Props {
  children: JSX.Element;
}

const Dropdown = (props: Props) => {
  const defaultValue = () =>
    props.options.find((option) => option.key === props.value)?.label ||
    props.options[0]?.label;

  const placeholder = () => props.placeholder;

  const [selectedValue, setSelectedValue] = createSignal(
    placeholder() || defaultValue()
  );
  const [menuOpened, setMenuOpened] = createSignal(false);
  const [focusIn, setFocusIn] = createSignal(false);

  const toggleMenu = () => {
    if (props.disabled) return;
    setMenuOpened(true);
    setTimeout(() => {
      setMenuOpened(false);
    }, 100);
  };

  return (
    <div class="inline-block relative" id={props.id}>
      <Show when={!props.rounded && props.label}>
        <p
          class="mt-0 mb-2 font-bold"
          classList={{
            "text-white": !props.disabled,
            "text-shade-0": props.disabled,
          }}
        >
          {props.label}
        </p>
      </Show>
      <button
        class={`group flex justify-between font-semibold py-2 px-4 inline-flex items-center min-h-10 box-border ${props.class} ${props.bg}`}
        onClick={() => {
          if (props.disabled) return;
          setMenuOpened(!menuOpened());
        }}
        onBlur={() => {
          if (!focusIn()) {
            setMenuOpened(false);
          }
        }}
        classList={{
          "border-0": !props.error,
          "border-1 border-status-red": props.error,
          "text-shade-0 hover:text-white": !props.disabled && !props.error,
          "text-shade-5": props.error,
          "rounded-full": props.rounded,
          rounded: !props.rounded,
          "bg-shade-7": !props.bg,
        }}
      >
        <Show when={!props.btnDropdown}>
          <Show when={props.icon}>
            <span class="mr-2">{props.icon}</span>
          </Show>
<<<<<<< HEAD
          <Show when={(selectedValue() as Label).icon}>
            <img
              src={(selectedValue() as Label).icon}
              class="w-5 h-5 rounded-md mr-2"
            />
          </Show>
=======
>>>>>>> 508d1b59
          <span
            class="w-full"
            classList={{
              "text-white": props.error,
              "text-shade-0 hover:text-white group-hover:text-white":
                !props.disabled && !props.error,
              "text-shade-5": props.disabled,
            }}
          >
            <Switch>
              <Match when={typeof selectedValue() === "string"}>
                {selectedValue() as string}
              </Match>
              <Match when={typeof selectedValue() === "object"}>
                {(selectedValue() as Label).name}
              </Match>
            </Switch>
          </span>
        </Show>
        <span
          class={`i-ri:arrow-drop-up-line text-3xl ease-in-out duration-100 ${
            menuOpened() ? "rotate-180" : "rotate-0"
          }`}
          classList={{
            "text-shade-0 group-hover:text-white":
              !props.disabled && !props.error && !props.btnDropdown,
            "text-white": props.error || props.btnDropdown,
            "text-shade-5": props.disabled,
          }}
        />
      </button>

      <ul
        class={`absolute text-shade-0 pt-1 z-20 shadow-md shadow-shade-9 list-none m-0 p-0 w-full z-20`}
        onMouseOut={() => {
          setFocusIn(false);
        }}
        onMouseOver={() => {
          setFocusIn(true);
        }}
        classList={{
          block: menuOpened(),
          hidden: !menuOpened(),
          "-left-10": props.btnDropdown,
          "min-w-20": props.btnDropdown,
        }}
      >
        <For each={props.options}>
          {(option) => (
            <li
              class="first:rounded-t last:rounded-b bg-shade-7 hover:bg-[#343946] py-2 px-4 block whitespace-no-wrap text-shade-0 no-underline"
              onClick={() => {
                setSelectedValue(option.label);
                props.onChange?.(option);
                toggleMenu();
              }}
            >
              <Switch>
                <Match when={typeof option.label === "string"}>
                  {option.label as string}
                </Match>
                <Match when={typeof option.label === "object"}>
                  <img
                    src={(option.label as Label).icon}
                    class="w-5 h-5 rounded-md mr-2"
                  />
                  {(option.label as Label).name}
                </Match>
              </Switch>
            </li>
          )}
        </For>
      </ul>
    </div>
  );
};

const DropDownButton = (props: DropDownButtonProps) => {
  const [selectedValue, setSelectedValue] = createSignal<string>("");

  const handleChange = (option: OptionDropDown) => {
    setSelectedValue(option.label);
  };

  return (
    <div class="flex">
      <Button class="rounded-r-0 pr-0 flex gap-1">
        <span>{props.children}</span>
        <span class="text-white font-light text-xs">{selectedValue()}</span>
      </Button>
      <Dropdown
        btnDropdown
        class="rounded-l-0 h-11 pl-0"
        options={props.options}
        rounded
        bg="bg-primary"
        value={props.value}
        onChange={(option) => handleChange(option as OptionDropDown)}
      />
    </div>
  );
};

Dropdown.button = DropDownButton;

export { Dropdown };<|MERGE_RESOLUTION|>--- conflicted
+++ resolved
@@ -94,15 +94,12 @@
           <Show when={props.icon}>
             <span class="mr-2">{props.icon}</span>
           </Show>
-<<<<<<< HEAD
           <Show when={(selectedValue() as Label).icon}>
             <img
               src={(selectedValue() as Label).icon}
               class="w-5 h-5 rounded-md mr-2"
             />
           </Show>
-=======
->>>>>>> 508d1b59
           <span
             class="w-full"
             classList={{
