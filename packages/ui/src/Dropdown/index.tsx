--- conflicted
+++ resolved
@@ -1,6 +1,3 @@
-<<<<<<< HEAD
-import { createSignal, For, Show, JSX, createEffect } from "solid-js";
-=======
 import {
   createSignal,
   For,
@@ -9,7 +6,6 @@
   createEffect,
   onCleanup,
 } from "solid-js";
->>>>>>> a295994b
 import { Button } from "../Button";
 import { Portal } from "solid-js/web";
 import { useFloating } from "solid-floating-ui";
@@ -22,11 +18,7 @@
 
 type Props = {
   options: Option[];
-<<<<<<< HEAD
-  value?: string | null | undefined;
-=======
   value?: string | number | null | undefined;
->>>>>>> a295994b
   error?: string | boolean;
   disabled?: boolean;
   rounded?: boolean;
@@ -80,10 +72,6 @@
     setSelectedValue(defaultValue());
   });
 
-  createEffect(() => {
-    setSelectedValue(defaultValue());
-  });
-
   const toggleMenu = () => {
     if (props.disabled) return;
     setMenuOpened(true);
@@ -106,24 +94,8 @@
         class={`inline-block relative ${props.containerClass || ""}`}
         id={props.id}
       >
-<<<<<<< HEAD
-        <Show when={!props.rounded && props.label}>
-          <p
-            class="mt-0 mb-2 font-bold"
-            classList={{
-              "text-white": !props.disabled,
-              "text-darkSlate-50": props.disabled,
-            }}
-          >
-            {props.label}
-          </p>
-        </Show>
-        <button
-          class={`group flex justify-between font-semibold py-2 px-4 inline-flex items-center min-h-10 box-border ${props.class} ${props.bgColorClass}`}
-=======
         <button
           class={`flex justify-between font-semibold py-2 inline-flex items-center min-h-10 box-border cursor-pointer ${props.class} ${props.bgColorClass} ${props.textColorClass}`}
->>>>>>> a295994b
           onClick={() => {
             if (props.disabled) return;
             setMenuOpened(!menuOpened());
@@ -133,21 +105,11 @@
               setMenuOpened(false);
             }
           }}
-<<<<<<< HEAD
-=======
           ref={setButtonRef}
->>>>>>> a295994b
           classList={{
             "border-0": !props.error,
             "border-2 border-solid border-red-500": !!props.error,
             "text-darkSlate-50 hover:text-white":
-<<<<<<< HEAD
-              !props.disabled && !props.error,
-            "text-darkSlate-500": !!props.error,
-            "rounded-full": props.rounded,
-            "bg-darkSlate-700": !props.bgColorClass,
-            "rounded-md": !props.btnDropdown && !props.rounded,
-=======
               !props.disabled && !props.error && !props.textColorClass,
             "text-darkSlate-500": !!props.error && !props.textColorClass,
             "rounded-full": props.rounded,
@@ -156,7 +118,6 @@
             "group-hover:bg-primary-300 border-l-1 border-solid border-primary-300":
               props.btnDropdown,
             "group px-4": !props.btnDropdown,
->>>>>>> a295994b
           }}
         >
           <Show when={!props.btnDropdown}>
@@ -167,28 +128,14 @@
               classList={{
                 "text-white": !!props.error,
                 "text-darkSlate-50 hover:text-white group-hover:text-white":
-<<<<<<< HEAD
-                  !props.disabled && !props.error,
-                "text-darkSlate-500": props.disabled,
-=======
                   !props.disabled && !props.error && !props.textColorClass,
                 "text-darkSlate-500": props.disabled && !props.textColorClass,
->>>>>>> a295994b
               }}
             >
               {selectedValue()}
             </span>
           </Show>
           <span
-<<<<<<< HEAD
-            class={`i-ri:arrow-drop-up-line text-3xl ease-in-out duration-100 ${
-              menuOpened() ? "rotate-180" : "rotate-0"
-            }`}
-            classList={{
-              "text-darkSlate-50 group-hover:text-white":
-                !props.disabled && !props.error && !props.btnDropdown,
-              "text-white": !!props.error || props.btnDropdown,
-=======
             class="i-ri:arrow-drop-up-line text-3xl ease-in-out duration-100"
             classList={{
               "text-darkSlate-50 group-hover:text-white":
@@ -198,7 +145,6 @@
                 !props.textColorClass,
               "text-white":
                 !!props.error || (props.btnDropdown && !props.textColorClass),
->>>>>>> a295994b
               "text-darkSlate-500": props.disabled,
               "rotate-0": menuOpened(),
               "rotate-180": !menuOpened(),
@@ -227,43 +173,6 @@
               top: `${position.y ?? 0}px`,
               left: `${position.x ?? 0}px`,
             }}
-<<<<<<< HEAD
-          />
-        </button>
-
-        <ul
-          class="absolute max-h-40 overflow-y-auto scrollbar-none text-darkSlate-50 pt-1 shadow-md shadow-darkSlate-900 list-none m-0 p-0 w-full z-20"
-          onMouseOut={() => {
-            setFocusIn(false);
-          }}
-          onMouseOver={() => {
-            setFocusIn(true);
-          }}
-          classList={{
-            block: menuOpened(),
-            hidden: !menuOpened(),
-            "-left-10": props.btnDropdown,
-            "min-w-20": props.btnDropdown,
-            "bottom-[55px]": props.placement === "bottom",
-            "bottom-auto mt-2": props.placement === "top" || !props.placement,
-          }}
-        >
-          <For each={props.options}>
-            {(option) => (
-              <li
-                class="first:rounded-t last:rounded-b bg-darkSlate-700 hover:bg-[#343946] py-2 px-4 block whitespace-no-wrap text-darkSlate-50 no-underline"
-                onClick={() => {
-                  setSelectedValue(option.label);
-                  props.onChange?.(option);
-                  toggleMenu();
-                }}
-              >
-                {option.label}
-              </li>
-            )}
-          </For>
-        </ul>
-=======
           >
             <For each={props.options}>
               {(option) => (
@@ -281,7 +190,6 @@
             </For>
           </ul>
         </Portal>
->>>>>>> a295994b
       </div>
       <Show when={props.error}>
         <div class="text-red-500 text-left mt-2 font-light">{props.error}</div>
@@ -297,11 +205,7 @@
 
   return (
     <div class="flex">
-<<<<<<< HEAD
-      <Button class="rounded-r-0 pr-2 flex gap-1">
-=======
       <Button class="rounded-r-0 pr-4 pl-4 flex gap-1">
->>>>>>> a295994b
         <span>{props.children}</span>
       </Button>
       <Dropdown
