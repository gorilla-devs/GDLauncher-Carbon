--- conflicted
+++ resolved
@@ -6,10 +6,7 @@
 export { CodeInput } from "./CodeInput";
 export { Carousel } from "./Carousel";
 export { InstanceTile } from "./InstanceTile";
-<<<<<<< HEAD
 export { Tabs } from "./Tabs";
-=======
 export { Notifications, addNotification } from "./NotificationManager";
->>>>>>> 97d7c96b
 
 import "virtual:uno.css";