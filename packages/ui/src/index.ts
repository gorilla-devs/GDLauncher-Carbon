--- conflicted
+++ resolved
@@ -6,14 +6,11 @@
 export { CodeInput } from "./CodeInput";
 export { Carousel } from "./Carousel";
 export { InstanceTile } from "./InstanceTile";
-<<<<<<< HEAD
 export { ViewList } from "./ViewList";
-=======
 export { News } from "./News";
 export { Tabs } from "./Tabs";
 export { Progressbar } from "./Progressbar";
 export { Spinner } from "./Spinner";
->>>>>>> 983185f8
 export { Notifications, addNotification } from "./NotificationManager";
 
 import "virtual:uno.css";