export { Button } from "./Button";
export { Input } from "./Input";
export { Select } from "./Select";
export { Counter } from "./Counter";
export { Pattern } from "./Pattern";
export { CodeInput } from "./CodeInput";
export { Carousel } from "./Carousel";
export { InstanceTile } from "./InstanceTile";
<<<<<<< HEAD
export { Tabs } from "./Tabs";
=======
export { Progressbar } from "./Progressbar";
export { Spinner } from "./Spinner";
>>>>>>> aaae1eaa
export { Notifications, addNotification } from "./NotificationManager";

import "virtual:uno.css";<|MERGE_RESOLUTION|>--- conflicted
+++ resolved
@@ -6,12 +6,9 @@
 export { CodeInput } from "./CodeInput";
 export { Carousel } from "./Carousel";
 export { InstanceTile } from "./InstanceTile";
-<<<<<<< HEAD
 export { Tabs } from "./Tabs";
-=======
 export { Progressbar } from "./Progressbar";
 export { Spinner } from "./Spinner";
->>>>>>> aaae1eaa
 export { Notifications, addNotification } from "./NotificationManager";
 
 import "virtual:uno.css";