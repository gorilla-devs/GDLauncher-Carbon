--- conflicted
+++ resolved
@@ -14,12 +14,8 @@
 
 export interface Props extends JSX.ButtonHTMLAttributes<HTMLButtonElement> {
   children: HTMLElement | string | JSX.Element;
-<<<<<<< HEAD
   style?: any;
-=======
-  class?: string;
   textColor?: string;
->>>>>>> 90a5c13e
   variant?: Variant;
   rounded?: boolean;
   disabled?: boolean;
@@ -182,7 +178,6 @@
   );
 
   return (
-<<<<<<< HEAD
     <button
       classList={getVariant(
         props.variant || "primary",
@@ -191,7 +186,8 @@
         !!props.disabled,
         mergedProps.uppercase,
         !!props.iconRight,
-        !!props.loading
+        !!props.loading,
+        props.textColor
       )}
       {...(others as JSX.ButtonHTMLAttributes<HTMLButtonElement>)}
       style={{
@@ -204,45 +200,11 @@
       <Show when={props.icon}>{props.icon}</Show>
       <Show
         when={!props.loading}
-        fallback={
-          <div class="w-12 h-12 flex justify-center items-center">
-            <Spinner />
-          </div>
-        }
+        fallback={<Loading percentage={props.percentage}>{c()}</Loading>}
       >
         {c()}
       </Show>
     </button>
-=======
-    <div class="w-fit h-fit">
-      <button
-        classList={getVariant(
-          props.variant || "primary",
-          mergedProps.rounded,
-          props.size || "medium",
-          !!props.disabled,
-          mergedProps.uppercase,
-          !!props.iconRight,
-          !!props.loading,
-          props.textColor
-        )}
-        {...(others as JSX.ButtonHTMLAttributes<HTMLButtonElement>)}
-        style={{
-          ...(mergedProps.variant === "transparent" && {
-            background: "rgba(0, 0, 0, 0.4)",
-          }),
-        }}
-      >
-        <Show when={props.icon}>{props.icon}</Show>
-        <Show
-          when={!props.loading}
-          fallback={<Loading percentage={props.percentage}>{c()}</Loading>}
-        >
-          {c()}
-        </Show>
-      </button>
-    </div>
->>>>>>> 90a5c13e
   );
 }
 
