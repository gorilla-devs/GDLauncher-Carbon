import { createSignal, onMount } from "solid-js";
import "./index.css";

export interface Props {
  children?: HTMLElement | Element | string | any;
  class?: string;
  title: string;
}

const Carousel = (props: Props) => {
  const [currentSlide, setCurrentSlide] = createSignal(0);
  const [startX, setStartX] = createSignal(0);
  const [scrollLeft, setScrollLeft] = createSignal(0);
  const [isDown, setIsDown] = createSignal(false);
  let horizontalSlider: HTMLDivElement | undefined;
  let scrollWrapper: HTMLDivElement | undefined;

  onMount(() => {
    const beginning = horizontalSlider?.scrollLeft;
    setCurrentSlide(beginning || 0);
  });

  const handleScroll = (direction: string) => {
    const isLeft = direction === "left";

    const scrollWidth = horizontalSlider?.scrollWidth || 0;
    const scrollLeft = horizontalSlider?.scrollLeft || 0;
    const width = scrollWrapper?.getBoundingClientRect()?.width || 0;
    const offset = 10;
    const isEnd = scrollWidth - scrollLeft - width < offset;
    const isStart = currentSlide() === 0;

    if (isLeft) {
      if (isStart) return;
      setCurrentSlide(currentSlide() - 168);
    } else {
      if (isEnd) return;
      setCurrentSlide(currentSlide() + 168);
    }

    if (horizontalSlider) {
      horizontalSlider.scrollLeft = currentSlide();
    }
  };

  return (
    <div class="flex flex-col w-full">
      <div class="flex justify-between items-center h-9 w-full">
        <h3 class="uppercase">{props.title}</h3>
        <div class="h-full flex gap-4">
          <div
<<<<<<< HEAD
            class="h-6 w-6 bg-black-semiblack rounded-full flex justify-center items-center"
            onClick={() => handleScroll("left")}
=======
            class="h-6 w-6 bg-shade-7 rounded-full flex justify-center items-center"
            // onClick={() => handleScroll("left")}
>>>>>>> 7b32effd
          >
            <div class="i-ri:arrow-drop-left-line text-4xl" />
          </div>
          <div
<<<<<<< HEAD
            class="h-6 w-6 bg-black-semiblack rounded-full flex justify-center items-center"
            onClick={() => handleScroll("rigth")}
=======
            class="h-6 w-6 bg-shade-7 rounded-full flex justify-center items-center"
            // onClick={() => handleScroll("rigth")}
>>>>>>> 7b32effd
          >
            <div class="i-ri:arrow-drop-right-line text-4xl" />
          </div>
        </div>
      </div>
      <div ref={scrollWrapper} id="scroll-wrapper" class="w-full flex gap-4">
        <div
          ref={horizontalSlider}
          id="horizontal-slider"
          class="w-full flex gap-4 snap-x snap-mandatory overflow-x-scroll scroll-smooth"
          onMouseDown={(e) => {
            setIsDown(true);
            horizontalSlider?.classList.add("snap-none");
            horizontalSlider?.classList.remove("snap-x", "snap-mandatory");
            const offsetLeft = horizontalSlider?.offsetLeft || 0;
            setStartX(e.pageX - offsetLeft);
            setScrollLeft(offsetLeft);
          }}
          onMouseMove={(e) => {
            if (!isDown()) return;
            e.preventDefault();
            const x = e.pageX - (horizontalSlider?.offsetLeft || 0);
            const walk = (x - startX()) * 2;

            setCurrentSlide(scrollLeft() - walk);
            if (horizontalSlider) {
              horizontalSlider.scrollLeft = currentSlide();
            }
          }}
          onMouseLeave={() => {
            setIsDown(false);
            horizontalSlider?.classList.remove("snap-none");
            horizontalSlider?.classList.add("snap-x", "snap-mandatory");
          }}
          onMouseUp={() => {
            setIsDown(false);
            horizontalSlider?.classList.remove("snap-none");
            horizontalSlider?.classList.add("snap-x", "snap-mandatory");
          }}
        >
          {props.children}
        </div>
      </div>
    </div>
  );
};

export { Carousel };<|MERGE_RESOLUTION|>--- conflicted
+++ resolved
@@ -49,24 +49,14 @@
         <h3 class="uppercase">{props.title}</h3>
         <div class="h-full flex gap-4">
           <div
-<<<<<<< HEAD
             class="h-6 w-6 bg-black-semiblack rounded-full flex justify-center items-center"
             onClick={() => handleScroll("left")}
-=======
-            class="h-6 w-6 bg-shade-7 rounded-full flex justify-center items-center"
-            // onClick={() => handleScroll("left")}
->>>>>>> 7b32effd
           >
             <div class="i-ri:arrow-drop-left-line text-4xl" />
           </div>
           <div
-<<<<<<< HEAD
             class="h-6 w-6 bg-black-semiblack rounded-full flex justify-center items-center"
             onClick={() => handleScroll("rigth")}
-=======
-            class="h-6 w-6 bg-shade-7 rounded-full flex justify-center items-center"
-            // onClick={() => handleScroll("rigth")}
->>>>>>> 7b32effd
           >
             <div class="i-ri:arrow-drop-right-line text-4xl" />
           </div>
