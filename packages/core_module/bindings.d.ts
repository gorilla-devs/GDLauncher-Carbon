--- conflicted
+++ resolved
@@ -117,21 +117,17 @@
 
 export type FESubtaskProgress = { download: { downloaded: number; total: number } } | { item: { current: number; total: number } } | "opaque"
 
-<<<<<<< HEAD
+export type FEMetricsEvent = { event_name: "page_view"; data: string } | { event_name: "featured_modpack_installed"; data: { campaign_id: string; item_id: string } }
+
+export type ListInstance = { id: FEInstanceId; group_id: FEGroupId; name: string; favorite: boolean; status: ListInstanceStatus; icon_revision: number | null; last_played: string | null; date_created: string; date_updated: string; seconds_played: number }
+
+export type InvalidListInstance = "JsonMissing" | { JsonError: ConfigurationParseError } | { Other: string }
+
+export type MRFECategory = { icon: string; name: string; project_type: MRFEProjectType; header: string }
+
 export type FECreateJavaProfileArgs = { profileName: string; javaId: string | null }
 
 export type CFFESortableGameVersion = { gameVersionName: string; gameVersionPadded: string; gameVersion: string; gameVersionReleaseDate: string; gameVersionTypeId: number | null }
-=======
-export type FEMetricsEvent = { event_name: "page_view"; data: string } | { event_name: "featured_modpack_installed"; data: { campaign_id: string; item_id: string } }
->>>>>>> 071cce28
-
-export type ListInstance = { id: FEInstanceId; group_id: FEGroupId; name: string; favorite: boolean; status: ListInstanceStatus; icon_revision: number | null; last_played: string | null; date_created: string; date_updated: string; seconds_played: number }
-
-export type InvalidListInstance = "JsonMissing" | { JsonError: ConfigurationParseError } | { Other: string }
-
-export type MRFECategory = { icon: string; name: string; project_type: MRFEProjectType; header: string }
-
-export type CFFEModLinks = { websiteUrl: string | null; wikiUrl: string | null; issuesUrl: string | null; sourceUrl: string | null }
 
 export type MRFEHashes = ({ [key: string]: string }) & { sha512: string; sha1: string }
 
@@ -141,21 +137,15 @@
 
 export type MRFEAdditionalFileType = "requiredResourcePack" | "optionalResourcePack"
 
-<<<<<<< HEAD
+export type FEJavaProfile = { name: string; javaId: string | null }
+
+export type FEReleaseChannel = "stable" | "alpha" | "beta"
+
+export type FEInstanceModpackInfo = { name: string; version_name: string; url_slug: string; has_image: boolean }
+
+export type MRFEStatus = "listed" | "archived" | "draft" | "unlisted" | "scheduled" | "unknown"
+
 export type FEManagedJavaOsMap = { [key: FEManagedJavaOs]: FEManagedJavaArchMap }
-=======
-export type FEJavaProfile = { name: string; javaId: string | null }
-
-export type FEReleaseChannel = "stable" | "alpha" | "beta"
->>>>>>> 071cce28
-
-export type FEInstanceModpackInfo = { name: string; version_name: string; url_slug: string; has_image: boolean }
-
-export type MRFEStatus = "listed" | "archived" | "draft" | "unlisted" | "scheduled" | "unknown"
-
-export type MRFETeamID = string
-
-export type MRFESearchFacet = { Category: string } | { Version: string } | { License: string } | { ProjectType: string }
 
 export type ListInstanceStatus = { Valid: ValidListInstance } | { Invalid: InvalidListInstance }
 
@@ -169,21 +159,15 @@
 
 export type MRFEProjectSearchResult = { slug: string; title: string; description: string; categories: string[] | null; client_side: MRFEProjectSupportRange; server_side: MRFEProjectSupportRange; project_type: MRFEProjectType; downloads: number; icon_url: string | null; color: number | null; project_id: string; author: string; display_categories: string[] | null; versions: string[]; follows: number; date_created: string; date_modified: string; latest_version: string | null; license: string; gallery: string[] | null; featured_gallery: string | null }
 
-<<<<<<< HEAD
+export type FEUnifiedSearchParameters = { searchQuery: string | null; categories: And<FEUnifiedSearchCategoryID> | null; gameVersions: Or<string> | null; modloaders: Or<FEUnifiedModLoaderType> | null; projectType: FEUnifiedSearchType | null; sortIndex: FEUnifiedModSortIndex | null; sortOrder: CFFEModSearchSortOrder | null; index: number | null; pageSize: number | null; searchApi: FESearchAPI }
+
+export type FEModdedManifest = { gameVersions: FEModdedManifestVersion[] }
+
+export type ImportEntityStatus = { entity: ImportEntity; supported: boolean; selection_type: ImportEntitySelectionType }
+
+export type FEUpdateInstance = { instance: FEInstanceId; name?: Set<string> | null; useLoadedIcon?: Set<boolean> | null; notes?: Set<string> | null; version?: Set<string> | null; modloader?: Set<ModLoader | null> | null; globalJavaArgs?: Set<boolean> | null; extraJavaArgs?: Set<string | null> | null; memory?: Set<MemoryRange | null> | null; preLaunchHook?: Set<string | null> | null; postExitHook?: Set<string | null> | null; wrapperCommand?: Set<string | null> | null; gameResolution?: Set<GameResolution | null> | null; modSources?: Set<ModSources | null> | null; modpackLocked?: Set<boolean | null> | null }
+
 export type FEGroupId = number
-=======
-export type FEUnifiedSearchParameters = { searchQuery: string | null; categories: And<FEUnifiedSearchCategoryID> | null; gameVersions: Or<string> | null; modloaders: Or<FEUnifiedModLoaderType> | null; projectType: FEUnifiedSearchType | null; sortIndex: FEUnifiedModSortIndex | null; sortOrder: CFFEModSearchSortOrder | null; index: number | null; pageSize: number | null; searchApi: FESearchAPI }
-
-export type FEModdedManifest = { gameVersions: FEModdedManifestVersion[] }
->>>>>>> 071cce28
-
-export type ImportEntityStatus = { entity: ImportEntity; supported: boolean; selection_type: ImportEntitySelectionType }
-
-export type FEUpdateInstance = { instance: FEInstanceId; name?: Set<string> | null; useLoadedIcon?: Set<boolean> | null; notes?: Set<string> | null; version?: Set<string> | null; modloader?: Set<ModLoader | null> | null; globalJavaArgs?: Set<boolean> | null; extraJavaArgs?: Set<string | null> | null; memory?: Set<MemoryRange | null> | null; preLaunchHook?: Set<string | null> | null; postExitHook?: Set<string | null> | null; wrapperCommand?: Set<string | null> | null; gameResolution?: Set<GameResolution | null> | null; modSources?: Set<ModSources | null> | null; modpackLocked?: Set<boolean | null> | null }
-
-export type ManifestVersion = { id: string; type: McType }
-
-export type FEManagedJavaOsMap = { [key: FEManagedJavaOs]: FEManagedJavaArchMap }
 
 export type FEManagedJavaArch = "x64" | "x86" | "arm32" | "arm64"
 
@@ -214,17 +198,13 @@
 
 export type FESearchAPI = "curseforge" | "modrinth"
 
-<<<<<<< HEAD
+export type FEUnifiedPagination = { index: number; pageSize: number; resultCount: number; totalCount: number }
+
+export type XboxError = "noAccount" | "xboxServicesBanned" | "adultVerificationRequired" | "childAccount" | { unknown: number }
+
 export type FEJavaComponentType = "local" | "managed" | "custom"
 
 export type MRFEUser = { username: string; name: string | null; email: string | null; bio: string | null; id: string; github_id: number | null; avatar_url: string | null; created: string; role: MRFEUserRole; badges: number }
-=======
-export type FEUnifiedPagination = { index: number; pageSize: number; resultCount: number; totalCount: number }
->>>>>>> 071cce28
-
-export type XboxError = "noAccount" | "xboxServicesBanned" | "adultVerificationRequired" | "childAccount" | { unknown: number }
-
-export type CFFEFileModule = { name: string; fingerprint: string }
 
 export type CFFEModFileParameters = { modId: number; fileId: number }
 
@@ -232,13 +212,7 @@
 
 export type ModChannel = "Alpha" | "Beta" | "Stable"
 
-<<<<<<< HEAD
 export type CurseforgeMod = { project_id: number; file_id: number }
-=======
-export type FEModDescriptionResponse = { data: string; pagination: CFFEPagination | null }
-
-export type FEModResponse = { data: CFFEMod; pagination: CFFEPagination | null }
->>>>>>> 071cce28
 
 export type AccountEntry = { username: string; uuid: string; lastUsed: string; type: AccountType }
 
@@ -264,13 +238,7 @@
 
 export type FEUnifiedModLoaderType = "forge" | "neoforge" | "fabric" | "quilt" | "liteloader" | "unknown" | "cauldron" | "bukkit" | "bungeecord" | "canvas" | "datapack" | "folia" | "iris" | "minecraft" | "modloader" | "optifine" | "paper" | "purpur" | "rift" | "spigot" | "sponge" | "vanilla" | "velocity" | "waterfall"
 
-<<<<<<< HEAD
 export type CFFEModSearchSortField = "featured" | "popularity" | "lastUpdated" | "name" | "author" | "totalDownloads" | "category" | "gameVersion"
-=======
-export type MRFEProjectType = "mod" | "shader" | "modpack" | "resourcepack" | "plugin" | "project" | "datapack"
-
-export type CurseforgeModpack = { project_id: number; file_id: number }
->>>>>>> 071cce28
 
 export type MRFEUserRole = "developer" | "moderator" | "admin"
 
@@ -474,13 +442,9 @@
 
 export type CFFEClassId = "mods" | "resourcePacks" | "modpacks" | "customizations" | "bukkitPlugins" | "worlds" | "addons" | "shaders" | { other: number }
 
-<<<<<<< HEAD
 export type FEJavaProfile = { name: string; javaId: string | null; isSystem: boolean }
 
 export type FECategoriesResponse = { data: CFFECategory[]; pagination: CFFEPagination | null }
-=======
-export type MoveInstance = { instance: FEInstanceId; target: MoveInstanceTarget }
->>>>>>> 071cce28
 
 export type FEVendor = "azul"
 
@@ -524,21 +488,13 @@
 
 export type CurseForgeModMetadata = { project_id: number; file_id: number; name: string; version: string; urlslug: string; summary: string; authors: string; has_image: boolean }
 
-<<<<<<< HEAD
 export type FEJavaComponent = { id: string; path: string; version: string; type: FEJavaComponentType; isValid: boolean }
-=======
-export type Or<T> = T[]
->>>>>>> 071cce28
 
 export type MRFEUser = { username: string; name: string | null; email: string | null; bio: string | null; id: string; github_id: number | null; avatar_url: string | null; created: string; role: MRFEUserRole; badges: number }
 
-<<<<<<< HEAD
 export type FEUpdateJavaProfileArgs = { profileName: string; javaId?: string | null }
 
 export type FEUnifiedSearchResult = { curseforge: CFFEMod } | { modrinth: MRFEProjectSearchResult }
-=======
-export type ModrinthModMetadata = { project_id: string; version_id: string; title: string; version: string; urlslug: string; description: string; authors: string; has_image: boolean }
->>>>>>> 071cce28
 
 export type FEJavaComponentType = "local" | "managed" | "custom"
 
